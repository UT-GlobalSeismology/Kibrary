--- conflicted
+++ resolved
@@ -5,6 +5,9 @@
 import io.github.kensuke1984.kibrary.util.globalcmt.GlobalCMTID;
 import io.github.kensuke1984.kibrary.util.sac.SACComponent;
 import io.github.kensuke1984.kibrary.util.sac.WaveformType;
+import io.github.kensuke1984.kibrary.waveformdata.addons.OldToNewFormat_BasicIDFile;
+import io.github.kensuke1984.anisotime.Phase;
+
 import org.apache.commons.io.FilenameUtils;
 
 import java.io.BufferedInputStream;
@@ -22,18 +25,6 @@
 import java.util.stream.Collectors;
 import java.util.stream.IntStream;
 
-<<<<<<< HEAD
-=======
-import org.apache.commons.io.FilenameUtils;
-
-import io.github.kensuke1984.anisotime.Phase;
-import io.github.kensuke1984.kibrary.util.Station;
-import io.github.kensuke1984.kibrary.util.Utilities;
-import io.github.kensuke1984.kibrary.util.globalcmt.GlobalCMTID;
-import io.github.kensuke1984.kibrary.util.sac.SACComponent;
-import io.github.kensuke1984.kibrary.util.sac.WaveformType;
-
->>>>>>> 50ea7494
 /**
  * Utilities for a pair of an ID file and a waveform file. The files are for
  * observed and synthetic waveforms (NOT partial)<br>
@@ -63,30 +54,14 @@
  */
 public final class BasicIDFile {
 
-<<<<<<< HEAD
-    /**
-     * [byte] File size for an ID
-     */
-    public static final int oneIDByte = 28;
-=======
-	/**
-	 * File size for an ID [byte]
+	/**
+	 * [byte] File size for an ID
 	 */
 	public static final int oneIDByte = 48;
->>>>>>> 50ea7494
 
     private BasicIDFile() {
     }
 
-<<<<<<< HEAD
-    private static void outputGlobalCMTID(String header, BasicID[] ids) throws IOException {
-        Path outPath = Paths.get(header + ".globalCMTID");
-        List<String> lines = Arrays.stream(ids).parallel().map(id -> id.ID.toString()).distinct().sorted()
-                .collect(Collectors.toList());
-        Files.write(outPath, lines, StandardOpenOption.CREATE_NEW);
-        System.err.println(outPath + " is created as a list of global CMT IDs.");
-    }
-=======
 	private static void outputGlobalCMTID(String header, BasicID[] ids) throws IOException {
 		Path outPath = Paths.get(header + ".globalCMTID");
 		List<String> lines = Arrays.stream(ids).parallel().map(id -> id.ID).distinct()
@@ -95,7 +70,6 @@
 		Files.write(outPath, lines, StandardOpenOption.CREATE_NEW);
 		System.err.println(outPath + " is created as a list of global CMT IDs.");
 	}
->>>>>>> 50ea7494
 
     private static void outputStations(String header, BasicID[] ids) throws IOException {
         Path outPath = Paths.get(header + ".station");
@@ -131,121 +105,6 @@
         }
     }
 
-<<<<<<< HEAD
-    /**
-     * @param idPath   {@link Path} of an ID file, if it does not exist, an
-     *                 IOException
-     * @param dataPath {@link Path} of an data file, if it does not exist, an
-     *                 IOException
-     * @return Array of {@link BasicID} containing waveform data
-     * @throws IOException if an I/O error happens,
-     */
-    public static BasicID[] read(Path idPath, Path dataPath) throws IOException {
-        BasicID[] ids = read(idPath);
-        long dataSize = Files.size(dataPath);
-        long t = System.nanoTime();
-        BasicID lastID = ids[ids.length - 1];
-        if (dataSize != lastID.START_BYTE + lastID.NPTS * 8)
-            throw new RuntimeException(dataPath + " is not invalid for " + idPath);
-        try (BufferedInputStream bis = new BufferedInputStream(Files.newInputStream(dataPath))) {
-            byte[][] bytes = new byte[ids.length][];
-            Arrays.parallelSetAll(bytes, i -> new byte[ids[i].NPTS * 8]);
-            for (int i = 0; i < ids.length; i++)
-                bis.read(bytes[i]);
-            IntStream.range(0, ids.length).parallel().forEach(i -> {
-                BasicID id = ids[i];
-                ByteBuffer bb = ByteBuffer.wrap(bytes[i]);
-                double[] data = new double[id.NPTS];
-                for (int j = 0; j < data.length; j++)
-                    data[j] = bb.getDouble();
-                ids[i] = id.setData(data);
-            });
-        }
-        System.err.println("Waveforms are read in " + Utilities.toTimeString(System.nanoTime() - t));
-        return ids;
-    }
-
-    /**
-     * @param idPath {@link Path} of an ID file
-     * @return Array of {@link BasicID} without waveform data
-     * @throws IOException if an I/O error occurs
-     */
-    public static BasicID[] read(Path idPath) throws IOException {
-        try (DataInputStream dis = new DataInputStream(new BufferedInputStream(Files.newInputStream(idPath)))) {
-            long t = System.nanoTime();
-            long fileSize = Files.size(idPath);
-            // Read header
-            Station[] stations = new Station[dis.readShort()];
-            GlobalCMTID[] cmtIDs = new GlobalCMTID[dis.readShort()];
-            double[][] periodRanges = new double[dis.readShort()][2];
-            int headerBytes =
-                    2 * 3 + (8 + 8 + 4 * 2) * stations.length + 15 * cmtIDs.length + 4 * 2 * periodRanges.length;
-            long idParts = fileSize - headerBytes;
-            if (idParts % oneIDByte != 0) throw new RuntimeException(idPath + " is invalid..");
-            // name(8),network(8),position(4*2)
-            byte[] stationBytes = new byte[24];
-            for (int i = 0; i < stations.length; i++) {
-                dis.read(stationBytes);
-                stations[i] = Station.createStation(stationBytes);
-            }
-            byte[] cmtIDBytes = new byte[15];
-            for (int i = 0; i < cmtIDs.length; i++) {
-                dis.read(cmtIDBytes);
-                cmtIDs[i] = new GlobalCMTID(new String(cmtIDBytes).trim());
-            }
-            for (int i = 0; i < periodRanges.length; i++) {
-                periodRanges[i][0] = dis.readFloat();
-                periodRanges[i][1] = dis.readFloat();
-            }
-
-            int nid = (int) (idParts / oneIDByte);
-            BasicID[] ids = new BasicID[nid];
-            byte[][] bytes = new byte[nid][oneIDByte];
-            System.err.println("Reading basicID file: " + idPath);
-            for (int i = 0; i < nid; i++)
-                dis.read(bytes[i]);
-            IntStream.range(0, nid).parallel()
-                    .forEach(i -> ids[i] = createID(bytes[i], stations, cmtIDs, periodRanges));
-            System.err.println(ids.length + " basic IDs are read in " + Utilities.toTimeString(System.nanoTime() - t));
-            return ids;
-        }
-    }
-
-    /**
-     * An ID information contains<br>
-     * obs or syn(1)<br>
-     * station number(2)<br>
-     * event number(2)<br>
-     * component(1)<br>
-     * period range(1) <br>
-     * start time(4)<br>
-     * number of points(4)<br>
-     * sampling hz(4) <br>
-     * convoluted(or observed) or not(1)<br>
-     * position of a waveform for the ID in the datafile(8)
-     *
-     * @param bytes        for one ID
-     * @param stations     stations in header
-     * @param ids          ids in header
-     * @param periodRanges ranges in header
-     * @return an ID written in the bytes
-     */
-    private static BasicID createID(byte[] bytes, Station[] stations, GlobalCMTID[] ids, double[][] periodRanges) {
-        ByteBuffer bb = ByteBuffer.wrap(bytes);
-        WaveformType type = 0 < bb.get() ? WaveformType.OBS : WaveformType.SYN;
-        Station station = stations[bb.getShort()];
-        GlobalCMTID id = ids[bb.getShort()];
-        SACComponent component = SACComponent.getComponent(bb.get());
-        double[] period = periodRanges[bb.get()];
-        double startTime = bb.getFloat(); // start time
-        int npts = bb.getInt(); // number of data point
-        double samplingHz = bb.getFloat();
-        boolean isConvolved = 0 < bb.get();
-        long startByte = bb.getLong();
-        return new BasicID(type, samplingHz, startTime, npts, station, id, component, period[0], period[1], startByte,
-                isConvolved);
-    }
-=======
 	/**
 	 * @param idPath
 	 *            {@link Path} of an ID file, if it does not exist, an
@@ -257,8 +116,8 @@
 	 * @throws IOException
 	 *             if an I/O error happens,
 	 */
-	public static BasicID[] readBasicIDandDataFile(Path idPath, Path dataPath) throws IOException {
-		BasicID[] ids = readBasicIDFile(idPath);
+	public static BasicID[] read(Path idPath, Path dataPath) throws IOException {
+		BasicID[] ids = read(idPath);
 		long dataSize = Files.size(dataPath);
 		long t = System.nanoTime();
 		BasicID lastID = ids[ids.length - 1];
@@ -283,13 +142,11 @@
 	}
 
 	/**
-	 * @param idPath
-	 *            {@link Path} of an ID file
+	 * @param idPath {@link Path} of an ID file
 	 * @return Array of {@link BasicID} without waveform data
-	 * @throws IOException
-	 *             if an I/O error occurs
-	 */
-	public static BasicID[] readBasicIDFile(Path idPath) throws IOException {
+	 * @throws IOException if an I/O error occurs
+	 */
+	public static BasicID[] read(Path idPath) throws IOException {
 		try (DataInputStream dis = new DataInputStream(new BufferedInputStream(Files.newInputStream(idPath)))) {
 			long t = System.nanoTime();
 			long fileSize = Files.size(idPath);
@@ -387,5 +244,5 @@
 				usablephases, startByte, isConvolved);
 		return bid;
 	}
->>>>>>> 50ea7494
+
 }