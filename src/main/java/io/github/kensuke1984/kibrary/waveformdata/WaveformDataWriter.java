package io.github.kensuke1984.kibrary.waveformdata;

import io.github.kensuke1984.kibrary.util.HorizontalPosition;
import io.github.kensuke1984.kibrary.util.Location;
import io.github.kensuke1984.kibrary.util.Station;
import io.github.kensuke1984.kibrary.util.globalcmt.GlobalCMTID;
import io.github.kensuke1984.kibrary.util.sac.WaveformType;
import org.apache.commons.lang3.StringUtils;

import java.io.*;
import java.nio.file.Files;
import java.nio.file.Path;
import java.util.Arrays;
import java.util.HashMap;
import java.util.Map;
import java.util.Set;

<<<<<<< HEAD
=======
import org.apache.commons.lang3.StringUtils;

import io.github.kensuke1984.anisotime.Phase;
import io.github.kensuke1984.kibrary.util.HorizontalPosition;
import io.github.kensuke1984.kibrary.util.Location;
import io.github.kensuke1984.kibrary.util.Station;
import io.github.kensuke1984.kibrary.util.globalcmt.GlobalCMTID;
import io.github.kensuke1984.kibrary.util.sac.WaveformType;

>>>>>>> 50ea7494
/**
 * Writer of BasicDataset and PartialDataset
 * <p>
 * This class create a new set of dataset files.
 *
 * @author Kensuke Konishi
 * @version 0.4.0.4
 */
public class WaveformDataWriter implements Closeable, Flushable {
    /**
     * id information file
     */
    private final Path IDPATH;
    /**
     * wavedata file
     */
    private final Path DATAPATH;
    /**
     * Because the header part is decided when this is constructed, the mode is
     * also decided(0: BasicID, 1: PartialID)
     */
    private final int MODE;
    /**
     * stream for id
     */
    private DataOutputStream idStream;
    /**
     * stream for wavedata
     */
    private DataOutputStream dataStream;
    /**
     * index map for stations
     */
    private Map<Station, Integer> stationMap;
    /**
     * index map for global CMT IDs
     */
    private Map<GlobalCMTID, Integer> globalCMTIDMap;
    /**
     * index map for perturbation location
     */
    private Map<Location, Integer> perturbationLocationMap;
    /**
     * index for period ranges
     */
    private double[][] periodRanges;
    /**
     * The file size (byte). (should be StartByte)
     */
    private long dataLength;
    /**
     * This constructor is only for BasicID. All write ID must have a station,
     * a Global CMT ID and period ranges in the input ones.
     *
     * @param idPath         Path for ID file (must not exist)
     * @param dataPath       Path for data file (must not exist)
     * @param stationSet     must contain all information of the IDs to write
     * @param globalCMTIDSet must contain all information of the IDs to write
     * @param periodRanges   must contain all information of the IDs to write. If you want
     *                       to use ranges [10, 30] and [50,100] then the periodRanges
     *                       should be new double[][]{{10,30},{50,100}}
     * @throws IOException if an error occurs
     */
    public WaveformDataWriter(Path idPath, Path dataPath, Set<Station> stationSet, Set<GlobalCMTID> globalCMTIDSet,
                              double[][] periodRanges) throws IOException {
        this(idPath, dataPath, stationSet, globalCMTIDSet, periodRanges, null);
    }

    /**
     * This constructor is only for PartialID. All write ID must have a
     * station, a Global CMT ID and period ranges in the input ones.
     *
     * @param idPath             Path for ID file (must not exist)
     * @param dataPath           Path for data file (must not exist)
     * @param stationSet         must contain all information of the IDs to write
     * @param globalCMTIDSet     must contain all information of the IDs to write
     * @param periodRanges       must contain all information of the IDs to write. If you want
     *                           to use ranges [10, 30] and [50,100] then the periodRanges
     *                           should be new double[][]{{10,30},{50,100}}
     * @param perturbationPoints must contain all information of the IDs to write
     * @throws IOException if an error occurs
     */
    public WaveformDataWriter(Path idPath, Path dataPath, Set<Station> stationSet, Set<GlobalCMTID> globalCMTIDSet,
                              double[][] periodRanges, Set<Location> perturbationPoints) throws IOException {
        IDPATH = idPath;
        DATAPATH = dataPath;
        if (checkDuplication(periodRanges)) throw new RuntimeException("Input periodRanges have duplication.");
        this.periodRanges = periodRanges;
        idStream = new DataOutputStream(new BufferedOutputStream(Files.newOutputStream(idPath)));
        dataStream = new DataOutputStream(new BufferedOutputStream(Files.newOutputStream(dataPath)));
        dataLength = Files.size(dataPath);
        idStream.writeShort(stationSet.size());
        idStream.writeShort(globalCMTIDSet.size());
        idStream.writeShort(periodRanges.length);
        if (perturbationPoints != null) idStream.writeShort(perturbationPoints.size());
        makeStationMap(stationSet);
        makeGlobalCMTIDMap(globalCMTIDSet);
        for (double[] periodRange : periodRanges) {
            idStream.writeFloat((float) periodRange[0]);
            idStream.writeFloat((float) periodRange[1]);
        }
        if (perturbationPoints != null) makePerturbationMap(perturbationPoints);
        MODE = perturbationPoints == null ? 0 : 1;
    }

<<<<<<< HEAD
    private static boolean checkDuplication(double[][] periodRanges) {
        for (int i = 0; i < periodRanges.length - 1; i++)
            for (int j = i + 1; j < periodRanges.length; j++)
                if (Arrays.equals(periodRanges[i], periodRanges[j])) return true;
        return false;
    }
=======
	/**
	 * index map for stations
	 */
	private Map<Station, Integer> stationMap;
	/**
	 * index map for global CMT IDs
	 */
	private Map<GlobalCMTID, Integer> globalCMTIDMap;
	
	private Map<Phase, Integer> phaseMap;
>>>>>>> 50ea7494

    public Path getIDPath() {
        return IDPATH;
    }

<<<<<<< HEAD
    public Path getDataPath() {
        return DATAPATH;
    }

    @Override
    public void close() throws IOException {
        idStream.close();
        dataStream.close();
    }
=======
	/**
	 * This constructor is only for BasicID. All output ID must have a station,
	 * a Global CMT ID and period ranges in the input ones.
	 * 
	 * @param idPath
	 *            Path for ID file (must not exist)
	 * @param dataPath
	 *            Path for data file (must not exist)
	 * @param stationSet
	 *            must contain all information of the IDs to output
	 * @param globalCMTIDSet
	 *            must contain all information of the IDs to output
	 * @param periodRanges
	 *            must contain all information of the IDs to output. If you want
	 *            to use ranges [10, 30] and [50,100] then the periodRanges
	 *            should be new double[][]{{10,30},{50,100}}
	 * @throws IOException
	 *             if an error occurs
	 */
	public WaveformDataWriter(Path idPath, Path dataPath, Set<Station> stationSet, Set<GlobalCMTID> globalCMTIDSet,
			double[][] periodRanges, Phase[] phases) throws IOException {
		this(idPath, dataPath, stationSet, globalCMTIDSet, periodRanges, phases, null);
	}

	/**
	 * This constructor is only for PartialID. All output ID must have a
	 * station, a Global CMT ID and period ranges in the input ones.
	 * 
	 * @param idPath
	 *            Path for ID file (must not exist)
	 * @param dataPath
	 *            Path for data file (must not exist)
	 * @param stationSet
	 *            must contain all information of the IDs to output
	 * @param globalCMTIDSet
	 *            must contain all information of the IDs to output
	 * @param periodRanges
	 *            must contain all information of the IDs to output. If you want
	 *            to use ranges [10, 30] and [50,100] then the periodRanges
	 *            should be new double[][]{{10,30},{50,100}}
	 * @param perturbationPoints
	 *            must contain all information of the IDs to output
	 * @throws IOException
	 *             if an error occurs
	 */
	public WaveformDataWriter(Path idPath, Path dataPath, Set<Station> stationSet, Set<GlobalCMTID> globalCMTIDSet,
			double[][] periodRanges, Phase[] phases, Set<Location> perturbationPoints) throws IOException {
		this.idPath = idPath;
		this.dataPath = dataPath;
		if (checkDuplication(periodRanges))
			throw new RuntimeException("Input periodRanges have duplication.");
		this.periodRanges = periodRanges;
		idStream = new DataOutputStream(
				new BufferedOutputStream(Files.newOutputStream(idPath, StandardOpenOption.CREATE_NEW)));
		dataStream = new DataOutputStream(
				new BufferedOutputStream(Files.newOutputStream(dataPath, StandardOpenOption.CREATE_NEW)));
		dataLength = Files.size(dataPath);
		idStream.writeShort(stationSet.size());
		idStream.writeShort(globalCMTIDSet.size());
		idStream.writeShort(periodRanges.length);
		idStream.writeShort(phases.length);
		if (perturbationPoints != null)
			idStream.writeShort(perturbationPoints.size());
		makeStationMap(stationSet);
		makeGlobalCMTIDMap(globalCMTIDSet);
		for (int i = 0; i < periodRanges.length; i++) {
			idStream.writeDouble(periodRanges[i][0]);
			idStream.writeDouble(periodRanges[i][1]);
		}
		makePhaseMap(phases);
		
		if (perturbationPoints != null)
			makePerturbationMap(perturbationPoints);
		mode = perturbationPoints == null ? 0 : 1;
	}
>>>>>>> 50ea7494

    @Override
    public void flush() throws IOException {
        idStream.flush();
        dataStream.flush();
    }

<<<<<<< HEAD
    private void makeGlobalCMTIDMap(Set<GlobalCMTID> globalCMTIDSet) throws IOException {
        int i = 0;
        globalCMTIDMap = new HashMap<>();
        for (GlobalCMTID id : globalCMTIDSet) {
            globalCMTIDMap.put(id, i++);
            idStream.writeBytes(StringUtils.rightPad(id.toString(), 15));
        }
    }

    private void makePerturbationMap(Set<Location> perturbationMap) throws IOException {
        int i = 0;
        perturbationLocationMap = new HashMap<>();
        for (Location loc : perturbationMap) {
            perturbationLocationMap.put(loc, i++);
            idStream.writeFloat((float) loc.getLatitude());
            idStream.writeFloat((float) loc.getLongitude());
            idStream.writeFloat((float) loc.getR());
        }
    }
=======
	private void makePhaseMap(Phase[] phases) throws IOException {
		int i = 0;
		phaseMap = new HashMap<>();
		for (Phase phase : phases)	{
			phaseMap.put(phase, i++);
			idStream.writeBytes(StringUtils.rightPad(phase.toString(), 16));
		}
	}
	
	private void makePerturbationMap(Set<Location> perturbationMap) throws IOException {
		int i = 0;
		perturbationLocationMap = new HashMap<>();
		for (Location loc : perturbationMap) {
			perturbationLocationMap.put(loc, i++);
//			idStream.writeFloat((float) loc.getLatitude());
//			idStream.writeFloat((float) loc.getLongitude());
//			idStream.writeFloat((float) loc.getR());
			idStream.writeDouble(loc.getLatitude());
			idStream.writeDouble(loc.getLongitude());
			idStream.writeDouble(loc.getR());
		}
	}

	private void makeStationMap(Set<Station> stationSet) throws IOException {
		int i = 0;
		stationMap = new HashMap<>();
		for (Station station : stationSet) {
			stationMap.put(station, i++);
			idStream.writeBytes(StringUtils.rightPad(station.getStationName(), 8));
			idStream.writeBytes(StringUtils.rightPad(station.getNetwork(), 8));
			HorizontalPosition pos = station.getPosition();
//			idStream.writeFloat((float) pos.getLatitude());
//			idStream.writeFloat((float) pos.getLongitude());
			idStream.writeDouble(pos.getLatitude());
			idStream.writeDouble(pos.getLongitude());
		}
	}
>>>>>>> 50ea7494

    private void makeStationMap(Set<Station> stationSet) throws IOException {
        int i = 0;
        stationMap = new HashMap<>();
        for (Station station : stationSet) {
            stationMap.put(station, i++);
            idStream.writeBytes(StringUtils.rightPad(station.getName(), 8));
            idStream.writeBytes(StringUtils.rightPad(station.getNetwork(), 8));
            HorizontalPosition pos = station.getPosition();
            idStream.writeFloat((float) pos.getLatitude());
            idStream.writeFloat((float) pos.getLongitude());
        }
    }

    /**
     * Writes a waveform
     *
     * @param data waveform data
     */
    private void addWaveform(double[] data) throws IOException {
        for (double aData : data) dataStream.writeDouble(aData);
        dataLength += 8 * data.length;
    }

    /**
     * @param basicID StartByte will be ignored and set properly in the write file.
     * @throws IOException if an I/O error occurs
     */
    public synchronized void addBasicID(BasicID basicID) throws IOException {
        if (MODE != 0) throw new RuntimeException("No BasicID please, would you.");

<<<<<<< HEAD
        switch (basicID.TYPE) {
            case OBS:
                idStream.writeBoolean(true); // if it is obs 1Byte
                break;
            case SYN:
                idStream.writeBoolean(false); // if it is obs
                break;
            default:
                throw new RuntimeException("This is a partial derivative.");
        }
        long startByte = dataLength;
        addWaveform(basicID.getData());
        idStream.writeShort(stationMap.get(basicID.STATION));
        idStream.writeShort(globalCMTIDMap.get(basicID.ID));
        idStream.writeByte(basicID.COMPONENT.valueOf());
        idStream.writeByte(getIndexOfRange(basicID.MIN_PERIOD, basicID.MAX_PERIOD));

        // 4Byte * 3
        idStream.writeFloat((float) basicID.getStartTime()); // start time
        idStream.writeInt(basicID.getNpts()); // number of points
        idStream.writeFloat((float) basicID.getSamplingHz()); // sampling Hz

=======
	/**
	 * @param basicID
	 *            StartByte will be ignored and set properly in the output file.
	 * @throws IOException
	 *             if an I/O error occurs
	 */
	public synchronized void addBasicID(BasicID basicID) throws IOException {
		if (mode != 0)
			throw new RuntimeException("BasicID please, would you.");
		
		Integer ista = stationMap.get(basicID.STATION);
		if (ista == null) {
			throw new RuntimeException("No such station: " + basicID.STATION + " " + basicID);
		}

		switch (basicID.TYPE) {
		case OBS:
			idStream.writeBoolean(true); // if it is obs 1Byte
			break;
		case SYN:
			idStream.writeBoolean(false); // if it is obs
			break;
		default:
			throw new RuntimeException("This is a partial derivative.");
		}
		long startByte = dataLength;
		addWaveform(basicID.getData());
		idStream.writeShort(ista);
		idStream.writeShort(globalCMTIDMap.get(basicID.ID));
		idStream.writeByte(basicID.COMPONENT.valueOf());
		idStream.writeByte(getIndexOfRange(basicID.MIN_PERIOD, basicID.MAX_PERIOD));
		Phase[] phases = basicID.PHASES;
		for (int i = 0; i < 10; i++) { // 10 * 2 Byte
			if (i < phases.length) {
				idStream.writeShort(phaseMap.get(phases[i]));
			}
			else
				idStream.writeShort(-1);
		}
		
		// 4Byte * 3
		idStream.writeFloat((float) basicID.getStartTime()); // start time 
		idStream.writeInt(basicID.getNpts()); // number of points
		idStream.writeFloat((float) basicID.getSamplingHz()); // sampling Hz
		
		
		// convolutionされているか 観測波形なら true
		idStream.writeBoolean(basicID.getWaveformType() == WaveformType.OBS || basicID.CONVOLUTE); // 1Byte
		idStream.writeLong(startByte); // データの格納場所 8 Byte
>>>>>>> 50ea7494

        // if its convolute  true for obs
        idStream.writeBoolean(basicID.getWaveformType() == WaveformType.OBS || basicID.CONVOLUTE); // 1Byte
        idStream.writeLong(startByte); // data address 8 Byte

<<<<<<< HEAD
    }

    private int getIndexOfRange(double min, double max) {
        for (int i = 0; i < periodRanges.length; i++) // TODO
            if (Math.abs(periodRanges[i][0] - min) < 0.000000001 && Math.abs(periodRanges[i][1] - max) < 0.000000001)
                return i;
        throw new RuntimeException("A range is N/A");
    }
=======
	private int getIndexOfRange(double min, double max) {
		for (int i = 0; i < periodRanges.length; i++) { // TODO
//			System.out.println(periodRanges[i][0] + " " + min + " ; " + periodRanges[i][1] + " " + max);
			if (Math.abs(periodRanges[i][0] - min) < 1e-3 && Math.abs(periodRanges[i][1] - max) < 1e-3)
				return i;
		}
		throw new RuntimeException("A range is N/A");
	}

	/**
	 * @param partialID
	 *            {@link PartialID} must contain waveform data. StartByte will
	 *            be ignored and set properly in the output file.
	 * @throws IOException
	 *             if an I/O error occurs
	 */
	public synchronized void addPartialID(PartialID partialID) throws IOException {
		if (partialID.TYPE != WaveformType.PARTIAL)
			throw new RuntimeException(
					"This is not a partial derivative. " + Thread.currentThread().getStackTrace()[1].getMethodName());
		if (mode != 1)
			throw new RuntimeException("No Partial please, would you.");
		long startByte = dataLength;
		addWaveform(partialID.getData());
		idStream.writeShort(stationMap.get(partialID.STATION));
		idStream.writeShort(globalCMTIDMap.get(partialID.ID));
		idStream.writeByte(partialID.COMPONENT.valueOf());
		idStream.writeByte(getIndexOfRange(partialID.MIN_PERIOD, partialID.MAX_PERIOD));
		Phase[] phases = partialID.PHASES;
		for (int i = 0; i < 10; i++) { // 10 * 2 Byte
			if (i < phases.length) {
				idStream.writeShort(phaseMap.get(phases[i]));
			}
			else
				idStream.writeShort(-1);
		}
		idStream.writeFloat((float) partialID.START_TIME); // start time 4 Byte
		idStream.writeInt(partialID.NPTS); // データポイント数 4 Byte
		idStream.writeFloat((float) partialID.SAMPLINGHZ); // sampling Hz 4 Byte
		// convolutionされているか
		idStream.writeBoolean(partialID.CONVOLUTE); // 1Byte
		idStream.writeLong(startByte); // データの格納場所 8 Byte
		// partial type 1 Byte
		idStream.writeByte(partialID.getPartialType().getValue());
		idStream.writeShort(perturbationLocationMap.get(partialID.pointLocation));
	}
>>>>>>> 50ea7494

    /**
     * @param partialID {@link PartialID} must contain waveform data. StartByte will
     *                  be ignored and set properly in the write file.
     * @throws IOException if an I/O error occurs
     */
    public synchronized void addPartialID(PartialID partialID) throws IOException {
        if (partialID.TYPE != WaveformType.PARTIAL) throw new RuntimeException(
                "This is not a partial derivative. " + Thread.currentThread().getStackTrace()[1].getMethodName());
        if (MODE != 1) throw new RuntimeException("No Partial please, would you.");
        long startByte = dataLength;
        addWaveform(partialID.getData());
        idStream.writeShort(stationMap.get(partialID.STATION));
        idStream.writeShort(globalCMTIDMap.get(partialID.ID));
        idStream.writeByte(partialID.COMPONENT.valueOf());
        idStream.writeByte(getIndexOfRange(partialID.MIN_PERIOD, partialID.MAX_PERIOD));
        idStream.writeFloat((float) partialID.START_TIME); // start time 4 Byte
        idStream.writeInt(partialID.NPTS); // npts 4 Byte
        idStream.writeFloat((float) partialID.SAMPLINGHZ); // sampling Hz 4 Byte
        // if its convolute
        idStream.writeBoolean(partialID.CONVOLUTE); // 1Byte
        idStream.writeLong(startByte); // data address 8 Byte
        // partial type 1 Byte
        idStream.writeByte(partialID.getPartialType().getValue());
        idStream.writeShort(perturbationLocationMap.get(partialID.POINT_LOCATION));
    }
}<|MERGE_RESOLUTION|>--- conflicted
+++ resolved
@@ -6,6 +6,7 @@
 import io.github.kensuke1984.kibrary.util.globalcmt.GlobalCMTID;
 import io.github.kensuke1984.kibrary.util.sac.WaveformType;
 import org.apache.commons.lang3.StringUtils;
+import io.github.kensuke1984.anisotime.Phase;
 
 import java.io.*;
 import java.nio.file.Files;
@@ -15,18 +16,6 @@
 import java.util.Map;
 import java.util.Set;
 
-<<<<<<< HEAD
-=======
-import org.apache.commons.lang3.StringUtils;
-
-import io.github.kensuke1984.anisotime.Phase;
-import io.github.kensuke1984.kibrary.util.HorizontalPosition;
-import io.github.kensuke1984.kibrary.util.Location;
-import io.github.kensuke1984.kibrary.util.Station;
-import io.github.kensuke1984.kibrary.util.globalcmt.GlobalCMTID;
-import io.github.kensuke1984.kibrary.util.sac.WaveformType;
-
->>>>>>> 50ea7494
 /**
  * Writer of BasicDataset and PartialDataset
  * <p>
@@ -34,6 +23,7 @@
  *
  * @author Kensuke Konishi
  * @version 0.4.0.4
+ * @author anselme added phase information
  */
 public class WaveformDataWriter implements Closeable, Flushable {
     /**
@@ -69,6 +59,10 @@
      * index map for perturbation location
      */
     private Map<Location, Integer> perturbationLocationMap;
+	/**
+	 * index map for phase name
+	 */
+	private Map<Phase, Integer> phaseMap;
     /**
      * index for period ranges
      */
@@ -77,86 +71,76 @@
      * The file size (byte). (should be StartByte)
      */
     private long dataLength;
-    /**
-     * This constructor is only for BasicID. All write ID must have a station,
-     * a Global CMT ID and period ranges in the input ones.
-     *
-     * @param idPath         Path for ID file (must not exist)
-     * @param dataPath       Path for data file (must not exist)
-     * @param stationSet     must contain all information of the IDs to write
-     * @param globalCMTIDSet must contain all information of the IDs to write
-     * @param periodRanges   must contain all information of the IDs to write. If you want
-     *                       to use ranges [10, 30] and [50,100] then the periodRanges
-     *                       should be new double[][]{{10,30},{50,100}}
-     * @throws IOException if an error occurs
-     */
-    public WaveformDataWriter(Path idPath, Path dataPath, Set<Station> stationSet, Set<GlobalCMTID> globalCMTIDSet,
-                              double[][] periodRanges) throws IOException {
-        this(idPath, dataPath, stationSet, globalCMTIDSet, periodRanges, null);
-    }
-
-    /**
-     * This constructor is only for PartialID. All write ID must have a
-     * station, a Global CMT ID and period ranges in the input ones.
-     *
-     * @param idPath             Path for ID file (must not exist)
-     * @param dataPath           Path for data file (must not exist)
-     * @param stationSet         must contain all information of the IDs to write
-     * @param globalCMTIDSet     must contain all information of the IDs to write
-     * @param periodRanges       must contain all information of the IDs to write. If you want
-     *                           to use ranges [10, 30] and [50,100] then the periodRanges
-     *                           should be new double[][]{{10,30},{50,100}}
-     * @param perturbationPoints must contain all information of the IDs to write
-     * @throws IOException if an error occurs
-     */
-    public WaveformDataWriter(Path idPath, Path dataPath, Set<Station> stationSet, Set<GlobalCMTID> globalCMTIDSet,
-                              double[][] periodRanges, Set<Location> perturbationPoints) throws IOException {
-        IDPATH = idPath;
-        DATAPATH = dataPath;
-        if (checkDuplication(periodRanges)) throw new RuntimeException("Input periodRanges have duplication.");
-        this.periodRanges = periodRanges;
+	/**
+	 * This constructor is only for BasicID. All write ID must have a station,
+	 * a Global CMT ID and period ranges in the input ones.
+	 *
+	 * @param idPath         Path for ID file (must not exist)
+	 * @param dataPath       Path for data file (must not exist)
+	 * @param stationSet     must contain all information of the IDs to write
+	 * @param globalCMTIDSet must contain all information of the IDs to write
+	 * @param periodRanges   must contain all information of the IDs to write. If you want
+	 *                       to use ranges [10, 30] and [50,100] then the periodRanges
+	 *                       should be new double[][]{{10,30},{50,100}}
+	 * @param phases		 Array of phase names
+	 * @throws IOException if an error occurs
+	 */
+	public WaveformDataWriter(Path idPath, Path dataPath, Set<Station> stationSet, Set<GlobalCMTID> globalCMTIDSet,
+			double[][] periodRanges, Phase[] phases) throws IOException {
+		this(idPath, dataPath, stationSet, globalCMTIDSet, periodRanges, phases, null);
+	}
+	
+	/**
+	 * This constructor is only for PartialID. All write ID must have a
+	 * station, a Global CMT ID and period ranges in the input ones.
+	 *
+	 * @param idPath             Path for ID file (must not exist)
+	 * @param dataPath           Path for data file (must not exist)
+	 * @param stationSet         must contain all information of the IDs to write
+	 * @param globalCMTIDSet     must contain all information of the IDs to write
+	 * @param periodRanges       must contain all information of the IDs to write. If you want
+	 *                           to use ranges [10, 30] and [50,100] then the periodRanges
+	 *                           should be new double[][]{{10,30},{50,100}}
+	 * @param phases			 Array of phase names
+	 * @param perturbationPoints must contain all information of the IDs to write
+	 * @throws IOException if an error occurs
+	 */
+	public WaveformDataWriter(Path idPath, Path dataPath, Set<Station> stationSet, Set<GlobalCMTID> globalCMTIDSet,
+			double[][] periodRanges, Phase[] phases, Set<Location> perturbationPoints) throws IOException {
+		IDPATH = idPath;
+		DATAPATH = dataPath;
+		if (checkDuplication(periodRanges)) throw new RuntimeException("Input periodRanges have duplication.");
+		this.periodRanges = periodRanges;
         idStream = new DataOutputStream(new BufferedOutputStream(Files.newOutputStream(idPath)));
         dataStream = new DataOutputStream(new BufferedOutputStream(Files.newOutputStream(dataPath)));
-        dataLength = Files.size(dataPath);
-        idStream.writeShort(stationSet.size());
-        idStream.writeShort(globalCMTIDSet.size());
-        idStream.writeShort(periodRanges.length);
-        if (perturbationPoints != null) idStream.writeShort(perturbationPoints.size());
-        makeStationMap(stationSet);
-        makeGlobalCMTIDMap(globalCMTIDSet);
-        for (double[] periodRange : periodRanges) {
-            idStream.writeFloat((float) periodRange[0]);
-            idStream.writeFloat((float) periodRange[1]);
-        }
-        if (perturbationPoints != null) makePerturbationMap(perturbationPoints);
-        MODE = perturbationPoints == null ? 0 : 1;
-    }
-
-<<<<<<< HEAD
+		dataLength = Files.size(dataPath);
+		idStream.writeShort(stationSet.size());
+		idStream.writeShort(globalCMTIDSet.size());
+		idStream.writeShort(periodRanges.length);
+		idStream.writeShort(phases.length);
+		if (perturbationPoints != null) idStream.writeShort(perturbationPoints.size());
+		makeStationMap(stationSet);
+		makeGlobalCMTIDMap(globalCMTIDSet);
+		for (int i = 0; i < periodRanges.length; i++) {
+			idStream.writeDouble(periodRanges[i][0]);
+			idStream.writeDouble(periodRanges[i][1]);
+		}
+		makePhaseMap(phases);
+		if (perturbationPoints != null) makePerturbationMap(perturbationPoints);
+		MODE = perturbationPoints == null ? 0 : 1;
+	}
+ 
     private static boolean checkDuplication(double[][] periodRanges) {
         for (int i = 0; i < periodRanges.length - 1; i++)
             for (int j = i + 1; j < periodRanges.length; j++)
                 if (Arrays.equals(periodRanges[i], periodRanges[j])) return true;
         return false;
     }
-=======
-	/**
-	 * index map for stations
-	 */
-	private Map<Station, Integer> stationMap;
-	/**
-	 * index map for global CMT IDs
-	 */
-	private Map<GlobalCMTID, Integer> globalCMTIDMap;
-	
-	private Map<Phase, Integer> phaseMap;
->>>>>>> 50ea7494
 
     public Path getIDPath() {
         return IDPATH;
     }
 
-<<<<<<< HEAD
     public Path getDataPath() {
         return DATAPATH;
     }
@@ -166,83 +150,6 @@
         idStream.close();
         dataStream.close();
     }
-=======
-	/**
-	 * This constructor is only for BasicID. All output ID must have a station,
-	 * a Global CMT ID and period ranges in the input ones.
-	 * 
-	 * @param idPath
-	 *            Path for ID file (must not exist)
-	 * @param dataPath
-	 *            Path for data file (must not exist)
-	 * @param stationSet
-	 *            must contain all information of the IDs to output
-	 * @param globalCMTIDSet
-	 *            must contain all information of the IDs to output
-	 * @param periodRanges
-	 *            must contain all information of the IDs to output. If you want
-	 *            to use ranges [10, 30] and [50,100] then the periodRanges
-	 *            should be new double[][]{{10,30},{50,100}}
-	 * @throws IOException
-	 *             if an error occurs
-	 */
-	public WaveformDataWriter(Path idPath, Path dataPath, Set<Station> stationSet, Set<GlobalCMTID> globalCMTIDSet,
-			double[][] periodRanges, Phase[] phases) throws IOException {
-		this(idPath, dataPath, stationSet, globalCMTIDSet, periodRanges, phases, null);
-	}
-
-	/**
-	 * This constructor is only for PartialID. All output ID must have a
-	 * station, a Global CMT ID and period ranges in the input ones.
-	 * 
-	 * @param idPath
-	 *            Path for ID file (must not exist)
-	 * @param dataPath
-	 *            Path for data file (must not exist)
-	 * @param stationSet
-	 *            must contain all information of the IDs to output
-	 * @param globalCMTIDSet
-	 *            must contain all information of the IDs to output
-	 * @param periodRanges
-	 *            must contain all information of the IDs to output. If you want
-	 *            to use ranges [10, 30] and [50,100] then the periodRanges
-	 *            should be new double[][]{{10,30},{50,100}}
-	 * @param perturbationPoints
-	 *            must contain all information of the IDs to output
-	 * @throws IOException
-	 *             if an error occurs
-	 */
-	public WaveformDataWriter(Path idPath, Path dataPath, Set<Station> stationSet, Set<GlobalCMTID> globalCMTIDSet,
-			double[][] periodRanges, Phase[] phases, Set<Location> perturbationPoints) throws IOException {
-		this.idPath = idPath;
-		this.dataPath = dataPath;
-		if (checkDuplication(periodRanges))
-			throw new RuntimeException("Input periodRanges have duplication.");
-		this.periodRanges = periodRanges;
-		idStream = new DataOutputStream(
-				new BufferedOutputStream(Files.newOutputStream(idPath, StandardOpenOption.CREATE_NEW)));
-		dataStream = new DataOutputStream(
-				new BufferedOutputStream(Files.newOutputStream(dataPath, StandardOpenOption.CREATE_NEW)));
-		dataLength = Files.size(dataPath);
-		idStream.writeShort(stationSet.size());
-		idStream.writeShort(globalCMTIDSet.size());
-		idStream.writeShort(periodRanges.length);
-		idStream.writeShort(phases.length);
-		if (perturbationPoints != null)
-			idStream.writeShort(perturbationPoints.size());
-		makeStationMap(stationSet);
-		makeGlobalCMTIDMap(globalCMTIDSet);
-		for (int i = 0; i < periodRanges.length; i++) {
-			idStream.writeDouble(periodRanges[i][0]);
-			idStream.writeDouble(periodRanges[i][1]);
-		}
-		makePhaseMap(phases);
-		
-		if (perturbationPoints != null)
-			makePerturbationMap(perturbationPoints);
-		mode = perturbationPoints == null ? 0 : 1;
-	}
->>>>>>> 50ea7494
 
     @Override
     public void flush() throws IOException {
@@ -250,7 +157,6 @@
         dataStream.flush();
     }
 
-<<<<<<< HEAD
     private void makeGlobalCMTIDMap(Set<GlobalCMTID> globalCMTIDSet) throws IOException {
         int i = 0;
         globalCMTIDMap = new HashMap<>();
@@ -265,12 +171,12 @@
         perturbationLocationMap = new HashMap<>();
         for (Location loc : perturbationMap) {
             perturbationLocationMap.put(loc, i++);
-            idStream.writeFloat((float) loc.getLatitude());
-            idStream.writeFloat((float) loc.getLongitude());
-            idStream.writeFloat((float) loc.getR());
+            idStream.writeDouble(loc.getLatitude());
+            idStream.writeDouble(loc.getLongitude());
+            idStream.writeDouble(loc.getR());
         }
     }
-=======
+
 	private void makePhaseMap(Phase[] phases) throws IOException {
 		int i = 0;
 		phaseMap = new HashMap<>();
@@ -279,36 +185,6 @@
 			idStream.writeBytes(StringUtils.rightPad(phase.toString(), 16));
 		}
 	}
-	
-	private void makePerturbationMap(Set<Location> perturbationMap) throws IOException {
-		int i = 0;
-		perturbationLocationMap = new HashMap<>();
-		for (Location loc : perturbationMap) {
-			perturbationLocationMap.put(loc, i++);
-//			idStream.writeFloat((float) loc.getLatitude());
-//			idStream.writeFloat((float) loc.getLongitude());
-//			idStream.writeFloat((float) loc.getR());
-			idStream.writeDouble(loc.getLatitude());
-			idStream.writeDouble(loc.getLongitude());
-			idStream.writeDouble(loc.getR());
-		}
-	}
-
-	private void makeStationMap(Set<Station> stationSet) throws IOException {
-		int i = 0;
-		stationMap = new HashMap<>();
-		for (Station station : stationSet) {
-			stationMap.put(station, i++);
-			idStream.writeBytes(StringUtils.rightPad(station.getStationName(), 8));
-			idStream.writeBytes(StringUtils.rightPad(station.getNetwork(), 8));
-			HorizontalPosition pos = station.getPosition();
-//			idStream.writeFloat((float) pos.getLatitude());
-//			idStream.writeFloat((float) pos.getLongitude());
-			idStream.writeDouble(pos.getLatitude());
-			idStream.writeDouble(pos.getLongitude());
-		}
-	}
->>>>>>> 50ea7494
 
     private void makeStationMap(Set<Station> stationSet) throws IOException {
         int i = 0;
@@ -318,8 +194,8 @@
             idStream.writeBytes(StringUtils.rightPad(station.getName(), 8));
             idStream.writeBytes(StringUtils.rightPad(station.getNetwork(), 8));
             HorizontalPosition pos = station.getPosition();
-            idStream.writeFloat((float) pos.getLatitude());
-            idStream.writeFloat((float) pos.getLongitude());
+            idStream.writeDouble(pos.getLatitude());
+            idStream.writeDouble(pos.getLongitude());
         }
     }
 
@@ -333,46 +209,12 @@
         dataLength += 8 * data.length;
     }
 
-    /**
-     * @param basicID StartByte will be ignored and set properly in the write file.
-     * @throws IOException if an I/O error occurs
-     */
-    public synchronized void addBasicID(BasicID basicID) throws IOException {
-        if (MODE != 0) throw new RuntimeException("No BasicID please, would you.");
-
-<<<<<<< HEAD
-        switch (basicID.TYPE) {
-            case OBS:
-                idStream.writeBoolean(true); // if it is obs 1Byte
-                break;
-            case SYN:
-                idStream.writeBoolean(false); // if it is obs
-                break;
-            default:
-                throw new RuntimeException("This is a partial derivative.");
-        }
-        long startByte = dataLength;
-        addWaveform(basicID.getData());
-        idStream.writeShort(stationMap.get(basicID.STATION));
-        idStream.writeShort(globalCMTIDMap.get(basicID.ID));
-        idStream.writeByte(basicID.COMPONENT.valueOf());
-        idStream.writeByte(getIndexOfRange(basicID.MIN_PERIOD, basicID.MAX_PERIOD));
-
-        // 4Byte * 3
-        idStream.writeFloat((float) basicID.getStartTime()); // start time
-        idStream.writeInt(basicID.getNpts()); // number of points
-        idStream.writeFloat((float) basicID.getSamplingHz()); // sampling Hz
-
-=======
 	/**
-	 * @param basicID
-	 *            StartByte will be ignored and set properly in the output file.
-	 * @throws IOException
-	 *             if an I/O error occurs
+	 * @param basicID StartByte will be ignored and set properly in the write file.
+	 * @throws IOException if an I/O error occurs
 	 */
 	public synchronized void addBasicID(BasicID basicID) throws IOException {
-		if (mode != 0)
-			throw new RuntimeException("BasicID please, would you.");
+		if (MODE != 0) throw new RuntimeException("BasicID please, would you.");
 		
 		Integer ista = stationMap.get(basicID.STATION);
 		if (ista == null) {
@@ -408,18 +250,11 @@
 		idStream.writeFloat((float) basicID.getStartTime()); // start time 
 		idStream.writeInt(basicID.getNpts()); // number of points
 		idStream.writeFloat((float) basicID.getSamplingHz()); // sampling Hz
-		
-		
-		// convolutionされているか 観測波形なら true
-		idStream.writeBoolean(basicID.getWaveformType() == WaveformType.OBS || basicID.CONVOLUTE); // 1Byte
-		idStream.writeLong(startByte); // データの格納場所 8 Byte
->>>>>>> 50ea7494
 
         // if its convolute  true for obs
         idStream.writeBoolean(basicID.getWaveformType() == WaveformType.OBS || basicID.CONVOLUTE); // 1Byte
         idStream.writeLong(startByte); // data address 8 Byte
-
-<<<<<<< HEAD
+        
     }
 
     private int getIndexOfRange(double min, double max) {
@@ -428,29 +263,16 @@
                 return i;
         throw new RuntimeException("A range is N/A");
     }
-=======
-	private int getIndexOfRange(double min, double max) {
-		for (int i = 0; i < periodRanges.length; i++) { // TODO
-//			System.out.println(periodRanges[i][0] + " " + min + " ; " + periodRanges[i][1] + " " + max);
-			if (Math.abs(periodRanges[i][0] - min) < 1e-3 && Math.abs(periodRanges[i][1] - max) < 1e-3)
-				return i;
-		}
-		throw new RuntimeException("A range is N/A");
-	}
-
-	/**
-	 * @param partialID
-	 *            {@link PartialID} must contain waveform data. StartByte will
-	 *            be ignored and set properly in the output file.
-	 * @throws IOException
-	 *             if an I/O error occurs
-	 */
+
+    /**
+     * @param partialID {@link PartialID} must contain waveform data. StartByte will
+     *                  be ignored and set properly in the write file.
+     * @throws IOException if an I/O error occurs
+     */
 	public synchronized void addPartialID(PartialID partialID) throws IOException {
-		if (partialID.TYPE != WaveformType.PARTIAL)
-			throw new RuntimeException(
+		if (partialID.TYPE != WaveformType.PARTIAL) throw new RuntimeException(
 					"This is not a partial derivative. " + Thread.currentThread().getStackTrace()[1].getMethodName());
-		if (mode != 1)
-			throw new RuntimeException("No Partial please, would you.");
+		if (MODE != 1) throw new RuntimeException("No Partial please, would you.");
 		long startByte = dataLength;
 		addWaveform(partialID.getData());
 		idStream.writeShort(stationMap.get(partialID.STATION));
@@ -473,33 +295,6 @@
 		idStream.writeLong(startByte); // データの格納場所 8 Byte
 		// partial type 1 Byte
 		idStream.writeByte(partialID.getPartialType().getValue());
-		idStream.writeShort(perturbationLocationMap.get(partialID.pointLocation));
+		idStream.writeShort(perturbationLocationMap.get(partialID.POINT_LOCATION));
 	}
->>>>>>> 50ea7494
-
-    /**
-     * @param partialID {@link PartialID} must contain waveform data. StartByte will
-     *                  be ignored and set properly in the write file.
-     * @throws IOException if an I/O error occurs
-     */
-    public synchronized void addPartialID(PartialID partialID) throws IOException {
-        if (partialID.TYPE != WaveformType.PARTIAL) throw new RuntimeException(
-                "This is not a partial derivative. " + Thread.currentThread().getStackTrace()[1].getMethodName());
-        if (MODE != 1) throw new RuntimeException("No Partial please, would you.");
-        long startByte = dataLength;
-        addWaveform(partialID.getData());
-        idStream.writeShort(stationMap.get(partialID.STATION));
-        idStream.writeShort(globalCMTIDMap.get(partialID.ID));
-        idStream.writeByte(partialID.COMPONENT.valueOf());
-        idStream.writeByte(getIndexOfRange(partialID.MIN_PERIOD, partialID.MAX_PERIOD));
-        idStream.writeFloat((float) partialID.START_TIME); // start time 4 Byte
-        idStream.writeInt(partialID.NPTS); // npts 4 Byte
-        idStream.writeFloat((float) partialID.SAMPLINGHZ); // sampling Hz 4 Byte
-        // if its convolute
-        idStream.writeBoolean(partialID.CONVOLUTE); // 1Byte
-        idStream.writeLong(startByte); // data address 8 Byte
-        // partial type 1 Byte
-        idStream.writeByte(partialID.getPartialType().getValue());
-        idStream.writeShort(perturbationLocationMap.get(partialID.POINT_LOCATION));
-    }
 }