package io.github.kensuke1984.kibrary.waveformdata;

import io.github.kensuke1984.anisotime.Phase;
import io.github.kensuke1984.kibrary.util.Location;
import io.github.kensuke1984.kibrary.util.Station;
import io.github.kensuke1984.kibrary.util.globalcmt.GlobalCMTID;
import io.github.kensuke1984.kibrary.util.sac.SACComponent;
import io.github.kensuke1984.kibrary.util.sac.WaveformType;
import io.github.kensuke1984.kibrary.util.spc.PartialType;

/***
 * <p>
 * ID for a partial derivative
 * </p>
 * This class is <b>IMMUTABLE</b> <br>
 *
 * =Contents of information for one ID=<br>
 * Name of station<br>
 * Name of network<br>
 * Horizontal position of station (latitude longitude)<br>
 * Global CMT ID<br>
 * Component (ZRT)<br>
 * Period minimum and maximum<br>
 * Start time<br>
 * Number of points<br>
 * Sampling Hz<br>
 * If one is convoluted or observed, true<br>
 * Position of a waveform for the ID<br>
 * partial type<br>
 * Location of a perturbation point: latitude, longitude, radius
 *
 *
 *
 * <p>
 * One ID volume:{@link PartialIDFile#oneIDByte}
 * </p>
 *
 * @version 0.2.0.1.1
 * @author Kensuke Konishi
 *
 */
public class PartialID extends BasicID {

<<<<<<< HEAD
    /**
     * location of perturbation
     */
    protected final Location POINT_LOCATION;
    /**
     * type of parameter
     */
    protected final PartialType PARTIAL_TYPE;
=======
	@Override
	public String toString() {
		String partialString = STATION.getStationName() + " " + STATION.getNetwork() + " " + ID + " " + COMPONENT + " " + SAMPLINGHZ + " "
				+ START_TIME + " " + NPTS + " " + MIN_PERIOD + " " + MAX_PERIOD + " ";
		for (int i = 0; i < PHASES.length - 1; i++)
			partialString += PHASES[i] + ",";
		partialString += PHASES[PHASES.length - 1];
		partialString += " " + START_BYTE + " " + CONVOLUTE + " "
				+ pointLocation + " " + partialType;
		return partialString;
	}
>>>>>>> 50ea7494

    public PartialID(Station station, GlobalCMTID eventID, SACComponent sacComponent, double samplingHz,
                     double startTime, int npts, double minPeriod, double maxPeriod, long startByte,
                     boolean isConvolved, Location perturbationLocation, PartialType partialType,
                     double... waveformData) {
        super(WaveformType.PARTIAL, samplingHz, startTime, npts, station, eventID, sacComponent, minPeriod, maxPeriod,
                startByte, isConvolved, waveformData);
        PARTIAL_TYPE = partialType;
        POINT_LOCATION = perturbationLocation;
    }

<<<<<<< HEAD
    @Override
    public String toString() {
        return STATION + " " + STATION.getNetwork() + " " + ID + " " + COMPONENT + " " + SAMPLINGHZ + " " + START_TIME +
                " " + NPTS + " " + MIN_PERIOD + " " + MAX_PERIOD + " " + START_BYTE + " " + CONVOLUTE + " " +
                POINT_LOCATION + " " + PARTIAL_TYPE;
    }

    public Location getPerturbationLocation() {
        return POINT_LOCATION;
    }
=======
	/**
	 * パラメタの種類
	 */
	protected final PartialType partialType;
	
	public PartialID(Station station, GlobalCMTID eventID, SACComponent sacComponent, double samplingHz,
			double startTime, int npts, double minPeriod, double maxPeriod, Phase[] phases, long startByte, boolean isConvolved,
			Location perturbationLocation, PartialType partialType, double... waveformData) {
		super(WaveformType.PARTIAL, samplingHz, startTime, npts, station, eventID, sacComponent, minPeriod, maxPeriod,
				phases, startByte, isConvolved, waveformData);
		this.partialType = partialType;
		this.pointLocation = perturbationLocation;
	}
	
	public Location getPerturbationLocation() {
		return pointLocation;
	}
>>>>>>> 50ea7494

    public PartialType getPartialType() {
        return PARTIAL_TYPE;
    }

    @Override
    public int hashCode() {
        int prime = 31;
        int result = super.hashCode();
        result = prime * result + ((PARTIAL_TYPE == null) ? 0 : PARTIAL_TYPE.hashCode());
        result = prime * result + ((POINT_LOCATION == null) ? 0 : POINT_LOCATION.hashCode());
        return result;
    }

    @Override
    public boolean equals(Object obj) {
        if (this == obj) return true;
        if (!super.equals(obj)) return false;
        if (getClass() != obj.getClass()) return false;
        PartialID other = (PartialID) obj;
        if (PARTIAL_TYPE != other.PARTIAL_TYPE) return false;
        if (POINT_LOCATION == null) {
            if (other.POINT_LOCATION != null) return false;
        } else if (!POINT_LOCATION.equals(other.POINT_LOCATION)) return false;
        return true;
    }

<<<<<<< HEAD
    /**
     * @param data to be set
     * @return {@link PartialID} with the input data
     */
    @Override
    public PartialID setData(double[] data) {
        return new PartialID(STATION, ID, COMPONENT, SAMPLINGHZ, START_TIME, NPTS, MIN_PERIOD, MAX_PERIOD, START_BYTE,
                CONVOLUTE, POINT_LOCATION, PARTIAL_TYPE, data);
    }
=======
	/**
	 * @param data
	 *            to be set
	 * @return {@link PartialID} with the input data
	 */
	@Override
	public PartialID setData(double[] data) {
		return new PartialID(STATION, ID, COMPONENT, SAMPLINGHZ, START_TIME, data.length, MIN_PERIOD, MAX_PERIOD,
				PHASES, START_BYTE, CONVOLUTE, pointLocation, partialType, data);
	}
>>>>>>> 50ea7494

}<|MERGE_RESOLUTION|>--- conflicted
+++ resolved
@@ -41,7 +41,6 @@
  */
 public class PartialID extends BasicID {
 
-<<<<<<< HEAD
     /**
      * location of perturbation
      */
@@ -50,7 +49,7 @@
      * type of parameter
      */
     protected final PartialType PARTIAL_TYPE;
-=======
+
 	@Override
 	public String toString() {
 		String partialString = STATION.getStationName() + " " + STATION.getNetwork() + " " + ID + " " + COMPONENT + " " + SAMPLINGHZ + " "
@@ -59,51 +58,23 @@
 			partialString += PHASES[i] + ",";
 		partialString += PHASES[PHASES.length - 1];
 		partialString += " " + START_BYTE + " " + CONVOLUTE + " "
-				+ pointLocation + " " + partialType;
+				+ POINT_LOCATION + " " + PARTIAL_TYPE;
 		return partialString;
 	}
->>>>>>> 50ea7494
-
-    public PartialID(Station station, GlobalCMTID eventID, SACComponent sacComponent, double samplingHz,
-                     double startTime, int npts, double minPeriod, double maxPeriod, long startByte,
-                     boolean isConvolved, Location perturbationLocation, PartialType partialType,
-                     double... waveformData) {
-        super(WaveformType.PARTIAL, samplingHz, startTime, npts, station, eventID, sacComponent, minPeriod, maxPeriod,
-                startByte, isConvolved, waveformData);
-        PARTIAL_TYPE = partialType;
-        POINT_LOCATION = perturbationLocation;
-    }
-
-<<<<<<< HEAD
-    @Override
-    public String toString() {
-        return STATION + " " + STATION.getNetwork() + " " + ID + " " + COMPONENT + " " + SAMPLINGHZ + " " + START_TIME +
-                " " + NPTS + " " + MIN_PERIOD + " " + MAX_PERIOD + " " + START_BYTE + " " + CONVOLUTE + " " +
-                POINT_LOCATION + " " + PARTIAL_TYPE;
-    }
 
     public Location getPerturbationLocation() {
         return POINT_LOCATION;
     }
-=======
-	/**
-	 * パラメタの種類
-	 */
-	protected final PartialType partialType;
 	
 	public PartialID(Station station, GlobalCMTID eventID, SACComponent sacComponent, double samplingHz,
 			double startTime, int npts, double minPeriod, double maxPeriod, Phase[] phases, long startByte, boolean isConvolved,
 			Location perturbationLocation, PartialType partialType, double... waveformData) {
 		super(WaveformType.PARTIAL, samplingHz, startTime, npts, station, eventID, sacComponent, minPeriod, maxPeriod,
 				phases, startByte, isConvolved, waveformData);
-		this.partialType = partialType;
-		this.pointLocation = perturbationLocation;
+		PARTIAL_TYPE = partialType;
+		POINT_LOCATION = perturbationLocation;
 	}
-	
-	public Location getPerturbationLocation() {
-		return pointLocation;
-	}
->>>>>>> 50ea7494
+
 
     public PartialType getPartialType() {
         return PARTIAL_TYPE;
@@ -131,27 +102,15 @@
         return true;
     }
 
-<<<<<<< HEAD
+
     /**
      * @param data to be set
      * @return {@link PartialID} with the input data
      */
-    @Override
-    public PartialID setData(double[] data) {
-        return new PartialID(STATION, ID, COMPONENT, SAMPLINGHZ, START_TIME, NPTS, MIN_PERIOD, MAX_PERIOD, START_BYTE,
-                CONVOLUTE, POINT_LOCATION, PARTIAL_TYPE, data);
-    }
-=======
-	/**
-	 * @param data
-	 *            to be set
-	 * @return {@link PartialID} with the input data
-	 */
 	@Override
 	public PartialID setData(double[] data) {
 		return new PartialID(STATION, ID, COMPONENT, SAMPLINGHZ, START_TIME, data.length, MIN_PERIOD, MAX_PERIOD,
-				PHASES, START_BYTE, CONVOLUTE, pointLocation, partialType, data);
+				PHASES, START_BYTE, CONVOLUTE, POINT_LOCATION, PARTIAL_TYPE, data);
 	}
->>>>>>> 50ea7494
 
 }