package io.github.kensuke1984.kibrary;

import java.util.Arrays;

import org.apache.commons.cli.CommandLine;
import org.apache.commons.cli.Options;

import io.github.kensuke1984.kibrary.abandon.LobbyCleanup;
import io.github.kensuke1984.kibrary.correction.StaticCorrectionDataFile;
import io.github.kensuke1984.kibrary.entrance.DataAligner;
import io.github.kensuke1984.kibrary.entrance.DataTransfer;
import io.github.kensuke1984.kibrary.perturbation.PerturbationComparison;
import io.github.kensuke1984.kibrary.timewindow.TimewindowDataFile;
import io.github.kensuke1984.kibrary.timewindow.TimewindowSubtract;
import io.github.kensuke1984.kibrary.util.data.DataEntryListFile;
import io.github.kensuke1984.kibrary.util.data.EventListFile;
import io.github.kensuke1984.kibrary.util.data.ObserverListFile;
import io.github.kensuke1984.kibrary.util.earth.PolynomialStructureFile;
import io.github.kensuke1984.kibrary.util.globalcmt.GlobalCMTCatalogUpdate;
import io.github.kensuke1984.kibrary.util.globalcmt.GlobalCMTID;
import io.github.kensuke1984.kibrary.util.sac.SACFileAccess;
import io.github.kensuke1984.kibrary.visual.AzimuthHistogram;
import io.github.kensuke1984.kibrary.visual.ColorBinInformationFile;
import io.github.kensuke1984.kibrary.visual.DistanceHistogram;
import io.github.kensuke1984.kibrary.voxel.UnknownParameterSetter;
import io.github.kensuke1984.kibrary.waveform.BasicIDFile;
import io.github.kensuke1984.kibrary.waveform.PartialIDFile;
import io.github.kensuke1984.kibrary.waveform.VarianceComputer;

/**
 * An enum where all {@link Summon}able classes in Kibrary should be assigned to.
 * They are classes that can be run with just a few arguments.
 * <p>
 * Classes assigned here must contain methods usage() and run().
 * If no arguments are needed, usage() should return null.
 * <p>
 * The value name set to this enum must be the same as its corresponding class name.
 *
 * @author otsuru
 * @since 2022/4/4
 */
enum Brooklyn {
    // Environment & General 00
    About(0, About.class),
    Environment(1, Environment.class),
    GlobalCMTCatalogUpdate(2, GlobalCMTCatalogUpdate.class),
    PolynomialStructureFile(3, PolynomialStructureFile.class),
    DataEntryListFile(4, DataEntryListFile.class),
    EventListFile(5, EventListFile.class),
    ObserverListFile(6, ObserverListFile.class),
    ColorBinInformationFile(9, ColorBinInformationFile.class),
    // Data download 10
    GlobalCMTID(10, GlobalCMTID.class),
    DataTransfer(12, DataTransfer.class),
    DataAligner(13, DataAligner.class),
    LobbyCleanup(19, LobbyCleanup.class),
    // Synthetic  20
    SACFileAccess(21, SACFileAccess.class),
    // Filtered 30
    TimewindowDataFile(31, TimewindowDataFile.class),
    StaticCorrectionDataFile(32, StaticCorrectionDataFile.class),
    TimewindowSubtract(35, TimewindowSubtract.class),
    // Compiled 40
    BasicIDFile(40, BasicIDFile.class),
    VarianceComputer(45, VarianceComputer.class),
    DistanceHistogram(48, DistanceHistogram.class),
    AzimuthHistogram(49, AzimuthHistogram.class),
    // Voxel 50
    UnknownParameterSetter(51, UnknownParameterSetter.class),
<<<<<<< HEAD
    // Partial 50
    PartialIDFile(55, PartialIDFile.class),
    // Inversion 60
=======
    // Partial 60
    // Inversion 70
    PerturbationComparison(71, PerturbationComparison.class),
>>>>>>> 548b9009
    // Temporal 100
    ;

    private Class<?> c;
    private int value;

    Brooklyn(int n, Class<?> c) {
        value = n;
        this.c = c;
    }

    static void printList() {
        Arrays.stream(values()).sorted().forEach(m -> System.out.println(m.value + " " + m.c.getSimpleName()));
    }

    static String numRange() {
        Brooklyn[] all = values();
        int min = Arrays.stream(all).mapToInt(m -> m.value).min().getAsInt();
        int max = Arrays.stream(all).mapToInt(m -> m.value).max().getAsInt();
        return min + "-" + max;
    }

    /**
     * Returns a Brooklyn given its corresponding number.
     * Note that {@link #valueOf(String)}, which returns a Brooklyn given a String of its name,
     * is already defined automatically.
     *
     * @param n (int)
     * @return
     */
    static Brooklyn valueOf(int n) {
        return Arrays.stream(values()).filter(m -> m.value == n).findAny().get();
    }

    String getClassName() {
        return c.getName();
    }

    Options getOptions() throws ReflectiveOperationException {
        return (Options) c.getMethod("defineOptions", (Class<?>[]) null).invoke(null, (Object[]) null);
    }

    void summon(CommandLine cmdLine) throws ReflectiveOperationException {
        c.getMethod("run", CommandLine.class).invoke(null, (Object) cmdLine);
    }

}<|MERGE_RESOLUTION|>--- conflicted
+++ resolved
@@ -10,6 +10,8 @@
 import io.github.kensuke1984.kibrary.entrance.DataAligner;
 import io.github.kensuke1984.kibrary.entrance.DataTransfer;
 import io.github.kensuke1984.kibrary.perturbation.PerturbationComparison;
+import io.github.kensuke1984.kibrary.quick.LookAtBPspc;
+import io.github.kensuke1984.kibrary.quick.LookAtFPspc;
 import io.github.kensuke1984.kibrary.timewindow.TimewindowDataFile;
 import io.github.kensuke1984.kibrary.timewindow.TimewindowSubtract;
 import io.github.kensuke1984.kibrary.util.data.DataEntryListFile;
@@ -67,16 +69,13 @@
     AzimuthHistogram(49, AzimuthHistogram.class),
     // Voxel 50
     UnknownParameterSetter(51, UnknownParameterSetter.class),
-<<<<<<< HEAD
-    // Partial 50
-    PartialIDFile(55, PartialIDFile.class),
-    // Inversion 60
-=======
     // Partial 60
+	PartialIDFile(65, PartialIDFile.class),
     // Inversion 70
     PerturbationComparison(71, PerturbationComparison.class),
->>>>>>> 548b9009
     // Temporal 100
+	LookAtFPspc(101,LookAtFPspc.class),
+	LookAtBPspc(102,LookAtBPspc.class),
     ;
 
     private Class<?> c;
