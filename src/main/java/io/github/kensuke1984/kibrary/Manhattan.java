--- conflicted
+++ resolved
@@ -83,11 +83,8 @@
     // Synthetic  20
     SyntheticDSMSetup(20, SyntheticDSMSetup.class),
     SPC_SAC(21, SPC_SAC.class),
-<<<<<<< HEAD
     SyntheticDSM1dSetup(22, SyntheticDSM1dSetup.class),
-=======
     VirtualDatasetMaker(25, VirtualDatasetMaker.class),
->>>>>>> 34961fbd
     // Filtered 30
     FilterDivider(30, FilterDivider.class),
     TimewindowMaker(31, TimewindowMaker.class),
@@ -118,11 +115,8 @@
     PartialWaveformAssembler1D(66, PartialWaveformAssembler1D.class),
     PartialsFuser(67, PartialsFuser.class),
     CatalogueErrorCalculator(68, CatalogueErrorCalculator.class),
-<<<<<<< HEAD
-    CompareDSM1dAndPartial(69, CompareDSM1dAndPartial.class),
-=======
     PartialsMovieMaker(69, PartialsMovieMaker.class),
->>>>>>> 34961fbd
+    CompareDSM1dAndPartial(610, CompareDSM1dAndPartial.class),
     // Inversion 70
     LetMeInvert(70, LetMeInvert.class),
     InversionArranger(71, InversionArranger.class),
