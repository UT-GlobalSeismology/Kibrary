--- conflicted
+++ resolved
@@ -1,37 +1,6 @@
 package io.github.kensuke1984.kibrary.selection;
 
-<<<<<<< HEAD
-=======
-import java.io.IOException;
-import java.io.PrintWriter;
-import java.nio.file.Files;
-import java.nio.file.Path;
-import java.nio.file.Paths;
-import java.nio.file.StandardOpenOption;
-import java.util.ArrayList;
-import java.util.Arrays;
-import java.util.Collections;
-import java.util.HashMap;
-import java.util.HashSet;
-import java.util.List;
-import java.util.Map;
-import java.util.Properties;
-import java.util.Set;
-import java.util.concurrent.ExecutorService;
-import java.util.concurrent.Executors;
-import java.util.function.BiPredicate;
-import java.util.stream.Collectors;
-import java.util.stream.Stream;
-
-import org.apache.commons.io.FileUtils;
-import org.apache.commons.math3.linear.ArrayRealVector;
-import org.apache.commons.math3.linear.RealVector;
-import org.apache.commons.math3.util.Precision;
-
-import edu.sc.seis.TauP.TauModelException;
-import edu.sc.seis.TauP.TauP_Time;
-import io.github.kensuke1984.anisotime.Phase;
->>>>>>> 50ea7494
+
 import io.github.kensuke1984.kibrary.Operation;
 import io.github.kensuke1984.kibrary.Property;
 import io.github.kensuke1984.kibrary.datacorrection.StaticCorrection;
@@ -40,16 +9,19 @@
 import io.github.kensuke1984.kibrary.timewindow.TimewindowInformation;
 import io.github.kensuke1984.kibrary.timewindow.TimewindowInformationFile;
 import io.github.kensuke1984.kibrary.util.EventFolder;
-import io.github.kensuke1984.kibrary.util.Phases;
 import io.github.kensuke1984.kibrary.util.Station;
 import io.github.kensuke1984.kibrary.util.Trace;
 import io.github.kensuke1984.kibrary.util.Utilities;
+import io.github.kensuke1984.kibrary.util.addons.Phases;
 import io.github.kensuke1984.kibrary.util.globalcmt.GlobalCMTID;
 import io.github.kensuke1984.kibrary.util.sac.*;
+import io.github.kensuke1984.anisotime.Phase;
 import org.apache.commons.io.FileUtils;
 import org.apache.commons.math3.linear.ArrayRealVector;
 import org.apache.commons.math3.linear.RealVector;
 import org.apache.commons.math3.util.Precision;
+import edu.sc.seis.TauP.TauModelException;
+import edu.sc.seis.TauP.TauP_Time;
 
 import java.io.IOException;
 import java.io.PrintWriter;
@@ -69,326 +41,71 @@
  *
  * @author Kensuke Konishi
  * @version 0.1.2.1
+ * @author anselme add additional selection critera
  */
 public class DataSelection implements Operation {
-<<<<<<< HEAD
-    private Set<EventFolder> eventDirs;
-    private String dateStr;
-    private Set<SACComponent> components;
-    private Path obsPath;
-    private Path synPath;
-    private boolean convolute;
-    private Path timewindowInformationFilePath;
-    private Path staticCorrectionInformationFilePath;
-    /**
-     * Minimum correlation coefficients
-     */
-    private double minCorrelation;
-    /**
-     * Maximum correlation coefficients
-     */
-    private double maxCorrelation;
-    /**
-     * Minimum variance
-     */
-    private double minVariance;
-    /**
-     * Maximum variance
-     */
-    private double maxVariance;
-    /**
-     * amplitude のしきい値
-     */
-    private double ratio;
-    private Set<TimewindowInformation> sourceTimewindowInformationSet;
-    private Set<TimewindowInformation> goodTimewindowInformationSet;
-    private Path outputGoodWindowPath;
-    private Set<StaticCorrection> staticCorrectionSet;
-    /**
-     * ID for static correction and time window information Default is station
-     * name, global CMT id, component.
-     */
-    private BiPredicate<StaticCorrection, TimewindowInformation> isPair =
-            (s, t) -> s.getStation().equals(t.getStation()) && s.getGlobalCMTID().equals(t.getGlobalCMTID()) &&
-                    s.getComponent() == t.getComponent();
-    private Path workPath;
+
+	private Set<EventFolder> eventDirs;
+	private String dateStr;
+	private Set<SACComponent> components;
+	private Path obsPath;
+	private Path synPath;
+	private boolean convolute;
+	private Path timewindowInformationFilePath;
+	private Path staticCorrectionInformationFilePath;
+	private boolean excludeSurfaceWave;
+	/**
+	 * Minimum correlation coefficients
+	 */
+	private double minCorrelation;
+	/**
+	 * Maximum correlation coefficients
+	 */
+	private double maxCorrelation;
+	/**
+	 * Minimum variance
+	 */
+	private double minVariance;
+	/**
+	 * Maximum variance
+	 */
+	private double maxVariance;
+	/**
+	 * amplitude のしきい値
+	 */
+	private double ratio;
+	private double maxStaticShift;
+	private double minSNratio;
+	private double minDistance;
+	private boolean SnScSnPair;
+	private Set<TimewindowInformation> sourceTimewindowInformationSet;
+	private Set<TimewindowInformation> goodTimewindowInformationSet;
+	private List<DataSelectionInformation> dataSelectionInfo;
+	private Path outputGoodWindowPath;
+	private Set<StaticCorrection> staticCorrectionSet;
+	
+	/**
+	 * ID for static correction and time window information Default is station
+	 * name, global CMT id, component, start time.
+	 */
+	private BiPredicate<StaticCorrection, TimewindowInformation> isPair = (s,
+			t) -> s.getStation().equals(t.getStation()) && s.getGlobalCMTID().equals(t.getGlobalCMTID())
+					&& s.getComponent() == t.getComponent() && t.getStartTime() < s.getSynStartTime() + 1.01 && t.getStartTime() > s.getSynStartTime() - 1.01;
+	private BiPredicate<StaticCorrection, TimewindowInformation> isPair_isotropic = (s,
+			t) -> s.getStation().equals(t.getStation()) && s.getGlobalCMTID().equals(t.getGlobalCMTID())
+					&& (t.getComponent() == SACComponent.R ? s.getComponent() == SACComponent.T : s.getComponent() == t.getComponent()) 
+					&& t.getStartTime() < s.getSynStartTime() + 1.01 && t.getStartTime() > s.getSynStartTime() - 1.01;
+	private BiPredicate<StaticCorrection, TimewindowInformation> isPairRecord = (s,
+			t) -> s.getStation().equals(t.getStation()) && s.getGlobalCMTID().equals(t.getGlobalCMTID())
+					&& s.getComponent() == t.getComponent();
+	private Path workPath;
     private Properties property;
-
-    public DataSelection(Properties property) throws IOException {
-        this.property = (Properties) property.clone();
-        set();
-    }
-
-    public static void writeDefaultPropertiesFile() throws IOException {
-        Path outPath = Paths.get(DataSelection.class.getName() + Utilities.getTemporaryString() + ".properties");
-        try (PrintWriter pw = new PrintWriter(Files.newBufferedWriter(outPath, StandardOpenOption.CREATE_NEW))) {
-            pw.println("manhattan DataSelection");
-            pw.println("##Path of a working folder (.)");
-            pw.println("#workPath");
-            pw.println("##Sac components to be used (Z R T)");
-            pw.println("#components");
-            pw.println("##Path of a root folder containing observed dataset (.)");
-            pw.println("#obsPath");
-            pw.println("##Path of a root folder containing synthetic dataset (.)");
-            pw.println("#synPath");
-            pw.println("##boolean convolute (true)");
-            pw.println("#convolute");
-            pw.println("##Path of a time window information file, must be defined");
-            pw.println("#timewindowInformationFilePath timewindow.dat");
-            pw.println("##Path of a static correction file");
-            pw.println("##If you do not want to consider static correction, then comment out the next line");
-            pw.println("#staticCorrectionInformationFilePath staticCorrection.dat");
-            pw.println("##double sacSamplingHz (20)");
-            pw.println("#sacSamplingHz cant change now");
-            pw.println("##double minCorrelation (0)");
-            pw.println("#minCorrelation");
-            pw.println("##double maxCorrelation (1)");
-            pw.println("#maxCorrelation");
-            pw.println("##double minVariance (0)");
-            pw.println("#minVariance");
-            pw.println("##double maxVariance (2)");
-            pw.println("#maxVariance");
-            pw.println("##double ratio (2)");
-            pw.println("#ratio");
-        }
-        System.err.println(outPath + " is created.");
-    }
-
-    /**
-     * @param args [parameter file name]
-     * @throws Exception if an I/O happens
-     */
-    public static void main(String[] args) throws Exception {
-        DataSelection ds = new DataSelection(Property.parse(args));
-        long start = System.nanoTime();
-        System.err.println(DataSelection.class.getName() + " is going");
-        ds.run();
-        System.err.println(
-                DataSelection.class.getName() + " finished in " + Utilities.toTimeString(System.nanoTime() - start));
-    }
-
-    /**
-     * @param sac        {@link SACData} to cut
-     * @param timeWindow time window
-     * @return new Trace for the timewindow [tStart:tEnd]
-     */
-    private static RealVector cutSAC(SACData sac, Timewindow timeWindow) {
-        Trace trace = sac.createTrace();
-        double tStart = timeWindow.getStartTime();
-        double tEnd = timeWindow.getEndTime();
-        return new ArrayRealVector(trace.cutWindow(tStart, tEnd).getY(), false);
-    }
-
-    private void checkAndPutDefaults() {
-        if (!property.containsKey("workPath")) property.setProperty("workPath", "");
-        if (!property.containsKey("components")) property.setProperty("components", "Z R T");
-        if (!property.containsKey("obsPath")) property.setProperty("obsPath", "");
-        if (!property.containsKey("synPath")) property.setProperty("synPath", "");
-        if (!property.containsKey("minCorrelation")) property.setProperty("minCorrelation", "0");
-        if (!property.containsKey("maxCorrelation")) property.setProperty("maxCorrelation", "1");
-        if (!property.containsKey("minVariance")) property.setProperty("minVariance", "0");
-        if (!property.containsKey("maxVariance")) property.setProperty("maxVariance", "2");
-        if (!property.containsKey("ratio")) property.setProperty("ratio", "2");
-        if (!property.containsKey("convolute")) property.setProperty("convolute", "true");
-    }
-
-    private void set() throws IOException {
-        checkAndPutDefaults();
-        workPath = Paths.get(property.getProperty("workPath"));
-        if (!Files.exists(workPath)) throw new NoSuchFileException( workPath + " (workPath)");
-
-        obsPath = getPath("obsPath");
-        synPath = getPath("synPath");
-        components = Arrays.stream(property.getProperty("components").split("\\s+")).map(SACComponent::valueOf)
-                .collect(Collectors.toSet());
-
-        convolute = Boolean.parseBoolean(property.getProperty("convolute"));
-        minCorrelation = Double.parseDouble(property.getProperty("minCorrelation"));
-        maxCorrelation = Double.parseDouble(property.getProperty("maxCorrelation"));
-        minVariance = Double.parseDouble(property.getProperty("minVariance"));
-        maxVariance = Double.parseDouble(property.getProperty("maxVariance"));
-        ratio = Double.parseDouble(property.getProperty("ratio"));
-        timewindowInformationFilePath = getPath("timewindowInformationFilePath");
-        if (property.containsKey("staticCorrectionInformationFilePath"))
-            staticCorrectionInformationFilePath = getPath("staticCorrectionInformationFilePath");
-        // sacSamplingHz
-        // =Double.parseDouble(reader.getFirstValue("sacSamplingHz")); TODO
-        // sacSamplingHz = 20;
-        staticCorrectionSet = staticCorrectionInformationFilePath == null ? Collections.emptySet() :
-                StaticCorrectionFile.read(staticCorrectionInformationFilePath);
-        eventDirs = Utilities.eventFolderSet(obsPath);
-        sourceTimewindowInformationSet = TimewindowInformationFile.read(timewindowInformationFilePath);
-        dateStr = Utilities.getTemporaryString();
-        outputGoodWindowPath = workPath.resolve("selectedTimewindow" + dateStr + ".dat");
-        goodTimewindowInformationSet = Collections.synchronizedSet(new HashSet<>());
-    }
-
-    private void output() throws IOException {
-        TimewindowInformationFile.write(outputGoodWindowPath, goodTimewindowInformationSet);
-    }
-
-    private StaticCorrection getStaticCorrection(TimewindowInformation window) {
-        return staticCorrectionSet.stream().filter(s -> isPair.test(s, window)).findAny().get();
-    }
-
-    /**
-     * @param timewindow timewindow to shift
-     * @return if there is time shift information for the input timewindow, then
-     * creates new timewindow and returns it, otherwise, just returns
-     * the input one.
-     */
-    private TimewindowInformation shift(TimewindowInformation timewindow) {
-        if (staticCorrectionSet.isEmpty()) return timewindow;
-        StaticCorrection foundShift = getStaticCorrection(timewindow);
-        double value = foundShift.getTimeshift();
-        return new TimewindowInformation(timewindow.getStartTime() - value, timewindow.getEndTime() - value,
-                foundShift.getStation(), foundShift.getGlobalCMTID(), foundShift.getComponent());
-    }
-
-    private boolean check(PrintWriter writer, String stationName, GlobalCMTID id, SACComponent component,
-                          TimewindowInformation window, RealVector obsU, RealVector synU) throws IOException {
-        if (obsU.getDimension() < synU.getDimension()) synU = synU.getSubVector(0, obsU.getDimension() - 1);
-        else if (synU.getDimension() < obsU.getDimension()) obsU = obsU.getSubVector(0, synU.getDimension() - 1);
-
-        // check
-        double synMax = synU.getMaxValue();
-        double synMin = synU.getMinValue();
-        double obsMax = obsU.getMaxValue();
-        double obsMin = obsU.getMinValue();
-        double obs2 = obsU.dotProduct(obsU);
-        double syn2 = synU.dotProduct(synU);
-        double cor = obsU.dotProduct(synU);
-        double var = obs2 + syn2 - 2 * cor;
-        double maxRatio = Precision.round(synMax / obsMax, 2);
-        double minRatio = Precision.round(synMin / obsMin, 2);
-        double absRatio = (-synMin < synMax ? synMax : -synMin) / (-obsMin < obsMax ? obsMax : -obsMin);
-        var /= obs2;
-        cor /= Math.sqrt(obs2 * syn2);
-
-        absRatio = Precision.round(absRatio, 2);
-        var = Precision.round(var, 2);
-        cor = Precision.round(cor, 2);
-        boolean isok = !(ratio < minRatio || minRatio < 1 / ratio || ratio < maxRatio || maxRatio < 1 / ratio ||
-                ratio < absRatio || absRatio < 1 / ratio || cor < minCorrelation || maxCorrelation < cor ||
-                var < minVariance || maxVariance < var);
-
-        writer.println(
-                stationName + " " + id + " " + component + " " + window.getStartTime() + " " + isok + " " + absRatio +
-                        " " + maxRatio + " " + minRatio + " " + var + " " + cor);
-        return isok;
-    }
-
-    @Override
-    public Path getWorkPath() {
-        return workPath;
-    }
-
-    @Override
-    public Properties getProperties() {
-        return (Properties) property.clone();
-    }
-
-    @Override
-    public void run() throws Exception {
-        int N_THREADS = Runtime.getRuntime().availableProcessors();
-
-        ExecutorService exec = Executors.newFixedThreadPool(N_THREADS);
-
-        for (EventFolder eventDirectory : eventDirs)
-            exec.execute(new Worker(eventDirectory));
-
-        exec.shutdown();
-        while (!exec.isTerminated()) try {
-            Thread.sleep(1000);
-        } catch (Exception e) {
-            e.printStackTrace();
-        }
-        System.err.println();
-        output();
-    }
-
-    private class Worker implements Runnable {
-
-        private Set<SACFileName> obsFiles;
-        private EventFolder obsEventDirectory;
-        private EventFolder synEventDirectory;
-
-        private GlobalCMTID id;
-
-        private Worker(EventFolder ed) throws IOException {
-            obsEventDirectory = ed;
-            (obsFiles = ed.sacFileSet()).removeIf(n -> !n.isOBS());
-            id = ed.getGlobalCMTID();
-            synEventDirectory = new EventFolder(synPath.resolve(ed.getName()));
-            if (!synEventDirectory.exists()) return;
-        }
-
-        @Override
-        public void run() {
-            if (!synEventDirectory.exists()) {
-                try {
-                    FileUtils
-                            .moveDirectoryToDirectory(obsEventDirectory, workPath.resolve("withoutSyn").toFile(), true);
-                } catch (Exception e) {
-                    e.printStackTrace();
-                }
-                return;
-            }
-            // System.out.println("Checking " + obsEventDirectory);
-            // System.out.println(obsEventDirectory + " checked all observeds");
-            try (PrintWriter lpw = new PrintWriter(
-                    Files.newBufferedWriter(obsEventDirectory.toPath().resolve("stationList" + dateStr + ".txt"),
-                            StandardOpenOption.CREATE, StandardOpenOption.APPEND))) {
-                // all the observed files
-                if (convolute) lpw.println("#convolved");
-                else lpw.println("#not convolved");
-                lpw.println("#s e c starttime use ratio(syn/obs){abs max min} variance correlation");
-
-                for (SACFileName obsName : obsFiles) {
-                    // check components
-                    if (!components.contains(obsName.getComponent())) continue;
-                    String stationName = obsName.getStationName();
-                    SACComponent component = obsName.getComponent();
-                    // double timeshift = 0;
-                    SACExtension synExt = convolute ? SACExtension.valueOfConvolutedSynthetic(component) :
-                            SACExtension.valueOfSynthetic(component);
-
-                    SACFileName synName = new SACFileName(synEventDirectory, stationName + "." + id + "." + synExt);
-                    if (!synName.exists()) continue;
-
-                    // synthetic sac
-                    SACData obsSac = obsName.read();
-                    SACData synSac = synName.read();
-
-                    Station station = obsSac.getStation();
-                    //
-                    if (synSac.getValue(SACHeaderEnum.DELTA) != obsSac.getValue(SACHeaderEnum.DELTA)) continue;
-
-                    // Pickup a time window of obsName
-                    Set<TimewindowInformation> windowInformationSet = sourceTimewindowInformationSet.stream()
-                            .filter(info -> info.getStation().equals(station) && info.getGlobalCMTID().equals(id) &&
-                                    info.getComponent() == component).sorted().collect(Collectors.toSet());
-
-                    if (windowInformationSet.isEmpty()) continue;
-
-                    for (TimewindowInformation window : windowInformationSet) {
-                        RealVector synU = cutSAC(synSac, window);
-                        RealVector obsU = cutSAC(obsSac, shift(window));
-                        if (check(lpw, stationName, id, component, window, obsU, synU))
-                            goodTimewindowInformationSet.add(window);
-                    }
-                    // lpw.close();
-                }
-                // spw.close();
-            } catch (Exception e) {
-                e.printStackTrace();
-                System.err.println("error on " + obsEventDirectory);
-            }
-            System.err.print(".");
-            // System.out.println(obsEventDirectory + " is done");
-        }
-    }
-=======
+			
+	public DataSelection(Properties property) throws IOException {
+		this.property = (Properties) property.clone();
+		set();
+	}	
+		
 	public static void writeDefaultPropertiesFile() throws IOException {
 		Path outPath = Paths.get(DataSelection.class.getName() + Utilities.getTemporaryString() + ".properties");
 		try (PrintWriter pw = new PrintWriter(Files.newBufferedWriter(outPath, StandardOpenOption.CREATE_NEW))) {
@@ -432,96 +149,54 @@
 		}
 		System.err.println(outPath + " is created.");
 	}
-	
-	private double minDistance;
-
-	private Set<EventFolder> eventDirs;
-
-	private String dateStr;
-
-	public DataSelection(Properties property) throws IOException {
-		this.property = (Properties) property.clone();
-		set();
-	}
-
-	private Set<SACComponent> components;
-	private Path obsPath;
-	private Path synPath;
-	private boolean convolute;
-	private Path timewindowInformationFilePath;
-	private Path staticCorrectionInformationFilePath;
-	
-	private boolean excludeSurfaceWave;
-
-	/**
-	 * Minimum correlation coefficients
-	 */
-	private double minCorrelation;
-
-	/**
-	 * Maximum correlation coefficients
-	 */
-	private double maxCorrelation;
-
-	/**
-	 * Minimum variance
-	 */
-	private double minVariance;
-
-	/**
-	 * Maximum variance
-	 */
-	private double maxVariance;
-
-	/**
-	 * amplitude のしきい値
-	 */
-	private double ratio;
-	
-	private double maxStaticShift;
-	
-	private double minSNratio;
-	
-	private boolean SnScSnPair;
+
+    /**
+     * @param args [parameter file name]
+     * @throws Exception if an I/O happens
+     */
+	public static void main(String[] args) throws Exception {
+		DataSelection ds = new DataSelection(Property.parse(args));
+		long start = System.nanoTime();
+		System.err.println(DataSelection.class.getName() + " is going");
+		ds.run();
+		System.err.println(
+				DataSelection.class.getName() + " finished in " + Utilities.toTimeString(System.nanoTime() - start));
+	}
+	
+	/**
+	 * @param sac        {@link SACData} to cut
+	 * @param timeWindow time window
+	 * @return new Trace for the timewindow [tStart:tEnd]
+	 */
+	private static RealVector cutSAC(SACData sac, Timewindow timeWindow) {
+		Trace trace = sac.createTrace();
+		double tStart = timeWindow.getStartTime();
+		double tEnd = timeWindow.getEndTime();
+		return new ArrayRealVector(trace.cutWindow(tStart, tEnd).getY(), false);
+	}
 	
 	private void checkAndPutDefaults() {
-		if (!property.containsKey("workPath"))
-			property.setProperty("workPath", "");
-		if (!property.containsKey("components"))
-			property.setProperty("components", "Z R T");
-		if (!property.containsKey("obsPath"))
-			property.setProperty("obsPath", "");
-		if (!property.containsKey("synPath"))
-			property.setProperty("synPath", "");
-		if (!property.containsKey("minCorrelation"))
-			property.setProperty("minCorrelation", "0");
-		if (!property.containsKey("maxCorrelation"))
-			property.setProperty("maxCorrelation", "1");
-		if (!property.containsKey("minVariance"))
-			property.setProperty("minVariance", "0");
-		if (!property.containsKey("maxVariance"))
-			property.setProperty("maxVariance", "2");
-		if (!property.containsKey("ratio"))
-			property.setProperty("ratio", "2");
-		if (!property.containsKey("minSNratio"))
-			property.setProperty("minSNratio", "0");
-		if (!property.containsKey("convolute"))
-			property.setProperty("convolute", "true");
-		if (!property.containsKey("SnScSnPair"))
-			property.setProperty("SnScSnPair", "false");
-		if (!property.containsKey("excludeSurfaceWave"))
-			property.setProperty("excludeSurfaceWave", "false");
-		if (!property.containsKey("maxStaticShift"))
-			property.setProperty("maxStaticShift", "10.");
-		if (!property.containsKey("minDistance"))
-			property.setProperty("minDistance", "0.");
-	}
-
+		if (!property.containsKey("workPath")) property.setProperty("workPath", "");
+		if (!property.containsKey("components")) property.setProperty("components", "Z R T");
+		if (!property.containsKey("obsPath")) property.setProperty("obsPath", "");
+		if (!property.containsKey("synPath")) property.setProperty("synPath", "");
+		if (!property.containsKey("minCorrelation")) property.setProperty("minCorrelation", "0");
+		if (!property.containsKey("maxCorrelation")) property.setProperty("maxCorrelation", "1");
+		if (!property.containsKey("minVariance")) property.setProperty("minVariance", "0");
+		if (!property.containsKey("maxVariance")) property.setProperty("maxVariance", "2");
+		if (!property.containsKey("ratio")) property.setProperty("ratio", "2");
+		if (!property.containsKey("minSNratio")) property.setProperty("minSNratio", "0");
+		if (!property.containsKey("convolute")) property.setProperty("convolute", "true");
+		if (!property.containsKey("SnScSnPair")) property.setProperty("SnScSnPair", "false");
+		if (!property.containsKey("excludeSurfaceWave")) property.setProperty("excludeSurfaceWave", "false");
+		if (!property.containsKey("maxStaticShift")) property.setProperty("maxStaticShift", "10.");
+		if (!property.containsKey("minDistance")) property.setProperty("minDistance", "0.");
+	}
+	
 	private void set() throws IOException {
 		checkAndPutDefaults();
 		workPath = Paths.get(property.getProperty("workPath"));
-		if (!Files.exists(workPath))
-			throw new RuntimeException("The workPath: " + workPath + " does not exist");
+		if (!Files.exists(workPath)) throw new NoSuchFieldException(workPath + " (workPath)");
 
 		obsPath = getPath("obsPath");
 		synPath = getPath("synPath");
@@ -542,51 +217,170 @@
 		// sacSamplingHz = 20;
 		staticCorrectionSet = staticCorrectionInformationFilePath == null ? Collections.emptySet()
 				: StaticCorrectionFile.read(staticCorrectionInformationFilePath);
-		// eventDirs = WorkingDirectory.listEventDirs(workDir);
 		eventDirs = Utilities.eventFolderSet(obsPath);
 		sourceTimewindowInformationSet = TimewindowInformationFile.read(timewindowInformationFilePath);
 		dateStr = Utilities.getTemporaryString();
 		outputGoodWindowPath = workPath.resolve("selectedTimewindow" + dateStr + ".dat");
 		goodTimewindowInformationSet = Collections.synchronizedSet(new HashSet<>());
 		SnScSnPair = Boolean.parseBoolean(property.getProperty("SnScSnPair"));
-		
 		minSNratio = Double.parseDouble(property.getProperty("minSNratio"));
-		
 		excludeSurfaceWave = Boolean.parseBoolean(property.getProperty("excludeSurfaceWave"));
-		
 		dataSelectionInfo = new ArrayList<>();
-		
 		maxStaticShift = Double.parseDouble(property.getProperty("maxStaticShift"));
-		
 		minDistance = Double.parseDouble(property.getProperty("minDistance"));
 	}
-
-	private Set<TimewindowInformation> sourceTimewindowInformationSet;
-	private Set<TimewindowInformation> goodTimewindowInformationSet;
-	
-	private List<DataSelectionInformation> dataSelectionInfo;
-
-	private Path outputGoodWindowPath;
-
-	private Set<StaticCorrection> staticCorrectionSet;
-	
-	/**
-	 * @param args
-	 *            [parameter file name]
-	 * @throws Exception
-	 *             if an I/O happens
-	 */
-	public static void main(String[] args) throws Exception {
-		DataSelection ds = new DataSelection(Property.parse(args));
-		long start = System.nanoTime();
-		System.err.println(DataSelection.class.getName() + " is going");
-		ds.run();
-		System.err.println(
-				DataSelection.class.getName() + " finished in " + Utilities.toTimeString(System.nanoTime() - start));
-	}
-
+	
 	private void output() throws IOException {
 		TimewindowInformationFile.write(goodTimewindowInformationSet, outputGoodWindowPath);
+	}
+	
+	private StaticCorrection getStaticCorrection(TimewindowInformation window) {
+		List<StaticCorrection> corrs = staticCorrectionSet.stream().filter(s -> isPairRecord.test(s, window)).collect(Collectors.toList());
+		if (corrs.size() != 1) throw new RuntimeException("Found no, or more than 1 static correction for window " + window);
+		return corrs.get(0);
+	}
+	
+    /**
+     * @param timewindow timewindow to shift
+     * @return if there is time shift information for the input timewindow, then
+     * creates new timewindow and returns it, otherwise, just returns
+     * the input one.
+     */
+	private TimewindowInformation shift(TimewindowInformation timewindow) {
+		if (staticCorrectionSet.isEmpty())
+			return timewindow;
+		StaticCorrection foundShift = getStaticCorrection(timewindow);
+		double value = foundShift.getTimeshift();
+		return new TimewindowInformation(timewindow.getStartTime() - value, timewindow.getEndTime() - value,
+				foundShift.getStation(), foundShift.getGlobalCMTID(), foundShift.getComponent(), timewindow.getPhases());
+	}
+	
+	private boolean check(PrintWriter writer, String stationName, GlobalCMTID id, SACComponent component,
+			TimewindowInformation window, RealVector obsU, RealVector synU, double SNratio) throws IOException {
+		if (obsU.getDimension() < synU.getDimension())
+			synU = synU.getSubVector(0, obsU.getDimension() - 1);
+		else if (synU.getDimension() < obsU.getDimension())
+			obsU = obsU.getSubVector(0, synU.getDimension() - 1);
+
+		// check
+		double synMax = synU.getMaxValue();
+		double synMin = synU.getMinValue();
+		double obsMax = obsU.getMaxValue();
+		double obsMin = obsU.getMinValue();
+		double obs2 = obsU.dotProduct(obsU);
+		double syn2 = synU.dotProduct(synU);
+		double cor = obsU.dotProduct(synU);
+		cor /= Math.sqrt(obs2 * syn2);
+		double var = obs2 + syn2 - 2 * obsU.dotProduct(synU);
+		double maxRatio = Precision.round(synMax / obsMax, 2);
+		double minRatio = Precision.round(synMin / obsMin, 2);
+		double absRatio = (-synMin < synMax ? synMax : -synMin) / (-obsMin < obsMax ? obsMax : -obsMin);
+		var /= obs2;
+
+		absRatio = Precision.round(absRatio, 2);
+		var = Precision.round(var, 2);
+		cor = Precision.round(cor, 2);
+		
+		SNratio = Precision.round(SNratio, 2);
+		
+		boolean isok = !(ratio < minRatio || minRatio < 1 / ratio || ratio < maxRatio || maxRatio < 1 / ratio
+				|| ratio < absRatio || absRatio < 1 / ratio || cor < minCorrelation || maxCorrelation < cor
+				|| var < minVariance || maxVariance < var
+				|| SNratio < minSNratio);
+		
+		Phases phases = new Phases(window.getPhases());
+		
+		if (window.getPhases().length == 0) {
+			System.out.println(window);
+		}
+		else { 
+			writer.println(stationName + " " + id + " " + component + " " + phases + " " + isok + " " + absRatio + " " + maxRatio + " "
+				+ minRatio + " " + var + " " + cor + " " + SNratio);
+		
+			dataSelectionInfo.add(new DataSelectionInformation(window, var, cor, maxRatio, minRatio, absRatio, SNratio));
+		}
+		
+		return isok;
+	}
+	
+	/**
+	 * @param sac
+	 * @param component
+	 * @return
+	 * @author anselme
+	 */
+	private double noisePerSecond(SACData sac, SACComponent component) {
+		double len = 50;
+		double distance = sac.getValue(SACHeaderEnum.GCARC);
+		double depth = sac.getValue(SACHeaderEnum.EVDP);
+		double firstArrivalTime = 0;
+		try {
+			TauP_Time timeTool = new TauP_Time("prem");
+			switch (component) {
+			case T:
+				timeTool.parsePhaseList("S, Sdiff, s");
+				timeTool.setSourceDepth(depth);
+				timeTool.calculate(distance);
+				if (timeTool.getNumArrivals() == 0)
+					throw new IllegalArgumentException("No arrivals for " + sac.getStation() + " " + sac.getGlobalCMTID() 
+							+ " " + String.format("(%.2f deg, %.2f km)", distance, depth));
+				firstArrivalTime = timeTool.getArrival(0).getTime();
+				break;
+			case Z:
+			case R:
+				timeTool.parsePhaseList("P, Pdiff, p");
+				timeTool.setSourceDepth(depth);
+				timeTool.calculate(distance);
+				if (timeTool.getNumArrivals() == 0)
+					throw new IllegalArgumentException("No arrivals for " + sac.getStation() + " " + sac.getGlobalCMTID()
+							+ " " + String.format("(%.2f deg, %.2f km)", distance, depth));
+				firstArrivalTime = timeTool.getArrival(0).getTime();
+				break;
+			default:
+				break;
+			}
+		} catch (TauModelException e) {
+			e.printStackTrace();
+		}
+	
+		return sac.createTrace().cutWindow(firstArrivalTime - 20 - len, firstArrivalTime - 20).getYVector().getNorm() / len;
+	}
+
+	@Override
+	public Path getWorkPath() {
+		return workPath;
+	}
+
+	@Override
+	public Properties getProperties() {
+		return (Properties) property.clone();
+	}
+
+	@Override
+	public void run() throws Exception {
+		int N_THREADS = Runtime.getRuntime().availableProcessors();
+
+		ExecutorService exec = Executors.newFixedThreadPool(N_THREADS);
+		
+		for (EventFolder eventDirectory : eventDirs)
+			exec.execute(new Worker(eventDirectory));
+
+		exec.shutdown();
+		while (!exec.isTerminated())
+			try {
+				Thread.sleep(1000);
+			} catch (Exception e) {
+			}
+		
+		Path infoOutpath = workPath.resolve("dataSelection" + Utilities.getTemporaryString() + ".inf");
+		try {
+			DataSelectionInformationFile.write(infoOutpath, dataSelectionInfo);
+		} catch (IOException e) {
+			System.err.println("IOException: " + e.getMessage());
+		}
+		
+		System.err.println();
+		output();
 	}
 	
 	private class Worker implements Runnable {
@@ -635,16 +429,6 @@
 				infoNew.add(map.get(cmbMerge));
 			if (map.containsKey(depthCMBMerge))
 				infoNew.add(map.get(depthCMBMerge));
-//			infoNew.stream().forEach(tw -> {
-//				if (tw.getPhases().length == 1)
-//					System.out.print(tw.getPhases()[0]);
-//				if (tw.getPhases().length > 1)
-//					for (int i = 0; i < tw.getPhases().length - 1; i++)
-//						System.out.print(tw.getPhases()[i] + ",");
-//					System.out.print(tw.getPhases()[tw.getPhases().length - 1]);
-//				System.out.print(" ");
-//			});
-//			System.out.println();
 			return infoNew;
 		}
 
@@ -659,8 +443,6 @@
 				}
 				return;
 			}
-			// System.out.println("Checking " + obsEventDirectory);
-			// System.out.println(obsEventDirectory + " checked all observeds");
 			try (PrintWriter lpw = new PrintWriter(
 					Files.newBufferedWriter(obsEventDirectory.toPath().resolve("stationList" + dateStr + ".txt"),
 							StandardOpenOption.CREATE, StandardOpenOption.APPEND))) {
@@ -787,193 +569,5 @@
 			// System.out.println(obsEventDirectory + " is done");
 		}
 	}
-
-	/**
-	 * ID for static correction and time window information Default is station
-	 * name, global CMT id, component, start time.
-	 */
-	private BiPredicate<StaticCorrection, TimewindowInformation> isPair = (s,
-			t) -> s.getStation().equals(t.getStation()) && s.getGlobalCMTID().equals(t.getGlobalCMTID())
-					&& s.getComponent() == t.getComponent() && t.getStartTime() < s.getSynStartTime() + 1.01 && t.getStartTime() > s.getSynStartTime() - 1.01;
-					
-	private BiPredicate<StaticCorrection, TimewindowInformation> isPair_isotropic = (s,
-			t) -> s.getStation().equals(t.getStation()) && s.getGlobalCMTID().equals(t.getGlobalCMTID())
-					&& (t.getComponent() == SACComponent.R ? s.getComponent() == SACComponent.T : s.getComponent() == t.getComponent()) 
-					&& t.getStartTime() < s.getSynStartTime() + 1.01 && t.getStartTime() > s.getSynStartTime() - 1.01;
-	
-	private BiPredicate<StaticCorrection, TimewindowInformation> isPairRecord = (s,
-			t) -> s.getStation().equals(t.getStation()) && s.getGlobalCMTID().equals(t.getGlobalCMTID())
-					&& s.getComponent() == t.getComponent();
-
-	private StaticCorrection getStaticCorrection(TimewindowInformation window) {
-		List<StaticCorrection> corrs = staticCorrectionSet.stream().filter(s -> isPairRecord.test(s, window)).collect(Collectors.toList());
-		if (corrs.size() != 1)
-			throw new RuntimeException("Found no, or more than 1 static correction for window " + window);
-		return corrs.get(0);
-	}
-
-	/**
-	 * @param timewindow
-	 *            timewindow to shift
-	 * @return if there is time shift information for the input timewindow, then
-	 *         creates new timewindow and returns it, otherwise, just returns
-	 *         the input one.
-	 */
-	private TimewindowInformation shift(TimewindowInformation timewindow) {
-		if (staticCorrectionSet.isEmpty())
-			return timewindow;
-		StaticCorrection foundShift = getStaticCorrection(timewindow);
-		double value = foundShift.getTimeshift();
-//		return value == 10. || value == -10. ? null : new TimewindowInformation(timewindow.getStartTime() - value, timewindow.getEndTime() - value,
-//				foundShift.getStation(), foundShift.getGlobalCMTID(), foundShift.getComponent(), timewindow.getPhases());
-		return new TimewindowInformation(timewindow.getStartTime() - value, timewindow.getEndTime() - value,
-				foundShift.getStation(), foundShift.getGlobalCMTID(), foundShift.getComponent(), timewindow.getPhases());
-		
-	}
-
-	private boolean check(PrintWriter writer, String stationName, GlobalCMTID id, SACComponent component,
-			TimewindowInformation window, RealVector obsU, RealVector synU, double SNratio) throws IOException {
-		if (obsU.getDimension() < synU.getDimension())
-			synU = synU.getSubVector(0, obsU.getDimension() - 1);
-		else if (synU.getDimension() < obsU.getDimension())
-			obsU = obsU.getSubVector(0, synU.getDimension() - 1);
-
-		// check
-		double synMax = synU.getMaxValue();
-		double synMin = synU.getMinValue();
-		double obsMax = obsU.getMaxValue();
-		double obsMin = obsU.getMinValue();
-		double obs2 = obsU.dotProduct(obsU);
-		double syn2 = synU.dotProduct(synU);
-		double cor = obsU.dotProduct(synU);
-		cor /= Math.sqrt(obs2 * syn2);
-		double var = obs2 + syn2 - 2 * obsU.dotProduct(synU);
-		double maxRatio = Precision.round(synMax / obsMax, 2);
-		double minRatio = Precision.round(synMin / obsMin, 2);
-		double absRatio = (-synMin < synMax ? synMax : -synMin) / (-obsMin < obsMax ? obsMax : -obsMin);
-		var /= obs2;
-
-		absRatio = Precision.round(absRatio, 2);
-		var = Precision.round(var, 2);
-		cor = Precision.round(cor, 2);
-		
-		SNratio = Precision.round(SNratio, 2);
-		
-		boolean isok = !(ratio < minRatio || minRatio < 1 / ratio || ratio < maxRatio || maxRatio < 1 / ratio
-				|| ratio < absRatio || absRatio < 1 / ratio || cor < minCorrelation || maxCorrelation < cor
-				|| var < minVariance || maxVariance < var
-				|| SNratio < minSNratio);
-		
-		Phases phases = new Phases(window.getPhases());
-		
-		if (window.getPhases().length == 0) {
-			System.out.println(window);
-		}
-		else { 
-			writer.println(stationName + " " + id + " " + component + " " + phases + " " + isok + " " + absRatio + " " + maxRatio + " "
-				+ minRatio + " " + var + " " + cor + " " + SNratio);
-		
-			dataSelectionInfo.add(new DataSelectionInformation(window, var, cor, maxRatio, minRatio, absRatio, SNratio));
-		}
-		
-		return isok;
-	}
-	
-	private double noisePerSecond(SACData sac, SACComponent component) {
-		double len = 50;
-		double distance = sac.getValue(SACHeaderEnum.GCARC);
-		double depth = sac.getValue(SACHeaderEnum.EVDP);
-		double firstArrivalTime = 0;
-		try {
-			TauP_Time timeTool = new TauP_Time("prem");
-			switch (component) {
-			case T:
-				timeTool.parsePhaseList("S, Sdiff, s");
-				timeTool.setSourceDepth(depth);
-				timeTool.calculate(distance);
-				if (timeTool.getNumArrivals() == 0)
-					throw new IllegalArgumentException("No arrivals for " + sac.getStation() + " " + sac.getGlobalCMTID() 
-							+ " " + String.format("(%.2f deg, %.2f km)", distance, depth));
-				firstArrivalTime = timeTool.getArrival(0).getTime();
-				break;
-			case Z:
-			case R:
-				timeTool.parsePhaseList("P, Pdiff, p");
-				timeTool.setSourceDepth(depth);
-				timeTool.calculate(distance);
-				if (timeTool.getNumArrivals() == 0)
-					throw new IllegalArgumentException("No arrivals for " + sac.getStation() + " " + sac.getGlobalCMTID()
-							+ " " + String.format("(%.2f deg, %.2f km)", distance, depth));
-				firstArrivalTime = timeTool.getArrival(0).getTime();
-				break;
-			default:
-				break;
-			}
-		} catch (TauModelException e) {
-			e.printStackTrace();
-		}
-	
-		return sac.createTrace().cutWindow(firstArrivalTime - 20 - len, firstArrivalTime - 20).getYVector().getNorm() / len;
-	}
-
-	/**
-	 * @param sac
-	 *            {@link SACFile} to cut
-	 * @param tStart
-	 *            starting time of window
-	 * @param tEnd
-	 *            end time of window
-	 * @return new Trace for the timewindow [tStart:tEnd]
-	 */
-	private static RealVector cutSAC(SACData sac, Timewindow timeWindow) {
-		Trace trace = sac.createTrace();
-		double tStart = timeWindow.getStartTime();
-		double tEnd = timeWindow.getEndTime();
-		return new ArrayRealVector(trace.cutWindow(tStart, tEnd).getY(), false);
-	}
-
-	private Path workPath;
-
-	@Override
-	public Path getWorkPath() {
-		return workPath;
-	}
-
-	private Properties property;
-
-	@Override
-	public Properties getProperties() {
-		return (Properties) property.clone();
-	}
-
-	@Override
-	public void run() throws Exception {
-		int N_THREADS = Runtime.getRuntime().availableProcessors();
-
-		ExecutorService exec = Executors.newFixedThreadPool(N_THREADS);
-		
-		for (EventFolder eventDirectory : eventDirs)
-			exec.execute(new Worker(eventDirectory));
-
-		exec.shutdown();
-		while (!exec.isTerminated())
-			try {
-				Thread.sleep(1000);
-			} catch (Exception e) {
-			}
-		
-		Path infoOutpath = workPath.resolve("dataSelection" + Utilities.getTemporaryString() + ".inf");
-		try {
-			DataSelectionInformationFile.write(infoOutpath, dataSelectionInfo);
-//			DataSelectionInformationFile.outputHistograms(workPath, dataSelectionInfo);
-		} catch (IOException e) {
-			System.err.println("IOException: " + e.getMessage());
-		}
-		
-		System.err.println();
-		output();
-	}
-	
-	
->>>>>>> 50ea7494
+	
 }