--- conflicted
+++ resolved
@@ -1,14 +1,20 @@
 package io.github.kensuke1984.kibrary.selection;
 
-<<<<<<< HEAD
-=======
+import io.github.kensuke1984.kibrary.Operation;
+import io.github.kensuke1984.kibrary.Property;
+import io.github.kensuke1984.kibrary.firsthandler.FirstHandler;
+import io.github.kensuke1984.kibrary.util.EventFolder;
+import io.github.kensuke1984.kibrary.util.Utilities;
+import io.github.kensuke1984.kibrary.util.sac.SACData;
+import io.github.kensuke1984.kibrary.util.sac.SACFileName;
+import io.github.kensuke1984.kibrary.util.sac.SACHeaderData;
+import io.github.kensuke1984.kibrary.util.sac.SACHeaderEnum;
+import org.apache.commons.io.FileUtils;
+
 import java.io.IOException;
 import java.io.PrintWriter;
-import java.nio.file.Files;
-import java.nio.file.Path;
-import java.nio.file.Paths;
-import java.nio.file.StandardOpenOption;
-import java.util.Arrays;
+import java.nio.file.*;
+import java.util.*;
 import java.util.Properties;
 import java.util.Set;
 import java.util.concurrent.TimeUnit;
@@ -17,30 +23,6 @@
 import java.util.stream.Collectors;
 import java.util.stream.Stream;
 
-import org.apache.commons.io.FileUtils;
-
->>>>>>> 50ea7494
-import io.github.kensuke1984.kibrary.Operation;
-import io.github.kensuke1984.kibrary.Property;
-import io.github.kensuke1984.kibrary.firsthandler.FirstHandler;
-import io.github.kensuke1984.kibrary.util.EventFolder;
-import io.github.kensuke1984.kibrary.util.Utilities;
-import io.github.kensuke1984.kibrary.util.sac.SACData;
-import io.github.kensuke1984.kibrary.util.sac.SACExtension;
-import io.github.kensuke1984.kibrary.util.sac.SACFileName;
-import io.github.kensuke1984.kibrary.util.sac.SACHeaderData;
-import io.github.kensuke1984.kibrary.util.sac.SACHeaderEnum;
-import org.apache.commons.io.FileUtils;
-
-import java.io.IOException;
-import java.io.PrintWriter;
-import java.nio.file.*;
-import java.util.Properties;
-import java.util.Set;
-import java.util.concurrent.TimeUnit;
-import java.util.function.Consumer;
-import java.util.function.Predicate;
-
 /**
  * Filtering for dataset extracted from seed files by {@link FirstHandler}. It
  * is only for observed waveforms. It perhaps should be done before computation
@@ -48,204 +30,28 @@
  *
  * @author Kensuke Konishi
  * @version 1.2.0.2
+ * @author anselme add checks on event depth and networks, and allow multiple NPTS values
  */
 public class SecondHandler implements Consumer<EventFolder>, Operation {
-<<<<<<< HEAD
-    /**
-     * DELTA in SAC
-     */
-    protected double delta;
-    protected int npts;
-    private Path workPath;
-    private Properties property;
-    private Predicate<SACData> predicate;
-    private String trashName;
-
-    public SecondHandler(Properties property) throws IOException {
-        this.property = (Properties) property.clone();
-        set();
-        String date = Utilities.getTemporaryString();
-        trashName = "secondHandlerTrash" + date;
-    }
-
-    public static void writeDefaultPropertiesFile() throws IOException {
-        Path outPath = Paths.get(SecondHandler.class.getName() + Utilities.getTemporaryString() + ".properties");
-        try (PrintWriter pw = new PrintWriter(Files.newBufferedWriter(outPath, StandardOpenOption.CREATE_NEW))) {
-            pw.println("manhattan SecondHandler");
-            pw.println("##Path of a working folder (.)");
-            pw.println("#workPath");
-            pw.println("####If the below values are set, then SecondHandler will check the values");
-            pw.println("##double delta of SAC file");
-            pw.println("#delta");
-            pw.println("##int npts");
-            pw.println("#npts");
-            pw.println("####The below values are in [deg] gcarc [0:180] latitude [-90:90], longitude (-180:180]");
-            pw.println("#minGCARC");
-            pw.println("#maxGCARC");
-            pw.println("#minStationLatitude");
-            pw.println("#maxStationLatitude");
-            pw.println("#minStationLongitude");
-            pw.println("#maxStationLongitude");
-            pw.println("#minEventLatitude");
-            pw.println("#maxEventLatitude");
-            pw.println("#minEventLongitude");
-            pw.println("#maxEventLongitude");
-        }
-        System.err.println(outPath + " is created.");
-    }
-
-    /**
-     * @param args [parameter file name]
-     * @throws Exception if any
-     */
-    public static void main(String[] args) throws Exception {
-        SecondHandler s = new SecondHandler(Property.parse(args));
-        System.err.println(SecondHandler.class.getName() + " is going");
-        long time = System.nanoTime();
-        s.run();
-        System.err.println(
-                SecondHandler.class.getName() + " finished in " + Utilities.toTimeString(System.nanoTime() - time));
-    }
-
-    /**
-     * @param obsSac {@link SACHeaderData} to check
-     * @return false if depmen depmax depmin has NaN.
-     */
-    private static boolean checkDEP(SACHeaderData obsSac) {
-        double depmen = obsSac.getValue(SACHeaderEnum.DEPMEN);
-        double depmax = obsSac.getValue(SACHeaderEnum.DEPMAX);
-        double depmin = obsSac.getValue(SACHeaderEnum.DEPMIN);
-        return !Double.isNaN(depmax) && !Double.isNaN(depmen) && !Double.isNaN(depmin);
-    }
-
-    private void checkAndPutDefaults() {
-        if (!property.containsKey("workPath")) property.setProperty("workPath", "");
-    }
-
-    private void set() throws IOException {
-        checkAndPutDefaults();
-        workPath = Paths.get(property.getProperty("workPath"));
-        if (!Files.exists(workPath)) throw new NoSuchFileException(workPath + " (workPath)");
-        predicate = createPredicate();
-    }
-
-    private Predicate<SACData> createPredicate() {
-
-        double delta = property.containsKey("delta") ? Double.parseDouble(property.getProperty("delta")) : Double.NaN;
-        int npts = property.containsKey("npts") ? Integer.parseInt(property.getProperty("npts")) : Integer.MIN_VALUE;
-
-        double minGCARC = property.containsKey("minGCARC") ? Double.parseDouble(property.getProperty("minGCARC")) : 0;
-        double maxGCARC = property.containsKey("maxGCARC") ? Double.parseDouble(property.getProperty("maxGCARC")) : 180;
-
-        double minStationLatitude = property.containsKey("minStationLatitude") ?
-                Double.parseDouble(property.getProperty("minStationLatitude")) : -90;
-        double maxStationLatitude = property.containsKey("maxStationLatitude") ?
-                Double.parseDouble(property.getProperty("maxStationLatitude")) : 90;
-
-        double minEventLatitude = property.containsKey("minEventLatitude") ?
-                Double.parseDouble(property.getProperty("minEventLatitude")) : -90;
-        double maxEventLatitude = property.containsKey("maxEventLatitude") ?
-                Double.parseDouble(property.getProperty("maxEventLatitude")) : 90;
-
-        double minStationLongitude = property.containsKey("minStationLongitude") ?
-                Double.parseDouble(property.getProperty("minStationLongitude")) : -180;
-        double maxStationLongitude = property.containsKey("maxStationLongitude") ?
-                Double.parseDouble(property.getProperty("maxStationLongitude")) : 180;
-
-        double minEventLongitude = property.containsKey("minEventLongitude") ?
-                Double.parseDouble(property.getProperty("minEventLongitude")) : -180;
-        double maxEventLongitude = property.containsKey("maxEventLongitude") ?
-                Double.parseDouble(property.getProperty("maxEventLongitude")) : 180;
-
-        return obsSac -> {
-            // Check the value of B
-            if (obsSac.getValue(SACHeaderEnum.B) != 0) return false;
-
-            // DELTAのチェック
-            if (!Double.isNaN(delta) && delta != obsSac.getValue(SACHeaderEnum.DELTA)) return false;
-
-            // If DEPMEN, DEPMIN or DEPMAX has NAN
-            if (!checkDEP(obsSac)) return false;
-
-            // NPTS
-            if (npts != Integer.MIN_VALUE && obsSac.getInt(SACHeaderEnum.NPTS) != npts) return false;
-
-            // GCARC
-            double gcarc = obsSac.getValue(SACHeaderEnum.GCARC);
-            if (gcarc < minGCARC || maxGCARC < gcarc) return false;
-
-            // station Latitude
-            double stationLatitude = obsSac.getValue(SACHeaderEnum.STLA);
-            if (stationLatitude < minStationLatitude || maxStationLatitude < stationLatitude) return false;
-
-            // station Longitude
-            double stationLongitude = obsSac.getValue(SACHeaderEnum.STLO);
-            if (stationLongitude < minStationLongitude || maxStationLongitude < stationLongitude) return false;
-
-            // Event Latitude
-            double eventLatitude = obsSac.getValue(SACHeaderEnum.EVLA);
-            if (eventLatitude < minEventLatitude || maxEventLatitude < eventLatitude) return false;
-
-            // Event Longitude
-            double eventLongitude = obsSac.getValue(SACHeaderEnum.EVLO);
-            return !(eventLongitude < minEventLongitude || maxEventLongitude < eventLongitude);
-        };
-    }
-
-    @Override
-    public void accept(EventFolder eventDir) {
-        Path trashDir = eventDir.toPath().resolve(trashName);
-        System.out.println(eventDir);
-        // + " making trash box (" + trashFile + ")");
-        // 観測波形ファイルを拾う
-        Set<SACFileName> sacnames;
-        try {
-            sacnames = eventDir.sacFileSet();
-        } catch (IOException e1) {
-            e1.printStackTrace();
-            return;
-        }
-
-        try {
-            for (SACFileName sacName : sacnames) {
-                // if the sacName is OK
-                boolean isOK;
-                if (!sacName.isOBS()) continue;
-
-                if (!sacName.getGlobalCMTID().equals(eventDir.getGlobalCMTID())) isOK = false;
-//TODO isok????
-                else {
-                    // SacFileの読み込み
-                    SACData obsSac = sacName.read();
-                    isOK = predicate.test(obsSac);
-                }
-
-                if (!isOK) try {
-                    FileUtils.moveFileToDirectory(sacName, trashDir.toFile(), true);
-                } catch (Exception e) {
-                    e.printStackTrace();
-                }
-            } // obsfile
-        } catch (Exception e) {
-            e.printStackTrace();
-        }
-    }
-
-    @Override
-    public Path getWorkPath() {
-        return workPath;
-    }
-
-    @Override
-    public Properties getProperties() {
-        return (Properties) property.clone();
-    }
-
-    @Override
-    public void run() throws Exception {
-        Utilities.runEventProcess(workPath, this, 2, TimeUnit.HOURS);
-    }
-=======
+
+	/**
+	 * DELTA in SAC
+	 */
+	protected double delta;
+	protected int[] npts;
+	private Path workPath;
+	private Properties property;
+	private Set<String> networks;
+	private Predicate<SACData> predicate;
+	private String trashName;
+	
+	public SecondHandler(Properties property) {
+		this.property = (Properties) property.clone();
+		set();
+		String date = Utilities.getTemporaryString();
+		trashName = "secondHandlerTrash" + date;
+	}
+
 	public static void writeDefaultPropertiesFile() throws IOException {
 		Path outPath = Paths.get(SecondHandler.class.getName() + Utilities.getTemporaryString() + ".properties");
 		try (PrintWriter pw = new PrintWriter(Files.newBufferedWriter(outPath, StandardOpenOption.CREATE_NEW))) {
@@ -275,44 +81,43 @@
 		System.err.println(outPath + " is created.");
 	}
 
-	/**
-	 * SACのDELTA
-	 */
-	protected double delta;
-
-	protected int[] npts;
-
-	private Path workPath;
-	private Properties property;
-	
-	private Set<String> networks;
-
-	public SecondHandler(Properties property) {
-		this.property = (Properties) property.clone();
-		set();
-		String date = Utilities.getTemporaryString();
-		trashName = "secondHandlerTrash" + date;
+    /**
+     * @param args [parameter file name]
+     * @throws Exception if any
+     */
+	public static void main(String[] args) throws Exception {
+		SecondHandler s = new SecondHandler(Property.parse(args));
+		System.err.println(SecondHandler.class.getName() + " is going");
+		long time = System.nanoTime();
+		s.run();
+		System.err.println(
+				SecondHandler.class.getName() + " finished in " + Utilities.toTimeString(System.nanoTime() - time));
+	}
+
+    /**
+     * @param obsSac {@link SACHeaderData} to check
+     * @return false if depmen depmax depmin has NaN.
+     */
+	private static boolean checkDEP(SACHeaderData obsSac) {
+		double depmen = obsSac.getValue(SACHeaderEnum.DEPMEN);
+		double depmax = obsSac.getValue(SACHeaderEnum.DEPMAX);
+		double depmin = obsSac.getValue(SACHeaderEnum.DEPMIN);
+		// System.out.println(depmen);
+		return !Double.isNaN(depmax) && !Double.isNaN(depmen) && !Double.isNaN(depmin);
 	}
 
 	private void checkAndPutDefaults() {
 		if (!property.containsKey("workPath"))
 			property.setProperty("workPath", "");
 	}
-
-	/**
-	 * parameterのセット
-	 */
-	private void set() {
+	
+	private void set() throws IOException {
 		checkAndPutDefaults();
 		workPath = Paths.get(property.getProperty("workPath"));
-		if (!Files.exists(workPath))
-			throw new RuntimeException("The workPath: " + workPath + " does not exist");
-		
+		if (!Files.exists(workPath)) throw new NoSuchFileException(workPath + " (workPath)");
 		predicate = createPredicate();
 	}
-
-	private Predicate<SACData> predicate;
-
+	
 	private Predicate<SACData> createPredicate() {
 
 		double delta = property.containsKey("delta") ? Double.parseDouble(property.getProperty("delta")) : Double.NaN;
@@ -348,87 +153,62 @@
 				
 		Set<String> networks = property.containsKey("networks") ? 
 				Stream.of(property.getProperty("networks").trim().split("\\s+")).collect(Collectors.toSet()) : null;
-		if (networks != null)
-			networks.stream().forEach(System.out::println);
-	
-		Predicate<SACData> p = new Predicate<SACData>() {
-
-			@Override
-			public boolean test(SACData obsSac) {
-				// Check the value of B
-				if (obsSac.getValue(SACHeaderEnum.B) != 0)
-					return false;
-
-				// DELTAのチェック
-				if (!Double.isNaN(delta) && delta != obsSac.getValue(SACHeaderEnum.DELTA))
-					return false;
-
-				// If DEPMEN, DEPMIN or DEPMAX has NAN
-				if (!checkDEP(obsSac))
-					return false;
-
-				// NPTS
-				if (npts.length != 0) {
-					boolean res = false;
-					for (int n : npts) {
-						if (obsSac.getInt(SACHeaderEnum.NPTS) == n)
-							res = true;
-					}
-					if (!res)
-						return false;
+	
+		return obsSac -> {
+			// Check the value of B
+			if (obsSac.getValue(SACHeaderEnum.B) != 0) return false;
+
+			// DELTAのチェック
+			if (!Double.isNaN(delta) && delta != obsSac.getValue(SACHeaderEnum.DELTA)) return false;
+
+			// If DEPMEN, DEPMIN or DEPMAX has NAN
+			if (!checkDEP(obsSac)) return false;
+
+			// NPTS
+			if (npts.length != 0) {
+				boolean res = false;
+				for (int n : npts) {
+					if (obsSac.getInt(SACHeaderEnum.NPTS) == n) res = true;
 				}
-
-				// GCARC
-				double gcarc = obsSac.getValue(SACHeaderEnum.GCARC);
-				if (gcarc < minGCARC || maxGCARC < gcarc)
-					return false;
-
-				// station Latitude
-				double stationLatitude = obsSac.getValue(SACHeaderEnum.STLA);
-				if (stationLatitude < minStationLatitude || maxStationLatitude < stationLatitude)
-					return false;
-
-				// station Longitude
-				double stationLongitude = obsSac.getValue(SACHeaderEnum.STLO);
-				if (stationLongitude < 0)
-					stationLongitude = stationLongitude + 360.;
-				if (stationLongitude < minStationLongitude || maxStationLongitude < stationLongitude)
-					return false;
-
-				// Event Latitude
-				double eventLatitude = obsSac.getValue(SACHeaderEnum.EVLA);
-				if (eventLatitude < minEventLatitude || maxEventLatitude < eventLatitude)
-					return false;
-
-				// Event Longitude
-				double eventLongitude = obsSac.getValue(SACHeaderEnum.EVLO);
-				if (eventLongitude < 0)
-					eventLongitude += 360;
-				if (eventLongitude < minEventLongitude || maxEventLongitude < eventLongitude)
-					return false;
-				
-				// Event Depth
-				double eventDepth = obsSac.getValue(SACHeaderEnum.EVDP);
-				if (eventDepth > maxEventDepth || eventDepth < minEventDepth)
-					return false;
-				
-				// Network
-				if (networks != null) {
-					String network = obsSac.getSACString(SACHeaderEnum.KNETWK);
-					if (!networks.contains(network)) {
-						return false;
-					}
-				}
-
-				return true;
+				if (!res) return false;
 			}
+
+			// GCARC
+			double gcarc = obsSac.getValue(SACHeaderEnum.GCARC);
+			if (gcarc < minGCARC || maxGCARC < gcarc) return false;
+
+			// station Latitude
+			double stationLatitude = obsSac.getValue(SACHeaderEnum.STLA);
+			if (stationLatitude < minStationLatitude || maxStationLatitude < stationLatitude) return false;
+
+			// station Longitude
+			double stationLongitude = obsSac.getValue(SACHeaderEnum.STLO);
+			if (stationLongitude < 0) stationLongitude = stationLongitude + 360.;
+			if (stationLongitude < minStationLongitude || maxStationLongitude < stationLongitude) return false;
+
+			// Event Latitude
+			double eventLatitude = obsSac.getValue(SACHeaderEnum.EVLA);
+			if (eventLatitude < minEventLatitude || maxEventLatitude < eventLatitude) return false;
+
+			// Event Longitude
+			double eventLongitude = obsSac.getValue(SACHeaderEnum.EVLO);
+			if (eventLongitude < 0) eventLongitude += 360;
+			if (eventLongitude < minEventLongitude || maxEventLongitude < eventLongitude) return false;
+			
+			// Event Depth
+			double eventDepth = obsSac.getValue(SACHeaderEnum.EVDP);
+			if (eventDepth > maxEventDepth || eventDepth < minEventDepth) return false;
+			
+			// Network
+			if (networks != null) {
+				String network = obsSac.getSACString(SACHeaderEnum.KNETWK);
+				if (!networks.contains(network)) return false;
+			}
+			
+			return true;
 		};
-
-		return p;
-	}
-
-	private String trashName;
-
+	}
+	
 	@Override
 	public void accept(EventFolder eventDir) {
 		Path trashDir = eventDir.toPath().resolve(trashName);
@@ -452,7 +232,7 @@
 
 				if (!sacName.getGlobalCMTID().equals(eventDir.getGlobalCMTID()))
 					isOK = false;
-
+				//TODO isok????
 				// SacFileの読み込み
 				SACData obsSac = sacName.read();
 				isOK = predicate.test(obsSac);
@@ -469,35 +249,6 @@
 		}
 	}
 
-	/**
-	 * @param args
-	 *            [parameter file name]
-	 * @throws Exception
-	 *             if any
-	 */
-	public static void main(String[] args) throws Exception {
-		SecondHandler s = new SecondHandler(Property.parse(args));
-
-		System.err.println(SecondHandler.class.getName() + " is going");
-		long time = System.nanoTime();
-		s.run();
-		System.err.println(
-				SecondHandler.class.getName() + " finished in " + Utilities.toTimeString(System.nanoTime() - time));
-	}
-
-	/**
-	 * @param obsSac
-	 *            {@link SACHeader} to check
-	 * @return false if depmen depmax depmin has NaN.
-	 */
-	private static boolean checkDEP(SACHeaderData obsSac) {
-		double depmen = obsSac.getValue(SACHeaderEnum.DEPMEN);
-		double depmax = obsSac.getValue(SACHeaderEnum.DEPMAX);
-		double depmin = obsSac.getValue(SACHeaderEnum.DEPMIN);
-		// System.out.println(depmen);
-		return !Double.isNaN(depmax) && !Double.isNaN(depmen) && !Double.isNaN(depmin);
-	}
-
 	@Override
 	public Path getWorkPath() {
 		return workPath;
@@ -512,6 +263,5 @@
 	public void run() throws Exception {
 		Utilities.runEventProcess(workPath, this, 2, TimeUnit.HOURS);
 	}
->>>>>>> 50ea7494
 
 }