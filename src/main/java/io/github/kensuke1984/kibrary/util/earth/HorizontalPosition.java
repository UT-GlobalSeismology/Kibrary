--- conflicted
+++ resolved
@@ -56,18 +56,8 @@
      * @author otsuru
      * @since 2023/3/9
      */
-<<<<<<< HEAD
     public static boolean crossesDateLine(Set<? extends HorizontalPosition> positions) {
         double[] longitudes = positions.stream().mapToDouble(HorizontalPosition::getLongitude).distinct().sorted().toArray();
-        double[] negativeLongitudes = Arrays.stream(longitudes).filter(lon -> lon < 0).toArray();
-        double[] positiveLongitudes = Arrays.stream(longitudes).filter(lon -> lon >= 0).toArray();
-
-        // when all positions are clustered on either the western or eastern hemisphere
-        if (negativeLongitudes.length == 0 || positiveLongitudes.length == 0) {
-            return false;
-=======
-    public static boolean crossesDateLine(Set<FullPosition> positions) {
-        double[] longitudes = positions.stream().mapToDouble(FullPosition::getLongitude).distinct().sorted().toArray();
         if (longitudes.length <= 1) return false;
 
         double largestGap = longitudes[0] + 360 - longitudes[longitudes.length - 1];
@@ -79,7 +69,6 @@
                 gapStartLongitude = longitudes[i - 1];
                 gapEndLongitude = longitudes[i];
             }
->>>>>>> 14f9be83
         }
 
         // Return true when start of gap is in western hemisphere and end of gap is in eastern hemisphere,
