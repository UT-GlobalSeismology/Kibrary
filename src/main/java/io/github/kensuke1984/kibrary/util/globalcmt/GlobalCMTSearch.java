package io.github.kensuke1984.kibrary.util.globalcmt;

import io.github.kensuke1984.kibrary.util.Location;
import org.apache.commons.io.input.CloseShieldInputStream;
import org.apache.commons.lang3.math.NumberUtils;
import org.apache.commons.math3.util.Precision;

import java.io.BufferedReader;
import java.io.BufferedWriter;
import java.io.FileNotFoundException;
import java.io.FileWriter;
import java.io.IOException;
import java.io.InputStreamReader;
import java.io.PrintWriter;
import java.nio.file.Path;
import java.nio.file.Paths;
import java.time.LocalDate;
import java.time.LocalDateTime;
import java.time.format.DateTimeFormatter;
import java.util.HashSet;
import java.util.Set;
import java.util.function.Predicate;
import java.util.stream.Collectors;

<<<<<<< HEAD
=======
import org.apache.commons.io.input.CloseShieldInputStream;
import org.apache.commons.lang3.math.NumberUtils;
import org.apache.commons.math3.util.Precision;

import io.github.kensuke1984.kibrary.util.Earth;
import io.github.kensuke1984.kibrary.util.HorizontalPosition;
import io.github.kensuke1984.kibrary.util.Location;

>>>>>>> 50ea7494
/**
 * Query for search of Global CMT
 *
 * @author Kensuke Konishi
 * @version 0.1.12
 * TODO thread safe (immutable)
 */
public class GlobalCMTSearch {
	
	public static void main(String[] args) {
		LocalDate startDate = LocalDate.of(2005, 1, 1);
		LocalDate endDate = LocalDate.now();
		GlobalCMTSearch sea = new GlobalCMTSearch(startDate, endDate);
//		sea.setDepthRange(10., 700.);
//		sea.setLatitudeRange(50., 70.);
//		sea.setLongitudeRange(160., 220.);
//		sea.setLatitudeRange(-12, 30);
//		sea.setLongitudeRange(-120, -60);
		
		//Pacific
//		sea.setMwRange(5.5, 7.0);
//		sea.setLatitudeRange(0, 15);
//		sea.setLongitudeRange(-120, -95);
//		sea.setDepthRange(10., 100.);
		
		//Atlantic
		sea.setMwRange(5.5, 7.0);
		sea.setLatitudeRange(7, 20);
		sea.setLongitudeRange(-70, -55);
		sea.setDepthRange(13., 100.);
		
		//USArray 100-120 deg
		sea.setMwRange(6., 7.0);
//		sea.setLatitudeRange(-90, 90);
		sea.setLatitudeRange(10, 90);
		sea.setLongitudeRange(-180, 180);
		sea.setDepthRange(300, 700.);
		
		//Atlantic
		sea.setMwRange(5.7, 7.0);
//		sea.setLatitudeRange(-90, 90);
//		sea.setLatitudeRange(-45, 45);
		sea.setLatitudeRange(-30, 30);
		sea.setLongitudeRange(-50, 0);
		sea.setDepthRange(13, 700.);
		
		//Aleutians
		sea.setMwRange(5.5, 7.2);
		sea.setLatitudeRange(50, 70);
		sea.setLongitudeRange(-160, -140);
		sea.setDepthRange(80, 700.);
		
		sea.setMwRange(5.5, 7.2);
		sea.setLatitudeRange(50, 70);
		sea.setLongitudeRange(175, 195);
		sea.setDepthRange(80, 700.);
		
		HorizontalPosition usarrayWest = new HorizontalPosition(40, -120);
		HorizontalPosition usarrayMiddle = new HorizontalPosition(40, -100);
		HorizontalPosition usarrayEast = new HorizontalPosition(40, -80);
		
//		Set<GlobalCMTID> ids = sea.search().stream().filter(id -> {
//			Location loc = id.getEvent().getCmtLocation();
//			double distance1 = Math.toDegrees(usarrayWest.getEpicentralDistance(loc));
//			double distance2 = Math.toDegrees(usarrayMiddle.getEpicentralDistance(loc));
//			double distance3 = Math.toDegrees(usarrayEast.getEpicentralDistance(loc));
//			if ( (distance1 <= 120 && distance1 >= 100) 
//				|| (distance2 <= 120 && distance2 >= 100)
//				|| (distance3 <= 120 && distance3 >= 100) )
//				return true;
//			else
//				return false;
//		}).collect(Collectors.toSet());
//		System.out.println(ids.size() + " event founds");
		
//		Atlantic 
//		Set<GlobalCMTID> ids = sea.search().stream().filter(id -> {
//			Location loc = id.getEvent().getCmtLocation();
//			double distance1 = Math.toDegrees(usarrayWest.getEpicentralDistance(loc));
//			double distance2 = Math.toDegrees(usarrayMiddle.getEpicentralDistance(loc));
//			double distance3 = Math.toDegrees(usarrayEast.getEpicentralDistance(loc));
//			if ( (distance1 <= 100 && distance1 >= 70) 
//				|| (distance2 <= 100 && distance2 >= 70)
//				|| (distance3 <= 100 && distance3 >= 70) )
//				return true;
//			else
//				return false;
//		}).collect(Collectors.toSet());
//		System.out.println(ids.size() + " event founds");
		
		Set<GlobalCMTID> ids = sea.search();
		System.out.println(ids.size() + " event founds");
		
		for (GlobalCMTID id : ids)
			System.out.println(id);
		
//		Path outfile = Paths.get("/Users/Anselme/Dropbox/Kenji/JOINTMODELLING_Oba/DATA/eventList_Japan.txt");
		Path outfile = Paths.get("/Users/Anselme/Dropbox/Kenji/eventList_Aleutians_MTZ.txt");
//		Path outfile = Paths.get("/Users/Anselme/Dropbox/Kenji/eventList_Atlantic.txt");
//		"/Users/Anselme/Dropbox/Kenji/UPPER_MANTLE/CA/GlobalCMTIDs_UMstudy_CA_AtlanticEvent_info.txt"
		try {
			PrintWriter pw = new PrintWriter(
					new BufferedWriter(
							new FileWriter(outfile.toString())));
//			pw.println(">id, lon, lat, depth (km), Mw, ref. distance US (deg), ref. distance Alaska (deg)");
			pw.println(">id, lon, lat, depth (km), Mw");
			for (GlobalCMTID id : ids) {
//				double distance1 = id.getEvent().getCmtLocation().getEpicentralDistance(new HorizontalPosition(30, -100))
//						* 180 / Math.PI;
//				double distance2 = id.getEvent().getCmtLocation().getEpicentralDistance(new HorizontalPosition(50, -100))
//						* 180 / Math.PI;
//				double distance1 = id.getEvent().getCmtLocation().getEpicentralDistance(new HorizontalPosition(48, -124))
//						* 180 / Math.PI;
//				double distance1 = id.getEvent().getCmtLocation().getEpicentralDistance(new HorizontalPosition(30, -90))
//						* 180 / Math.PI;
//				double distance2 = id.getEvent().getCmtLocation().getEpicentralDistance(new HorizontalPosition(65, -150))
//						* 180 / Math.PI;
//				double distance1 = id.getEvent().getCmtLocation().getEpicentralDistance(new HorizontalPosition(28, -100))
//						* 180 / Math.PI;
				pw.printf("%15s   %.3f   %.3f  %.3f %.3f%n"
						, id.toString()
//						, id.getEvent().getCMTTime().format(formatter)
						, id.getEvent().getCmtLocation().getLongitude()
						, id.getEvent().getCmtLocation().getLatitude()
						, Earth.EARTH_RADIUS - id.getEvent().getCmtLocation().getR()
//						, distance
//						, id.getEvent().getCMTTime().format(formatter)
						, id.getEvent().getCmt().getMw()
						);
//						, distance1
//						, distance2);
//				System.out.printf("%15s,   %.1f,   %.1f,  %.1f, %.1f, %.1f, %1f%n"
//						, id.toString()
////						, id.getEvent().getCMTTime().format(formatter)
//						, id.getEvent().getCmtLocation().getLongitude()
//						, id.getEvent().getCmtLocation().getLatitude()
//						, Earth.EARTH_RADIUS - id.getEvent().getCmtLocation().getR()
////						, distance
////						, id.getEvent().getCMTTime().format(formatter)
//						, id.getEvent().getCmt().getMw()
//						, distance1
//						, distance2);
			}
			pw.close();
		} catch (FileNotFoundException error) {
			System.out.println("ファイルを開けません");
		} catch (IOException error) {
			System.out.println("データを読み出せません");
		}
	}

<<<<<<< HEAD
    private static DateTimeFormatter outputFormat = DateTimeFormatter.ofPattern("yyyy/MM/dd HH:mm:ss");
    /**
     * Added predicate set.
     */
    private Set<Predicate<GlobalCMTData>> predicateSet = new HashSet<>();
    /**
     * end date and time for CMT
     */
    private LocalDateTime endDate;
    /**
     * lower limit of centroid time shift [s] Default: -9999
     */
    private double lowerCentroidTimeShift = -9999;
    /**
     * lower limit of depth range [km] Default: 0
     */
    private double lowerDepth;
    /**
     * lower limit of latitude range [-90:90] (deg) Default: -90
     */
    private double lowerLatitude = -90;
    /**
     * lower limit of longitude range [-180:180] (deg) Default: -180
     */
    private double lowerLongitude = -180;
    /**
     * lower limit of body wave magnitude Default: 0
     */
    private double lowerMb;
    /**
     * lower limit of surface wave magnitude Default: 0
     */
    private double lowerMs;
    /**
     * lower limit of moment magnitude Default: 0
     */
    private double lowerMw;
    /**
     * lower limit of half duration
     */
    private double lowerHalfDuration;
    /**
     * lower limit of null axis plunge [0, 90] (deg) Default: 0
     */
    private int lowerNullAxisPlunge;
    /**
     * lower limit of tension axis plunge [0, 90] (deg) Default: 0
     */
    private int lowerTensionAxisPlunge;
    /**
     * start date and time for CMT
     */
    private LocalDateTime startDate;
    /**
     * upper limit of centroid time shift Default: 9999
     */
    private double upperCentroidTimeShift = 9999;
    /**
     * upper limit of depth range Default: 1000
     */
    private double upperDepth = 1000;
    /**
     * upper limit of latitude range [-90:90] Default: 90
     */
    private double upperLatitude = 90;
    /**
     * upper limit of longitude range [-180:180] Default: 180
     */
    private double upperLongitude = 180;
    /**
     * upper limit of body wave magnitude Default: 10
     */
    private double upperMb = 10;
    /**
     * upper limit of surface wave magnitude Default: 10
     */
    private double upperMs = 10;
    /**
     * upper limit of moment magnitude Default: 10
     */
    private double upperMw = 10;
    /**
     * upper limit of half duration Default: 20
     */
    private double upperHalfDuration = 20;
    /**
     * upper limit of null axis plunge [0, 90] (deg) Default: 90
     */
    private int upperNullAxisPlunge = 90;
    /**
     * upper limit of tension axis plunge [0, 90] (deg) Default: 90
     */
    private int upperTensionAxisPlunge = 90;

    /**
     * Search on 1 day.
     *
     * @param startDate on which this searches
     */
    public GlobalCMTSearch(LocalDate startDate) {
        this(startDate, startDate);
    }

    /**
     * Search from the startDate to endDate
     *
     * @param startDate starting date of the search (included)
     * @param endDate   end date of the search (included)
     */
    public GlobalCMTSearch(LocalDate startDate, LocalDate endDate) {
        this.startDate = startDate.atTime(0, 0);
        this.endDate = endDate.plusDays(1).atTime(0, 0);
    }

    /**
     * Search from the startDate to endDate
     *
     * @param startDate starting date of the search (included)
     * @param endDate   end date of the search (included)
     */
    public GlobalCMTSearch(LocalDateTime startDate, LocalDateTime endDate) {
        this.startDate = startDate;
        this.endDate = endDate;
    }

    /**
     * show date and time of event id
     *
     * @param id Global CMT id
     */
    private static void printIDinformation(GlobalCMTID id) {
        GlobalCMTData event = id.getEvent();
        Location location = event.getCmtLocation();
        double lat = location.getLatitude();
        double lon = location.getLongitude();
        double depth = Precision.round((6371 - location.getR()), 3);
        System.out.println(
                id + " " + event.getCMTTime().format(outputFormat) + " " + lat + " " + lon + " " + depth + " MW:" +
                        event.getCmt().getMw());
    }

    /**
     * @param predicate {@link Predicate} for Event data of global CMT IDs
     * @return all global CMT IDs satisfying the input predicate
     */
    public static Set<GlobalCMTID> search(Predicate<GlobalCMTData> predicate) {
        return GlobalCMTCatalog.allNDK().stream().filter(predicate).map(NDK::getGlobalCMTID)
                .collect(Collectors.toSet());
    }

    public static void setOutputFormat(DateTimeFormatter outputFormat) {
        GlobalCMTSearch.outputFormat = outputFormat;
    }

    /**
     * Adds the predicate for another condition.
     *
     * @param predicate {@link Predicate} for {@link GlobalCMTData}
     */
    public GlobalCMTSearch addPredicate(Predicate<GlobalCMTData> predicate) {
        predicateSet.add(predicate);
        return this;
    }

    /**
     * @return copy of predicate set
     */
    public Set<Predicate<GlobalCMTData>> getPredicateSet() {
        return new HashSet<>(predicateSet);
    }

    public LocalDateTime getEndDate() {
        return endDate;
    }

    public double getLowerCentroidTimeShift() {
        return lowerCentroidTimeShift;
    }

    public double getLowerDepth() {
        return lowerDepth;
    }

    public double getLowerLatitude() {
        return lowerLatitude;
    }

    public double getLowerLongitude() {
        return lowerLongitude;
    }

    public double getLowerMb() {
        return lowerMb;
    }

    public double getLowerMs() {
        return lowerMs;
    }

    public double getLowerMw() {
        return lowerMw;
    }

    public int getLowerNullAxisPlunge() {
        return lowerNullAxisPlunge;
    }

    public int getLowerTensionAxisPlunge() {
        return lowerTensionAxisPlunge;
    }

    public LocalDateTime getStartDate() {
        return startDate;
    }

    public double getUpperCentroidTimeShift() {
        return upperCentroidTimeShift;
    }

    public double getUpperDepth() {
        return upperDepth;
    }

    public double getUpperLatitude() {
        return upperLatitude;
    }

    public double getUpperLongitude() {
        return upperLongitude;
    }

    public double getUpperMb() {
        return upperMb;
    }

    public double getUpperMs() {
        return upperMs;
    }

    public double getUpperMw() {
        return upperMw;
    }

    public int getUpperNullAxisPlunge() {
        return upperNullAxisPlunge;
    }

    public int getUpperTensionAxisPlunge() {
        return upperTensionAxisPlunge;
    }

    /**
     * @return Set of {@link GlobalCMTID} which fulfill queries
     */
    public Set<GlobalCMTID> search() {
        return GlobalCMTCatalog.allNDK().parallelStream().filter(ndk -> ndk.fulfill(this)).map(NDK::getGlobalCMTID)
                .collect(Collectors.toSet());
    }

    /**
     * @return select an id
     */
    public GlobalCMTID select() {
        GlobalCMTID[] ids = search().toArray(new GlobalCMTID[0]);
        if (ids.length == 0) throw new RuntimeException("No ID matches");
        if (ids.length == 1) return ids[0];
        try (BufferedReader br = new BufferedReader(new InputStreamReader(new CloseShieldInputStream(System.in)))) {
            System.out.println("Which ID do you want to use?");
            System.out.println("# ID date time latitude longitude depth");
            for (int i = 0; i < ids.length; i++) {
                System.out.print((i + 1) + " ");
                printIDinformation(ids[i]);
            }
            // byte[] inputByte = new byte[4];
            int k = -1;
            while (k < 0) {
                String numStr = br.readLine();
                if (NumberUtils.isCreatable(numStr)) k = Integer.parseInt(numStr);
                if (k < 1 || ids.length <= k - 1) {
                    System.out.println("... which one? " + 0 + " - " + (ids.length - 1));
                    k = -1;
                }
            }
            System.err.println(ids[k - 1] + " is chosen.");
            return ids[k - 1];
        } catch (Exception e) {
            throw new RuntimeException(e);
        }
    }

    /**
     * Set centroid timeshift range
     *
     * @param lowerCentroidTimeShift [s] lower limit of centroid time shift
     * @param upperCentroidTimeShift [s] upper limit of centroid time shift
     */
    public GlobalCMTSearch setCentroidTimeShiftRange(double lowerCentroidTimeShift, double upperCentroidTimeShift) {
        if (upperCentroidTimeShift < lowerCentroidTimeShift)
            throw new RuntimeException("Input centroid time shift range is invalid");
        this.lowerCentroidTimeShift = lowerCentroidTimeShift;
        this.upperCentroidTimeShift = upperCentroidTimeShift;
        return this;
    }

    /**
     * @param lowerHalfDuration [s] lower limit of half duration
     * @param upperHalfDuration [s] uppper limit of half duration
     */
    public GlobalCMTSearch setHalfDurationRange(double lowerHalfDuration, double upperHalfDuration) {
        if (upperHalfDuration < lowerHalfDuration)
            throw new IllegalArgumentException("Input halfDuration range is invalid.");
        this.lowerHalfDuration = lowerHalfDuration;
        this.upperHalfDuration = upperHalfDuration;
        return this;
    }

    /**
     * @return [s] lower limit of half duration
     */
    public double getLowerHalfDuration() {
        return lowerHalfDuration;
    }

    /**
     * @return [s] upper limit of half duration
     */
    public double getUpperHalfDuration() {
        return upperHalfDuration;
    }

    /**
     * Set depth range (<b>NOT</b> radius)
     *
     * @param lowerDepth [km] lower limit of depth
     * @param upperDepth [km] upper limit of depth
     */
    public GlobalCMTSearch setDepthRange(double lowerDepth, double upperDepth) {
        if (lowerDepth < 0 || upperDepth < lowerDepth)
            throw new IllegalArgumentException("input depth range is invalid");
        this.lowerDepth = lowerDepth;
        this.upperDepth = upperDepth;
        return this;
    }

    /**
     * Latitude range<br>
     * Default:[-90:90]<br>
     * If you do not want to set a min or max, -90 or 90
     * <p>
     * if invalid values are input, {@link IllegalArgumentException}
     *
     * @param lowerLatitude [deg] [-90, upperLatitude)
     * @param upperLatitude [deg] (lowerLatitude, 90]
     */
    public GlobalCMTSearch setLatitudeRange(double lowerLatitude, double upperLatitude) {
        if (lowerLatitude < -90 || upperLatitude < lowerLatitude || 90 < upperLatitude)
            throw new IllegalArgumentException("Input latitude range is invalid");
        this.lowerLatitude = lowerLatitude;
        this.upperLatitude = upperLatitude;
        return this;
    }

    /**
     * Longitude range<br>
     * Default:[-180:180]<br>
     *
     * @param lowerLongitude [-180, upperLongitude or 180)
     * @param upperLongitude (lowerLongitude, 360)
     */
    public GlobalCMTSearch setLongitudeRange(double lowerLongitude, double upperLongitude) {
        if (upperLongitude < lowerLongitude || 180 <= lowerLongitude || lowerLongitude < -180 || 360 < upperLongitude)
            throw new IllegalArgumentException("Invalid longitude range.");
        this.lowerLongitude = lowerLongitude;
        this.upperLongitude = upperLongitude;
        return this;
    }

    /**
     * Set mb range
     *
     * @param lowerMb lower limit of Mb
     * @param upperMb upper limit of Mb
     */
    public GlobalCMTSearch setMbRange(double lowerMb, double upperMb) {
        if (upperMb < lowerMb) throw new RuntimeException("Input Mb range is invalid");
        this.lowerMb = lowerMb;
        this.upperMb = upperMb;
        return this;
    }

    /**
     * Set Ms range
     *
     * @param lowerMs lower limit of Ms
     * @param upperMs upper limit of Ms
     */
    public GlobalCMTSearch setMsRange(double lowerMs, double upperMs) {
        if (upperMs < lowerMs) throw new RuntimeException("input Ms range is invalid");
        this.lowerMs = lowerMs;
        this.upperMs = upperMs;
        return this;
    }

    /**
     * Set Mw Range
     *
     * @param lowerMw lower limit of Mw range
     * @param upperMw upper limit of Mw range
     */
    public GlobalCMTSearch setMwRange(double lowerMw, double upperMw) {
        if (upperMw < lowerMw) throw new RuntimeException("input Mw range is invalid");
        this.lowerMw = lowerMw;
        this.upperMw = upperMw;
        return this;
    }

    /**
     * Set tension axis range [0:90]
     *
     * @param lowerNullAxisPlunge lower limit of Null axis plunge
     * @param upperNullAxisPlunge upper limit of Null axis plunge
     */
    public GlobalCMTSearch setNullAxisPlungeRange(int lowerNullAxisPlunge, int upperNullAxisPlunge) {
        if (upperNullAxisPlunge < lowerNullAxisPlunge || 90 < upperNullAxisPlunge || lowerNullAxisPlunge < 0)
            throw new RuntimeException("input null axis plunge range is invalid");
        this.lowerNullAxisPlunge = lowerNullAxisPlunge;
        this.upperNullAxisPlunge = upperNullAxisPlunge;
        return this;
    }

    /**
     * Set tension axis range [0:90]
     *
     * @param lowerTensionAxisPlunge [deg] lower limit of tension axis plunge
     * @param upperTensionAxisPlunge [deg] upper limit of tension axis plunge
     */
    public GlobalCMTSearch setTensionAxisPlungeRange(int lowerTensionAxisPlunge, int upperTensionAxisPlunge) {
        if (lowerTensionAxisPlunge < 0 || upperTensionAxisPlunge < lowerTensionAxisPlunge ||
                90 < upperTensionAxisPlunge) throw new RuntimeException("invalid tension axis plunge range");
        this.lowerTensionAxisPlunge = lowerTensionAxisPlunge;
        this.upperTensionAxisPlunge = upperTensionAxisPlunge;
        return this;
    }
=======
	private static DateTimeFormatter outputFormat = DateTimeFormatter.ofPattern("yyyy/MM/dd HH:mm:ss");

	/**
	 * show date and time of event id
	 * 
	 * @param id
	 */
	private static void printIDinformation(GlobalCMTID id) {
		GlobalCMTData event = id.getEvent();
		Location location = event.getCmtLocation();
		double lat = location.getLatitude();
		double lon = location.getLongitude();
		double depth = Precision.round((6371 - location.getR()), 3);
		System.out.println(id + " " + event.getCMTTime().format(outputFormat) + " " + lat + " " + lon + " " + depth
				+ " MW:" + event.getCmt().getMw());
	}

	/**
	 * @param predicate
	 *            {@link Predicate} for Event data of global CMT IDs
	 * @return all global CMT IDs satisfying the input predicate
	 */
	public static Set<GlobalCMTID> search(Predicate<GlobalCMTData> predicate) {
		return GlobalCMTCatalog.allNDK().stream().filter(predicate).map(NDK::getGlobalCMTID)
				.collect(Collectors.toSet());
	}

	public static void setOutputFormat(DateTimeFormatter outputFormat) {
		GlobalCMTSearch.outputFormat = outputFormat;
	}

	/**
	 * Adds the predicate for another condition.
	 * 
	 * @param predicate
	 *            {@link Predicate} for {@link GlobalCMTData}
	 */
	public void addPredicate(Predicate<GlobalCMTData> predicate) {
		predicateSet.add(predicate);
	}

	/**
	 * @return copy of predicate set
	 */
	public Set<Predicate<GlobalCMTData>> getPredicateSet() {
		return new HashSet<>(predicateSet);
	}

	/**
	 * Added predicate set.
	 */
	private Set<Predicate<GlobalCMTData>> predicateSet = new HashSet<>();

	/**
	 * end date and time for CMT
	 */
	private LocalDateTime endDate;

	/**
	 * the lower limit of centroid time shift Default: -9999
	 */
	private double lowerCentroidTimeShift = -9999;

	/**
	 * the lower limit of depth range Default: 0
	 */
	private double lowerDepth;

	/**
	 * the lower limit of latitude range [-90:90] Default: -90
	 */
	private double lowerLatitude = -90;

	/**
	 * the lower limit of longitude range [-180:180] Default: -180
	 */
	private double lowerLongitude = -180;

	/**
	 * the lower limit of bodywave magnitude Default: 0
	 */
	private double lowerMb;

	/**
	 * the lower limit of surface wave magnitude Default: 0
	 */
	private double lowerMs;

	/**
	 * the lower limit of moment magnitude Default: 0
	 */
	private double lowerMw;

	/**
	 * the lower limit of null axis plunge [0, 90] (degree) Default: 0
	 */
	private int lowerNullAxisPlunge;

	/**
	 * the lower limit of tension axis plunge [0, 90] (degree) Default: 0
	 */
	private int lowerTensionAxisPlunge;

	/**
	 * start date and time for CMT
	 */
	private LocalDateTime startDate;

	/**
	 * the upper limit of centroid time shift Default: 9999
	 */
	private double upperCentroidTimeShift = 9999;

	/**
	 * the upper limit of depth range Default: 1000
	 */
	private double upperDepth = 1000;

	/**
	 * the upper limit of latitude range [-90:90] Default: 90
	 */
	private double upperLatitude = 90;

	/**
	 * the upper limit of longitude range [-180:180] Default: 180
	 */
	private double upperLongitude = 180;

	/**
	 * the upper limit of bodywave magnitude Default: 10
	 */
	private double upperMb = 10;

	/**
	 * the upper limit of surface wave magnitude Default: 10
	 * 
	 */
	private double upperMs = 10;

	/**
	 * the upper limit of moment magnitude Default: 10
	 */
	private double upperMw = 10;

	/**
	 * the upper limit of null axis plunge [0, 90] (degree) Default: 90
	 */
	private int upperNullAxisPlunge = 90;

	/**
	 * the upper limit of tension axis plunge [0, 90] (degree) Default: 90
	 */
	private int upperTensionAxisPlunge = 90;

	/**
	 * Search on 1 day.
	 * 
	 * @param startDate
	 *            on which this searches
	 */
	public GlobalCMTSearch(LocalDate startDate) {
		this(startDate, startDate);
	}

	/**
	 * Search from the startDate to endDate
	 * 
	 * @param startDate
	 *            starting date of the search (included)
	 * @param endDate
	 *            end date of the search (included)
	 */
	public GlobalCMTSearch(LocalDate startDate, LocalDate endDate) {
		this.startDate = startDate.atTime(0, 0);
		this.endDate = endDate.plusDays(1).atTime(0, 0);
	}

	/**
	 * Search from the startDate to endDate
	 * 
	 * @param startDate
	 *            starting date of the search (included)
	 * @param endDate
	 *            end date of the search (included)
	 */
	public GlobalCMTSearch(LocalDateTime startDate, LocalDateTime endDate) {
		this.startDate = startDate;
		this.endDate = endDate;
	}

	public LocalDateTime getEndDate() {
		return endDate;
	}

	public double getLowerCentroidTimeShift() {
		return lowerCentroidTimeShift;
	}

	public double getLowerDepth() {
		return lowerDepth;
	}

	public double getLowerLatitude() {
		return lowerLatitude;
	}

	public double getLowerLongitude() {
		return lowerLongitude;
	}

	public double getLowerMb() {
		return lowerMb;
	}

	public double getLowerMs() {
		return lowerMs;
	}

	public double getLowerMw() {
		return lowerMw;
	}

	public int getLowerNullAxisPlunge() {
		return lowerNullAxisPlunge;
	}

	public int getLowerTensionAxisPlunge() {
		return lowerTensionAxisPlunge;
	}

	public LocalDateTime getStartDate() {
		return startDate;
	}

	public double getUpperCentroidTimeShift() {
		return upperCentroidTimeShift;
	}

	public double getUpperDepth() {
		return upperDepth;
	}

	public double getUpperLatitude() {
		return upperLatitude;
	}

	public double getUpperLongitude() {
		return upperLongitude;
	}

	public double getUpperMb() {
		return upperMb;
	}

	public double getUpperMs() {
		return upperMs;
	}

	public double getUpperMw() {
		return upperMw;
	}

	public int getUpperNullAxisPlunge() {
		return upperNullAxisPlunge;
	}

	public int getUpperTensionAxisPlunge() {
		return upperTensionAxisPlunge;
	}

	/**
	 * @return Set of {@link GlobalCMTID} which fulfill queries
	 */
	public Set<GlobalCMTID> search() {
		return GlobalCMTCatalog.allNDK().parallelStream().filter(ndk -> ndk.fulfill(this)).map(NDK::getGlobalCMTID)
				.collect(Collectors.toSet());
	}

	/**
	 * @return select an id
	 */
	public GlobalCMTID select() {
		GlobalCMTID[] ids = search().toArray(new GlobalCMTID[0]);
		if (ids.length == 0)
			throw new RuntimeException("No ID matches");
		if (ids.length == 1)
			return ids[0];
		try (BufferedReader br = new BufferedReader(new InputStreamReader(new CloseShieldInputStream(System.in)))) {
			System.out.println("Which ID do you want to use?");
			System.out.println("# ID date time latitude longitude depth");
			for (int i = 0; i < ids.length; i++) {
				System.out.print((i + 1) + " ");
				printIDinformation(ids[i]);
			}
			// byte[] inputByte = new byte[4];
			int k = -1;
			while (k < 0) {
				String numStr = br.readLine();
				if (NumberUtils.isNumber(numStr))
					k = Integer.parseInt(numStr);
				if (k < 1 || ids.length <= k - 1) {
					System.out.println("... which one? " + 0 + " - " + (ids.length - 1));
					k = -1;
				}
			}
			System.err.println(ids[k-1] + " is chosen.");
			return ids[k - 1];
		} catch (Exception e) {
			throw new RuntimeException(e);
		}
	}

	/**
	 * Set centroid timeshift range
	 * 
	 * @param lowerCentroidTimeShift
	 *            lower limit of centroid time shift
	 * @param upperCentroidTimeShift
	 *            upper limit of centroid time shift
	 */
	public void setCentroidTimeShiftRange(double lowerCentroidTimeShift, double upperCentroidTimeShift) {
		if (upperCentroidTimeShift < lowerCentroidTimeShift)
			throw new RuntimeException("Input centroid time shift range is invalid");
		this.lowerCentroidTimeShift = lowerCentroidTimeShift;
		this.upperCentroidTimeShift = upperCentroidTimeShift;
	}

	/**
	 * Set depth range (<b>NOT</b> radius)
	 * 
	 * @param lowerDepth
	 *            [km] lower limit of depth
	 * @param upperDepth
	 *            [km] upper limit of depth
	 */
	public void setDepthRange(double lowerDepth, double upperDepth) {
		if (lowerDepth < 0 || upperDepth < lowerDepth)
			throw new IllegalArgumentException("input depth range is invalid");
		this.lowerDepth = lowerDepth;
		this.upperDepth = upperDepth;
	}

	/**
	 * Latitude range<br>
	 * Default:[-90:90]<br>
	 * If you do not want to set a min or max, -90 or 90
	 * 
	 * if invalid values are input, {@link IllegalArgumentException}
	 * 
	 * @param lowerLatitude
	 *            [deg] [-90, upperLatitude)
	 * @param upperLatitude
	 *            [deg] (lowerLatitude, 90]
	 */
	public void setLatitudeRange(double lowerLatitude, double upperLatitude) {
		if (lowerLatitude < -90 || upperLatitude < lowerLatitude || 90 < upperLatitude)
			throw new IllegalArgumentException("Input latitude range is invalid");
		this.lowerLatitude = lowerLatitude;
		this.upperLatitude = upperLatitude;
	}

	/**
	 * Longitude range<br>
	 * Default:[-180:180]<br>
	 * 
	 * @param lowerLongitude
	 *            [-180, upperLongitude or 180)
	 * @param upperLongitude
	 *            (lowerLongitude, 360)
	 */
	public void setLongitudeRange(double lowerLongitude, double upperLongitude) {
		if (upperLongitude < lowerLongitude || 180 <= lowerLongitude || lowerLongitude < -180 || 360 < upperLongitude)
			throw new IllegalArgumentException("Invalid longitude range.");
		this.lowerLongitude = lowerLongitude;
		this.upperLongitude = upperLongitude;
	}

	public void setLowerNullAxisPlunge(int lowerNullAxisPlunge) {
		this.lowerNullAxisPlunge = lowerNullAxisPlunge;
	}

	public void setLowerTensionAxisPlunge(int lowerTensionAxisPlunge) {
		this.lowerTensionAxisPlunge = lowerTensionAxisPlunge;
	}

	/**
	 * Set mb range
	 * 
	 * @param lowerMb
	 *            lower limit of Mb
	 * @param upperMb
	 *            upper limit of Mb
	 */
	public void setMbRange(double lowerMb, double upperMb) {
		if (upperMb < lowerMb)
			throw new RuntimeException("Input Mb range is invalid");
		this.lowerMb = lowerMb;
		this.upperMb = upperMb;
	}

	/**
	 * Set Ms range
	 * 
	 * @param lowerMs
	 *            lower limit of Ms
	 * @param upperMs
	 *            upper limit of Ms
	 */
	public void setMsRange(double lowerMs, double upperMs) {
		if (upperMs < lowerMs)
			throw new RuntimeException("input Ms range is invalid");
		this.lowerMs = lowerMs;
		this.upperMs = upperMs;
	}

	/**
	 * Set Mw Range
	 * 
	 * @param lowerMw
	 *            minimum (included) of Mw range
	 * @param upperMw
	 *            maximum (included) of Mw range
	 */
	public void setMwRange(double lowerMw, double upperMw) {
		if (upperMw < lowerMw)
			throw new RuntimeException("input Mw range is invalid");
		this.lowerMw = lowerMw;
		this.upperMw = upperMw;
	}

	/**
	 * Set tension axis range [0:90]
	 * 
	 * @param lowerNullAxisPlunge
	 *            lower limit of Null axis plunge
	 * @param upperNullAxisPlunge
	 *            upper limit of Null axis plunge
	 */
	public void setNullAxisPlungeRange(int lowerNullAxisPlunge, int upperNullAxisPlunge) {
		if (upperNullAxisPlunge < lowerNullAxisPlunge || 90 < upperNullAxisPlunge || lowerNullAxisPlunge < 0)
			throw new RuntimeException("input null axis plunge range is invalid");
		this.lowerNullAxisPlunge = lowerNullAxisPlunge;
		this.upperNullAxisPlunge = upperNullAxisPlunge;

	}

	/**
	 * Set tension axis range [0:90]
	 * 
	 * @param lowerTensionAxisPlunge
	 *            [deg] lower limit of tension axis plunge
	 * @param upperTensionAxisPlunge
	 *            [deg] upper limit of tension axis plunge
	 */
	public void setTensionAxisPlungeRange(int lowerTensionAxisPlunge, int upperTensionAxisPlunge) {
		if (lowerTensionAxisPlunge < 0 || upperTensionAxisPlunge < lowerTensionAxisPlunge
				|| 90 < upperTensionAxisPlunge)
			throw new RuntimeException("invalid tension axis plunge range");
		this.lowerTensionAxisPlunge = lowerTensionAxisPlunge;
		this.upperTensionAxisPlunge = upperTensionAxisPlunge;
	}

	public void setUpperNullAxisPlunge(int upperNullAxisPlunge) {
		this.upperNullAxisPlunge = upperNullAxisPlunge;
	}

	public void setUpperTensionAxisPlunge(int upperTensionAxisPlunge) {
		this.upperTensionAxisPlunge = upperTensionAxisPlunge;
	}
>>>>>>> 50ea7494

}<|MERGE_RESOLUTION|>--- conflicted
+++ resolved
@@ -6,14 +6,7 @@
 import org.apache.commons.math3.util.Precision;
 
 import java.io.BufferedReader;
-import java.io.BufferedWriter;
-import java.io.FileNotFoundException;
-import java.io.FileWriter;
-import java.io.IOException;
 import java.io.InputStreamReader;
-import java.io.PrintWriter;
-import java.nio.file.Path;
-import java.nio.file.Paths;
 import java.time.LocalDate;
 import java.time.LocalDateTime;
 import java.time.format.DateTimeFormatter;
@@ -21,18 +14,6 @@
 import java.util.Set;
 import java.util.function.Predicate;
 import java.util.stream.Collectors;
-
-<<<<<<< HEAD
-=======
-import org.apache.commons.io.input.CloseShieldInputStream;
-import org.apache.commons.lang3.math.NumberUtils;
-import org.apache.commons.math3.util.Precision;
-
-import io.github.kensuke1984.kibrary.util.Earth;
-import io.github.kensuke1984.kibrary.util.HorizontalPosition;
-import io.github.kensuke1984.kibrary.util.Location;
-
->>>>>>> 50ea7494
 /**
  * Query for search of Global CMT
  *
@@ -42,149 +23,6 @@
  */
 public class GlobalCMTSearch {
 	
-	public static void main(String[] args) {
-		LocalDate startDate = LocalDate.of(2005, 1, 1);
-		LocalDate endDate = LocalDate.now();
-		GlobalCMTSearch sea = new GlobalCMTSearch(startDate, endDate);
-//		sea.setDepthRange(10., 700.);
-//		sea.setLatitudeRange(50., 70.);
-//		sea.setLongitudeRange(160., 220.);
-//		sea.setLatitudeRange(-12, 30);
-//		sea.setLongitudeRange(-120, -60);
-		
-		//Pacific
-//		sea.setMwRange(5.5, 7.0);
-//		sea.setLatitudeRange(0, 15);
-//		sea.setLongitudeRange(-120, -95);
-//		sea.setDepthRange(10., 100.);
-		
-		//Atlantic
-		sea.setMwRange(5.5, 7.0);
-		sea.setLatitudeRange(7, 20);
-		sea.setLongitudeRange(-70, -55);
-		sea.setDepthRange(13., 100.);
-		
-		//USArray 100-120 deg
-		sea.setMwRange(6., 7.0);
-//		sea.setLatitudeRange(-90, 90);
-		sea.setLatitudeRange(10, 90);
-		sea.setLongitudeRange(-180, 180);
-		sea.setDepthRange(300, 700.);
-		
-		//Atlantic
-		sea.setMwRange(5.7, 7.0);
-//		sea.setLatitudeRange(-90, 90);
-//		sea.setLatitudeRange(-45, 45);
-		sea.setLatitudeRange(-30, 30);
-		sea.setLongitudeRange(-50, 0);
-		sea.setDepthRange(13, 700.);
-		
-		//Aleutians
-		sea.setMwRange(5.5, 7.2);
-		sea.setLatitudeRange(50, 70);
-		sea.setLongitudeRange(-160, -140);
-		sea.setDepthRange(80, 700.);
-		
-		sea.setMwRange(5.5, 7.2);
-		sea.setLatitudeRange(50, 70);
-		sea.setLongitudeRange(175, 195);
-		sea.setDepthRange(80, 700.);
-		
-		HorizontalPosition usarrayWest = new HorizontalPosition(40, -120);
-		HorizontalPosition usarrayMiddle = new HorizontalPosition(40, -100);
-		HorizontalPosition usarrayEast = new HorizontalPosition(40, -80);
-		
-//		Set<GlobalCMTID> ids = sea.search().stream().filter(id -> {
-//			Location loc = id.getEvent().getCmtLocation();
-//			double distance1 = Math.toDegrees(usarrayWest.getEpicentralDistance(loc));
-//			double distance2 = Math.toDegrees(usarrayMiddle.getEpicentralDistance(loc));
-//			double distance3 = Math.toDegrees(usarrayEast.getEpicentralDistance(loc));
-//			if ( (distance1 <= 120 && distance1 >= 100) 
-//				|| (distance2 <= 120 && distance2 >= 100)
-//				|| (distance3 <= 120 && distance3 >= 100) )
-//				return true;
-//			else
-//				return false;
-//		}).collect(Collectors.toSet());
-//		System.out.println(ids.size() + " event founds");
-		
-//		Atlantic 
-//		Set<GlobalCMTID> ids = sea.search().stream().filter(id -> {
-//			Location loc = id.getEvent().getCmtLocation();
-//			double distance1 = Math.toDegrees(usarrayWest.getEpicentralDistance(loc));
-//			double distance2 = Math.toDegrees(usarrayMiddle.getEpicentralDistance(loc));
-//			double distance3 = Math.toDegrees(usarrayEast.getEpicentralDistance(loc));
-//			if ( (distance1 <= 100 && distance1 >= 70) 
-//				|| (distance2 <= 100 && distance2 >= 70)
-//				|| (distance3 <= 100 && distance3 >= 70) )
-//				return true;
-//			else
-//				return false;
-//		}).collect(Collectors.toSet());
-//		System.out.println(ids.size() + " event founds");
-		
-		Set<GlobalCMTID> ids = sea.search();
-		System.out.println(ids.size() + " event founds");
-		
-		for (GlobalCMTID id : ids)
-			System.out.println(id);
-		
-//		Path outfile = Paths.get("/Users/Anselme/Dropbox/Kenji/JOINTMODELLING_Oba/DATA/eventList_Japan.txt");
-		Path outfile = Paths.get("/Users/Anselme/Dropbox/Kenji/eventList_Aleutians_MTZ.txt");
-//		Path outfile = Paths.get("/Users/Anselme/Dropbox/Kenji/eventList_Atlantic.txt");
-//		"/Users/Anselme/Dropbox/Kenji/UPPER_MANTLE/CA/GlobalCMTIDs_UMstudy_CA_AtlanticEvent_info.txt"
-		try {
-			PrintWriter pw = new PrintWriter(
-					new BufferedWriter(
-							new FileWriter(outfile.toString())));
-//			pw.println(">id, lon, lat, depth (km), Mw, ref. distance US (deg), ref. distance Alaska (deg)");
-			pw.println(">id, lon, lat, depth (km), Mw");
-			for (GlobalCMTID id : ids) {
-//				double distance1 = id.getEvent().getCmtLocation().getEpicentralDistance(new HorizontalPosition(30, -100))
-//						* 180 / Math.PI;
-//				double distance2 = id.getEvent().getCmtLocation().getEpicentralDistance(new HorizontalPosition(50, -100))
-//						* 180 / Math.PI;
-//				double distance1 = id.getEvent().getCmtLocation().getEpicentralDistance(new HorizontalPosition(48, -124))
-//						* 180 / Math.PI;
-//				double distance1 = id.getEvent().getCmtLocation().getEpicentralDistance(new HorizontalPosition(30, -90))
-//						* 180 / Math.PI;
-//				double distance2 = id.getEvent().getCmtLocation().getEpicentralDistance(new HorizontalPosition(65, -150))
-//						* 180 / Math.PI;
-//				double distance1 = id.getEvent().getCmtLocation().getEpicentralDistance(new HorizontalPosition(28, -100))
-//						* 180 / Math.PI;
-				pw.printf("%15s   %.3f   %.3f  %.3f %.3f%n"
-						, id.toString()
-//						, id.getEvent().getCMTTime().format(formatter)
-						, id.getEvent().getCmtLocation().getLongitude()
-						, id.getEvent().getCmtLocation().getLatitude()
-						, Earth.EARTH_RADIUS - id.getEvent().getCmtLocation().getR()
-//						, distance
-//						, id.getEvent().getCMTTime().format(formatter)
-						, id.getEvent().getCmt().getMw()
-						);
-//						, distance1
-//						, distance2);
-//				System.out.printf("%15s,   %.1f,   %.1f,  %.1f, %.1f, %.1f, %1f%n"
-//						, id.toString()
-////						, id.getEvent().getCMTTime().format(formatter)
-//						, id.getEvent().getCmtLocation().getLongitude()
-//						, id.getEvent().getCmtLocation().getLatitude()
-//						, Earth.EARTH_RADIUS - id.getEvent().getCmtLocation().getR()
-////						, distance
-////						, id.getEvent().getCMTTime().format(formatter)
-//						, id.getEvent().getCmt().getMw()
-//						, distance1
-//						, distance2);
-			}
-			pw.close();
-		} catch (FileNotFoundException error) {
-			System.out.println("ファイルを開けません");
-		} catch (IOException error) {
-			System.out.println("データを読み出せません");
-		}
-	}
-
-<<<<<<< HEAD
     private static DateTimeFormatter outputFormat = DateTimeFormatter.ofPattern("yyyy/MM/dd HH:mm:ss");
     /**
      * Added predicate set.
@@ -628,476 +466,5 @@
         this.upperTensionAxisPlunge = upperTensionAxisPlunge;
         return this;
     }
-=======
-	private static DateTimeFormatter outputFormat = DateTimeFormatter.ofPattern("yyyy/MM/dd HH:mm:ss");
-
-	/**
-	 * show date and time of event id
-	 * 
-	 * @param id
-	 */
-	private static void printIDinformation(GlobalCMTID id) {
-		GlobalCMTData event = id.getEvent();
-		Location location = event.getCmtLocation();
-		double lat = location.getLatitude();
-		double lon = location.getLongitude();
-		double depth = Precision.round((6371 - location.getR()), 3);
-		System.out.println(id + " " + event.getCMTTime().format(outputFormat) + " " + lat + " " + lon + " " + depth
-				+ " MW:" + event.getCmt().getMw());
-	}
-
-	/**
-	 * @param predicate
-	 *            {@link Predicate} for Event data of global CMT IDs
-	 * @return all global CMT IDs satisfying the input predicate
-	 */
-	public static Set<GlobalCMTID> search(Predicate<GlobalCMTData> predicate) {
-		return GlobalCMTCatalog.allNDK().stream().filter(predicate).map(NDK::getGlobalCMTID)
-				.collect(Collectors.toSet());
-	}
-
-	public static void setOutputFormat(DateTimeFormatter outputFormat) {
-		GlobalCMTSearch.outputFormat = outputFormat;
-	}
-
-	/**
-	 * Adds the predicate for another condition.
-	 * 
-	 * @param predicate
-	 *            {@link Predicate} for {@link GlobalCMTData}
-	 */
-	public void addPredicate(Predicate<GlobalCMTData> predicate) {
-		predicateSet.add(predicate);
-	}
-
-	/**
-	 * @return copy of predicate set
-	 */
-	public Set<Predicate<GlobalCMTData>> getPredicateSet() {
-		return new HashSet<>(predicateSet);
-	}
-
-	/**
-	 * Added predicate set.
-	 */
-	private Set<Predicate<GlobalCMTData>> predicateSet = new HashSet<>();
-
-	/**
-	 * end date and time for CMT
-	 */
-	private LocalDateTime endDate;
-
-	/**
-	 * the lower limit of centroid time shift Default: -9999
-	 */
-	private double lowerCentroidTimeShift = -9999;
-
-	/**
-	 * the lower limit of depth range Default: 0
-	 */
-	private double lowerDepth;
-
-	/**
-	 * the lower limit of latitude range [-90:90] Default: -90
-	 */
-	private double lowerLatitude = -90;
-
-	/**
-	 * the lower limit of longitude range [-180:180] Default: -180
-	 */
-	private double lowerLongitude = -180;
-
-	/**
-	 * the lower limit of bodywave magnitude Default: 0
-	 */
-	private double lowerMb;
-
-	/**
-	 * the lower limit of surface wave magnitude Default: 0
-	 */
-	private double lowerMs;
-
-	/**
-	 * the lower limit of moment magnitude Default: 0
-	 */
-	private double lowerMw;
-
-	/**
-	 * the lower limit of null axis plunge [0, 90] (degree) Default: 0
-	 */
-	private int lowerNullAxisPlunge;
-
-	/**
-	 * the lower limit of tension axis plunge [0, 90] (degree) Default: 0
-	 */
-	private int lowerTensionAxisPlunge;
-
-	/**
-	 * start date and time for CMT
-	 */
-	private LocalDateTime startDate;
-
-	/**
-	 * the upper limit of centroid time shift Default: 9999
-	 */
-	private double upperCentroidTimeShift = 9999;
-
-	/**
-	 * the upper limit of depth range Default: 1000
-	 */
-	private double upperDepth = 1000;
-
-	/**
-	 * the upper limit of latitude range [-90:90] Default: 90
-	 */
-	private double upperLatitude = 90;
-
-	/**
-	 * the upper limit of longitude range [-180:180] Default: 180
-	 */
-	private double upperLongitude = 180;
-
-	/**
-	 * the upper limit of bodywave magnitude Default: 10
-	 */
-	private double upperMb = 10;
-
-	/**
-	 * the upper limit of surface wave magnitude Default: 10
-	 * 
-	 */
-	private double upperMs = 10;
-
-	/**
-	 * the upper limit of moment magnitude Default: 10
-	 */
-	private double upperMw = 10;
-
-	/**
-	 * the upper limit of null axis plunge [0, 90] (degree) Default: 90
-	 */
-	private int upperNullAxisPlunge = 90;
-
-	/**
-	 * the upper limit of tension axis plunge [0, 90] (degree) Default: 90
-	 */
-	private int upperTensionAxisPlunge = 90;
-
-	/**
-	 * Search on 1 day.
-	 * 
-	 * @param startDate
-	 *            on which this searches
-	 */
-	public GlobalCMTSearch(LocalDate startDate) {
-		this(startDate, startDate);
-	}
-
-	/**
-	 * Search from the startDate to endDate
-	 * 
-	 * @param startDate
-	 *            starting date of the search (included)
-	 * @param endDate
-	 *            end date of the search (included)
-	 */
-	public GlobalCMTSearch(LocalDate startDate, LocalDate endDate) {
-		this.startDate = startDate.atTime(0, 0);
-		this.endDate = endDate.plusDays(1).atTime(0, 0);
-	}
-
-	/**
-	 * Search from the startDate to endDate
-	 * 
-	 * @param startDate
-	 *            starting date of the search (included)
-	 * @param endDate
-	 *            end date of the search (included)
-	 */
-	public GlobalCMTSearch(LocalDateTime startDate, LocalDateTime endDate) {
-		this.startDate = startDate;
-		this.endDate = endDate;
-	}
-
-	public LocalDateTime getEndDate() {
-		return endDate;
-	}
-
-	public double getLowerCentroidTimeShift() {
-		return lowerCentroidTimeShift;
-	}
-
-	public double getLowerDepth() {
-		return lowerDepth;
-	}
-
-	public double getLowerLatitude() {
-		return lowerLatitude;
-	}
-
-	public double getLowerLongitude() {
-		return lowerLongitude;
-	}
-
-	public double getLowerMb() {
-		return lowerMb;
-	}
-
-	public double getLowerMs() {
-		return lowerMs;
-	}
-
-	public double getLowerMw() {
-		return lowerMw;
-	}
-
-	public int getLowerNullAxisPlunge() {
-		return lowerNullAxisPlunge;
-	}
-
-	public int getLowerTensionAxisPlunge() {
-		return lowerTensionAxisPlunge;
-	}
-
-	public LocalDateTime getStartDate() {
-		return startDate;
-	}
-
-	public double getUpperCentroidTimeShift() {
-		return upperCentroidTimeShift;
-	}
-
-	public double getUpperDepth() {
-		return upperDepth;
-	}
-
-	public double getUpperLatitude() {
-		return upperLatitude;
-	}
-
-	public double getUpperLongitude() {
-		return upperLongitude;
-	}
-
-	public double getUpperMb() {
-		return upperMb;
-	}
-
-	public double getUpperMs() {
-		return upperMs;
-	}
-
-	public double getUpperMw() {
-		return upperMw;
-	}
-
-	public int getUpperNullAxisPlunge() {
-		return upperNullAxisPlunge;
-	}
-
-	public int getUpperTensionAxisPlunge() {
-		return upperTensionAxisPlunge;
-	}
-
-	/**
-	 * @return Set of {@link GlobalCMTID} which fulfill queries
-	 */
-	public Set<GlobalCMTID> search() {
-		return GlobalCMTCatalog.allNDK().parallelStream().filter(ndk -> ndk.fulfill(this)).map(NDK::getGlobalCMTID)
-				.collect(Collectors.toSet());
-	}
-
-	/**
-	 * @return select an id
-	 */
-	public GlobalCMTID select() {
-		GlobalCMTID[] ids = search().toArray(new GlobalCMTID[0]);
-		if (ids.length == 0)
-			throw new RuntimeException("No ID matches");
-		if (ids.length == 1)
-			return ids[0];
-		try (BufferedReader br = new BufferedReader(new InputStreamReader(new CloseShieldInputStream(System.in)))) {
-			System.out.println("Which ID do you want to use?");
-			System.out.println("# ID date time latitude longitude depth");
-			for (int i = 0; i < ids.length; i++) {
-				System.out.print((i + 1) + " ");
-				printIDinformation(ids[i]);
-			}
-			// byte[] inputByte = new byte[4];
-			int k = -1;
-			while (k < 0) {
-				String numStr = br.readLine();
-				if (NumberUtils.isNumber(numStr))
-					k = Integer.parseInt(numStr);
-				if (k < 1 || ids.length <= k - 1) {
-					System.out.println("... which one? " + 0 + " - " + (ids.length - 1));
-					k = -1;
-				}
-			}
-			System.err.println(ids[k-1] + " is chosen.");
-			return ids[k - 1];
-		} catch (Exception e) {
-			throw new RuntimeException(e);
-		}
-	}
-
-	/**
-	 * Set centroid timeshift range
-	 * 
-	 * @param lowerCentroidTimeShift
-	 *            lower limit of centroid time shift
-	 * @param upperCentroidTimeShift
-	 *            upper limit of centroid time shift
-	 */
-	public void setCentroidTimeShiftRange(double lowerCentroidTimeShift, double upperCentroidTimeShift) {
-		if (upperCentroidTimeShift < lowerCentroidTimeShift)
-			throw new RuntimeException("Input centroid time shift range is invalid");
-		this.lowerCentroidTimeShift = lowerCentroidTimeShift;
-		this.upperCentroidTimeShift = upperCentroidTimeShift;
-	}
-
-	/**
-	 * Set depth range (<b>NOT</b> radius)
-	 * 
-	 * @param lowerDepth
-	 *            [km] lower limit of depth
-	 * @param upperDepth
-	 *            [km] upper limit of depth
-	 */
-	public void setDepthRange(double lowerDepth, double upperDepth) {
-		if (lowerDepth < 0 || upperDepth < lowerDepth)
-			throw new IllegalArgumentException("input depth range is invalid");
-		this.lowerDepth = lowerDepth;
-		this.upperDepth = upperDepth;
-	}
-
-	/**
-	 * Latitude range<br>
-	 * Default:[-90:90]<br>
-	 * If you do not want to set a min or max, -90 or 90
-	 * 
-	 * if invalid values are input, {@link IllegalArgumentException}
-	 * 
-	 * @param lowerLatitude
-	 *            [deg] [-90, upperLatitude)
-	 * @param upperLatitude
-	 *            [deg] (lowerLatitude, 90]
-	 */
-	public void setLatitudeRange(double lowerLatitude, double upperLatitude) {
-		if (lowerLatitude < -90 || upperLatitude < lowerLatitude || 90 < upperLatitude)
-			throw new IllegalArgumentException("Input latitude range is invalid");
-		this.lowerLatitude = lowerLatitude;
-		this.upperLatitude = upperLatitude;
-	}
-
-	/**
-	 * Longitude range<br>
-	 * Default:[-180:180]<br>
-	 * 
-	 * @param lowerLongitude
-	 *            [-180, upperLongitude or 180)
-	 * @param upperLongitude
-	 *            (lowerLongitude, 360)
-	 */
-	public void setLongitudeRange(double lowerLongitude, double upperLongitude) {
-		if (upperLongitude < lowerLongitude || 180 <= lowerLongitude || lowerLongitude < -180 || 360 < upperLongitude)
-			throw new IllegalArgumentException("Invalid longitude range.");
-		this.lowerLongitude = lowerLongitude;
-		this.upperLongitude = upperLongitude;
-	}
-
-	public void setLowerNullAxisPlunge(int lowerNullAxisPlunge) {
-		this.lowerNullAxisPlunge = lowerNullAxisPlunge;
-	}
-
-	public void setLowerTensionAxisPlunge(int lowerTensionAxisPlunge) {
-		this.lowerTensionAxisPlunge = lowerTensionAxisPlunge;
-	}
-
-	/**
-	 * Set mb range
-	 * 
-	 * @param lowerMb
-	 *            lower limit of Mb
-	 * @param upperMb
-	 *            upper limit of Mb
-	 */
-	public void setMbRange(double lowerMb, double upperMb) {
-		if (upperMb < lowerMb)
-			throw new RuntimeException("Input Mb range is invalid");
-		this.lowerMb = lowerMb;
-		this.upperMb = upperMb;
-	}
-
-	/**
-	 * Set Ms range
-	 * 
-	 * @param lowerMs
-	 *            lower limit of Ms
-	 * @param upperMs
-	 *            upper limit of Ms
-	 */
-	public void setMsRange(double lowerMs, double upperMs) {
-		if (upperMs < lowerMs)
-			throw new RuntimeException("input Ms range is invalid");
-		this.lowerMs = lowerMs;
-		this.upperMs = upperMs;
-	}
-
-	/**
-	 * Set Mw Range
-	 * 
-	 * @param lowerMw
-	 *            minimum (included) of Mw range
-	 * @param upperMw
-	 *            maximum (included) of Mw range
-	 */
-	public void setMwRange(double lowerMw, double upperMw) {
-		if (upperMw < lowerMw)
-			throw new RuntimeException("input Mw range is invalid");
-		this.lowerMw = lowerMw;
-		this.upperMw = upperMw;
-	}
-
-	/**
-	 * Set tension axis range [0:90]
-	 * 
-	 * @param lowerNullAxisPlunge
-	 *            lower limit of Null axis plunge
-	 * @param upperNullAxisPlunge
-	 *            upper limit of Null axis plunge
-	 */
-	public void setNullAxisPlungeRange(int lowerNullAxisPlunge, int upperNullAxisPlunge) {
-		if (upperNullAxisPlunge < lowerNullAxisPlunge || 90 < upperNullAxisPlunge || lowerNullAxisPlunge < 0)
-			throw new RuntimeException("input null axis plunge range is invalid");
-		this.lowerNullAxisPlunge = lowerNullAxisPlunge;
-		this.upperNullAxisPlunge = upperNullAxisPlunge;
-
-	}
-
-	/**
-	 * Set tension axis range [0:90]
-	 * 
-	 * @param lowerTensionAxisPlunge
-	 *            [deg] lower limit of tension axis plunge
-	 * @param upperTensionAxisPlunge
-	 *            [deg] upper limit of tension axis plunge
-	 */
-	public void setTensionAxisPlungeRange(int lowerTensionAxisPlunge, int upperTensionAxisPlunge) {
-		if (lowerTensionAxisPlunge < 0 || upperTensionAxisPlunge < lowerTensionAxisPlunge
-				|| 90 < upperTensionAxisPlunge)
-			throw new RuntimeException("invalid tension axis plunge range");
-		this.lowerTensionAxisPlunge = lowerTensionAxisPlunge;
-		this.upperTensionAxisPlunge = upperTensionAxisPlunge;
-	}
-
-	public void setUpperNullAxisPlunge(int upperNullAxisPlunge) {
-		this.upperNullAxisPlunge = upperNullAxisPlunge;
-	}
-
-	public void setUpperTensionAxisPlunge(int upperTensionAxisPlunge) {
-		this.upperTensionAxisPlunge = upperTensionAxisPlunge;
-	}
->>>>>>> 50ea7494
-
+    
 }