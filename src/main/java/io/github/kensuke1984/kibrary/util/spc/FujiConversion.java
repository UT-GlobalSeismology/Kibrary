package io.github.kensuke1984.kibrary.util.spc;

import io.github.kensuke1984.kibrary.dsminformation.PolynomialStructure;
import io.github.kensuke1984.kibrary.util.HorizontalPosition;
import io.github.kensuke1984.kibrary.util.Location;
import io.github.kensuke1984.kibrary.util.sac.SACComponent;
import org.apache.commons.math3.complex.Complex;
import org.apache.commons.math3.util.FastMath;

import java.util.ArrayList;
import java.util.List;

/**
 * Conversion of a partial derivative<br>
 * for &mu;<sub>0</sub> to q(&ne;Q<sub>&mu;</sub>) following Fuji <i>et al</i>.
 * (2010)
 *
 * @author Kensuke Konishi
 * @version 0.1.0
 */
public final class FujiConversion {

<<<<<<< HEAD
    private final PolynomialStructure STRUCTURE;

    /**
     * @param structure STRUCTURE
     */
    public FujiConversion(PolynomialStructure structure) {
        STRUCTURE = structure;
    }

    public DSMOutput convert(DSMOutput spectrum) {
        if (spectrum.getSpcFileType() != SPCType.PAR2) throw new RuntimeException();

        int nbody = spectrum.nbody();
        int np = spectrum.np();
        double tlen = spectrum.tlen();
        List<SPCBody> spcBodyList = new ArrayList<>(nbody);

        // data part
        double omegai = spectrum.omegai();
        HorizontalPosition observerPosition = spectrum.getObserverPosition();
        String observerID = spectrum.getObserverID();
        Location sourceLocation = spectrum.getSourceLocation();
        String sourceID = spectrum.getSourceID();
        double[] bodyR = spectrum.getBodyR();
        double omega0 = spectrum.tlen(); // TODO
        for (int i = 0; i < spectrum.nbody(); i++) {
            double r = bodyR[i];
            double q = 1 / STRUCTURE.getQmuAt(r);
            double mu0 = STRUCTURE.computeMu(r);
            SPCBody body = spectrum.getSpcBodyList().get(i);
            SPCBody newBody = new SPCBody(3, np);
            for (int ip = 0; ip < np + 1; ip++) {
                Complex[] dudq = new Complex[body.getNumberOfComponent()];
//                Complex[] dudQ = new Complex[body.getNumberOfComponent()];
                double omegaOverOmega0 = (ip + 1) / omega0;
                double log = 2 * FastMath.log(omegaOverOmega0) / Math.PI;
                double dmudmu0Real = (1 + q * log);
                Complex dmudmu0 = Complex.valueOf(dmudmu0Real, dmudmu0Real * q);
                Complex dmudq = Complex.valueOf(mu0 * log, mu0 * (1 + 2 * log * q));
                for (int iComponent = 0; iComponent < body.getNumberOfComponent(); iComponent++) {
                    Complex dudmu0 = body.getSpcComponent(SACComponent.getComponent(iComponent + 1))
                            .getValueInFrequencyDomain()[ip];
//                    dudQ[iComponent] = dudmu0.multiply(-q * q).multiply(dmudq).divide(dmudmu0);
                    dudq[iComponent] = dudmu0.multiply(dmudq).divide(dmudmu0);
                }
//                newBody.add(ip, dudQ);
                newBody.add(ip, dudq);
            }
            spcBodyList.add(newBody);
        }

        return new DSMOutput() {

            @Override
            public double tlen() {
                return tlen;
            }

            @Override
            public double omegai() {
                return omegai;
            }

            @Override
            public int np() {
                return np;
            }

            @Override
            public int nbody() {
                return nbody;
            }

            @Override
            public SPCType getSpcFileType() {
                return SPCType.PARQ;
            }

            @Override
            public List<SPCBody> getSpcBodyList() {
                return spcBodyList;
            }

            @Override
            public Location getSourceLocation() {
                return sourceLocation;
            }

            @Override
            public String getSourceID() {
                return sourceID;
            }

            @Override
            public HorizontalPosition getObserverPosition() {
                return observerPosition;
            }

            @Override
            public String getObserverID() {
                return observerID;
            }

            @Override
            public double[] getBodyR() {
                return bodyR;
            }
        };
    }
=======
	private PolynomialStructure structure;

	/**
	 * @param structure
	 *            structure
	 */
	public FujiConversion(PolynomialStructure structure) {
		this.structure = structure == null ? PolynomialStructure.PREM : structure;
	}

	/**
	 * Conversion with respect to PREM
	 */
	public FujiConversion() {
		this(null);
	}

	public DSMOutput convert(DSMOutput spectrum) {
		if (spectrum.getSpcFileType() != SpcFileType.PAR2)
			throw new RuntimeException();

		final int nbody = spectrum.nbody();
		final int np = spectrum.np();
		final double tlen = spectrum.tlen();
		List<SpcBody> spcBodyList = new ArrayList<>(nbody);
		SpcFileName spcFileName = spectrum.getSpcFileName();

		// data part
		double omegai = spectrum.omegai();
		HorizontalPosition observerPosition = spectrum.getObserverPosition();
		String observerID = spectrum.getObserverID();
		String observerName = spectrum.getObserverName();
		String observerNetwork = spectrum.getObserverNetwork();
		Location sourceLocation = spectrum.getSourceLocation();
		String sourceID = spectrum.getSourceID();
		double[] bodyR = spectrum.getBodyR();
		double domega = 1. / spectrum.tlen() * 2. * Math.PI;
		double omega0 = 1. * 2. * Math.PI; //Hz
//		double omega0 = spectrum.tlen(); // TODO
		for (int i = 0; i < spectrum.nbody(); i++) {
			double r = bodyR[i];
			double q = 1 / structure.getQmuAt(r);
			double mu0 = structure.computeMu(r);
			SpcBody body = spectrum.getSpcBodyList().get(i);
			SpcBody newBody = new SpcBody(3, np);
			for (int ip = 0; ip < np + 1; ip++) {
				Complex[] uQ = new Complex[body.getNumberOfComponent()];
				double omegaOverOmega0 = (ip + 1) * domega / omega0;
				for (int iComponent = 0; iComponent < body.getNumberOfComponent(); iComponent++) {
					Complex u = body.getSpcComponent(SACComponent.getComponent(iComponent + 1))
							.getValueInFrequencyDomain()[ip];
					
					
//					double log = 2 * FastMath.log(omegaOverOmega0) / Math.PI;
//					double dmudmu0Real = (1 + q * log);
//					Complex dmudmu0 = Complex.valueOf(dmudmu0Real, dmudmu0Real * q);
//					Complex dmudq = Complex.valueOf(mu0 * log, mu0 * (1 + 2 * log * q));
					
//					partials with respect to large Q
//					uQ[iComponent] = u.multiply(-q * q).multiply(dmudq).divide(dmudmu0);
					
					
					double log = FastMath.log(omegaOverOmega0);
					Complex dmudq = new Complex(2. / Math.PI * log, 1.)
							.multiply(new Complex(1. + q / Math.PI * log, q / 2.))
							.multiply(mu0);
					Complex tmp = new Complex(1. + q / Math.PI * log, q / 2.);
					Complex dmudmu0 = tmp.multiply(tmp);
					
					
//					partials with respect to small q
					uQ[iComponent] = u.multiply(dmudq).divide(dmudmu0);
				}
				newBody.add(ip, uQ);
			}
			spcBodyList.add(newBody);
		}
		DSMOutput dsmoutput = new DSMOutput() {

			@Override
			public double tlen() {
				return tlen;
			}

			@Override
			public double omegai() {
				return omegai;
			}

			@Override
			public int np() {
				return np;
			}

			@Override
			public int nbody() {
				return nbody;
			}

			@Override
			public SpcFileType getSpcFileType() {
				return SpcFileType.PARQ;
			}

			@Override
			public List<SpcBody> getSpcBodyList() {
				return spcBodyList;
			}

			@Override
			public Location getSourceLocation() {
				return sourceLocation;
			}

			@Override
			public String getSourceID() {
				return sourceID;
			}

			@Override
			public HorizontalPosition getObserverPosition() {
				return observerPosition;
			}

			@Override
			public String getObserverID() {
				return observerID;
			}
			
			@Override
			public String getObserverName() {
				return observerName;
			}
			
			@Override
			public String getObserverNetwork() {
				return observerNetwork;
			}

			@Override
			public double[] getBodyR() {
				return bodyR;
			}
			
			@Override
			public SpcFileName getSpcFileName() {
				return spcFileName;
			}
			
			@Override
			public void setSpcBody(int i, SpcBody body) {
//				spcBody.set(i, body); //TODO
			}
		};

		return dsmoutput;
	}
>>>>>>> 50ea7494

}<|MERGE_RESOLUTION|>--- conflicted
+++ resolved
@@ -20,149 +20,28 @@
  */
 public final class FujiConversion {
 
-<<<<<<< HEAD
-    private final PolynomialStructure STRUCTURE;
-
-    /**
-     * @param structure STRUCTURE
-     */
-    public FujiConversion(PolynomialStructure structure) {
-        STRUCTURE = structure;
-    }
-
-    public DSMOutput convert(DSMOutput spectrum) {
-        if (spectrum.getSpcFileType() != SPCType.PAR2) throw new RuntimeException();
-
-        int nbody = spectrum.nbody();
-        int np = spectrum.np();
-        double tlen = spectrum.tlen();
-        List<SPCBody> spcBodyList = new ArrayList<>(nbody);
-
-        // data part
-        double omegai = spectrum.omegai();
-        HorizontalPosition observerPosition = spectrum.getObserverPosition();
-        String observerID = spectrum.getObserverID();
-        Location sourceLocation = spectrum.getSourceLocation();
-        String sourceID = spectrum.getSourceID();
-        double[] bodyR = spectrum.getBodyR();
-        double omega0 = spectrum.tlen(); // TODO
-        for (int i = 0; i < spectrum.nbody(); i++) {
-            double r = bodyR[i];
-            double q = 1 / STRUCTURE.getQmuAt(r);
-            double mu0 = STRUCTURE.computeMu(r);
-            SPCBody body = spectrum.getSpcBodyList().get(i);
-            SPCBody newBody = new SPCBody(3, np);
-            for (int ip = 0; ip < np + 1; ip++) {
-                Complex[] dudq = new Complex[body.getNumberOfComponent()];
-//                Complex[] dudQ = new Complex[body.getNumberOfComponent()];
-                double omegaOverOmega0 = (ip + 1) / omega0;
-                double log = 2 * FastMath.log(omegaOverOmega0) / Math.PI;
-                double dmudmu0Real = (1 + q * log);
-                Complex dmudmu0 = Complex.valueOf(dmudmu0Real, dmudmu0Real * q);
-                Complex dmudq = Complex.valueOf(mu0 * log, mu0 * (1 + 2 * log * q));
-                for (int iComponent = 0; iComponent < body.getNumberOfComponent(); iComponent++) {
-                    Complex dudmu0 = body.getSpcComponent(SACComponent.getComponent(iComponent + 1))
-                            .getValueInFrequencyDomain()[ip];
-//                    dudQ[iComponent] = dudmu0.multiply(-q * q).multiply(dmudq).divide(dmudmu0);
-                    dudq[iComponent] = dudmu0.multiply(dmudq).divide(dmudmu0);
-                }
-//                newBody.add(ip, dudQ);
-                newBody.add(ip, dudq);
-            }
-            spcBodyList.add(newBody);
-        }
-
-        return new DSMOutput() {
-
-            @Override
-            public double tlen() {
-                return tlen;
-            }
-
-            @Override
-            public double omegai() {
-                return omegai;
-            }
-
-            @Override
-            public int np() {
-                return np;
-            }
-
-            @Override
-            public int nbody() {
-                return nbody;
-            }
-
-            @Override
-            public SPCType getSpcFileType() {
-                return SPCType.PARQ;
-            }
-
-            @Override
-            public List<SPCBody> getSpcBodyList() {
-                return spcBodyList;
-            }
-
-            @Override
-            public Location getSourceLocation() {
-                return sourceLocation;
-            }
-
-            @Override
-            public String getSourceID() {
-                return sourceID;
-            }
-
-            @Override
-            public HorizontalPosition getObserverPosition() {
-                return observerPosition;
-            }
-
-            @Override
-            public String getObserverID() {
-                return observerID;
-            }
-
-            @Override
-            public double[] getBodyR() {
-                return bodyR;
-            }
-        };
-    }
-=======
-	private PolynomialStructure structure;
+	private final PolynomialStructure STRUCTURE;
 
 	/**
-	 * @param structure
-	 *            structure
+	 * @param structure STRUCTURE
 	 */
 	public FujiConversion(PolynomialStructure structure) {
-		this.structure = structure == null ? PolynomialStructure.PREM : structure;
-	}
-
-	/**
-	 * Conversion with respect to PREM
-	 */
-	public FujiConversion() {
-		this(null);
+		STRUCTURE = structure;
 	}
 
 	public DSMOutput convert(DSMOutput spectrum) {
-		if (spectrum.getSpcFileType() != SpcFileType.PAR2)
-			throw new RuntimeException();
+		if (spectrum.getSpcFileType() != SPCType.PAR2) throw new RuntimeException();
 
-		final int nbody = spectrum.nbody();
-		final int np = spectrum.np();
-		final double tlen = spectrum.tlen();
-		List<SpcBody> spcBodyList = new ArrayList<>(nbody);
+		int nbody = spectrum.nbody();
+		int np = spectrum.np();
+		double tlen = spectrum.tlen();
+		List<SPCBody> spcBodyList = new ArrayList<>(nbody);
 		SpcFileName spcFileName = spectrum.getSpcFileName();
 
 		// data part
 		double omegai = spectrum.omegai();
 		HorizontalPosition observerPosition = spectrum.getObserverPosition();
 		String observerID = spectrum.getObserverID();
-		String observerName = spectrum.getObserverName();
 		String observerNetwork = spectrum.getObserverNetwork();
 		Location sourceLocation = spectrum.getSourceLocation();
 		String sourceID = spectrum.getSourceID();
@@ -174,8 +53,8 @@
 			double r = bodyR[i];
 			double q = 1 / structure.getQmuAt(r);
 			double mu0 = structure.computeMu(r);
-			SpcBody body = spectrum.getSpcBodyList().get(i);
-			SpcBody newBody = new SpcBody(3, np);
+			SPCBody body = spectrum.getSpcBodyList().get(i);
+			SPCBody newBody = new SPCBody(3, np);
 			for (int ip = 0; ip < np + 1; ip++) {
 				Complex[] uQ = new Complex[body.getNumberOfComponent()];
 				double omegaOverOmega0 = (ip + 1) * domega / omega0;
@@ -231,12 +110,12 @@
 			}
 
 			@Override
-			public SpcFileType getSpcFileType() {
-				return SpcFileType.PARQ;
+			public SPCType getSpcFileType() {
+				return SPCType.PARQ;
 			}
 
 			@Override
-			public List<SpcBody> getSpcBodyList() {
+			public List<SPCBody> getSpcBodyList() {
 				return spcBodyList;
 			}
 
@@ -258,11 +137,6 @@
 			@Override
 			public String getObserverID() {
 				return observerID;
-			}
-			
-			@Override
-			public String getObserverName() {
-				return observerName;
 			}
 			
 			@Override
@@ -288,6 +162,5 @@
 
 		return dsmoutput;
 	}
->>>>>>> 50ea7494
 
 }