--- conflicted
+++ resolved
@@ -1,13 +1,5 @@
 package io.github.kensuke1984.kibrary.util.globalcmt;
 
-<<<<<<< HEAD
-=======
-import java.time.LocalDateTime;
-import java.time.format.DateTimeFormatter;
-
-import com.amazonaws.services.s3.model.GetRequestPaymentConfigurationRequest;
-
->>>>>>> 50ea7494
 import io.github.kensuke1984.kibrary.datacorrection.MomentTensor;
 import io.github.kensuke1984.kibrary.util.Location;
 
@@ -66,7 +58,6 @@
  */
 final public class NDK implements GlobalCMTData {
 
-<<<<<<< HEAD
     private static final DateTimeFormatter dateFormat = DateTimeFormatter.ofPattern("yyyy/MM/dd HH:mm:ss.S");
     /**
      * Hypocenter reference catalog [1-4] (e.g., PDE for USGS location, ISC for ISC
@@ -420,442 +411,4 @@
         return id.toString();
     }
 
-=======
-	@Override
-	public int hashCode() {
-		final int prime = 31;
-		int result = 1;
-		result = prime * result + ((id == null) ? 0 : id.hashCode());
-		return result;
-	}
-
-	@Override
-	public boolean equals(Object obj) {
-		if (this == obj)
-			return true;
-		if (obj == null)
-			return false;
-		if (getClass() != obj.getClass())
-			return false;
-		NDK other = (NDK) obj;
-		if (id == null) {
-			if (other.id != null)
-				return false;
-		} else if (!id.equals(other.id))
-			return false;
-		return true;
-	}
-
-	/**
-	 * hypocenter [1-4] <br>
-	 * Hypocenter reference catalog (e.g., PDE for USGS location, ISC for ISC
-	 * catalog, SWE for surface-wave location, [Ekstrom, BSSA, 2006])
-	 */
-	private String hypocenterReferenceCatalog;
-
-	/**
-	 * [6-15] Date of reference event [17-26] Time of reference event
-	 */
-	private LocalDateTime referenceDateTime;
-
-	/**
-	 * hypocenter location [28-33] Latitude [35-41] Longitude [43-47] Depth
-	 */
-	private Location hypocenterLocation;
-
-	/**
-	 * [49-55] Reported magnitudes, usually mb and MS
-	 */
-	private double mb;
-	/**
-	 * [49-55] Reported magnitudes, usually mb and MS
-	 */
-	private double ms;
-
-	/**
-	 * [57-80] Geographical location (24 characters)
-	 */
-	private String geographicalLocation;
-
-	// //////////////////////
-	// Second line: CMT info (1)
-	// ////////////////////
-	/**
-	 * [1-16] CMT event name. <br>
-	 * This string is a unique CMT-event identifier. Older events have
-	 * 8-character names, current ones have 14-character names. See note (1)
-	 * below for the naming conventions used. (The first letter is ignored.)
-	 */
-	private GlobalCMTID id;
-
-	/**
-	 * [18-61] Data used in the CMT inversion. Three data types may be used:
-	 * Long-period body waves (B), Intermediate-period surface waves (S), and
-	 * long-period mantle waves (M). For each data type, three values are given:
-	 * the number of stations used, the number of components used, and the
-	 * shortest period used.
-	 */
-	private int[] b;
-	private int[] s;
-	private int[] m;
-
-	/**
-	 * [63-68] Type of source inverted for: "CMT: 0" - general moment tensor;
-	 * "CMT: 1" - moment tensor with constraint of zero trace (standard);
-	 * "CMT: 2" - double-couple source.
-	 */
-	private int cmtType;
-
-	/**
-	 * [70-80] Type and duration of moment-rate function assumed in the
-	 * inversion. "TRIHD" indicates a triangular moment-rate function, "BOXHD"
-	 * indicates a boxcar moment-rate function. The value given is half the
-	 * duration of the moment-rate function. This value is assumed in the
-	 * inversion, following a standard scaling relationship (see note (2)
-	 * below), and is not derived from the analysis.
-	 */
-	private String momentRateFunctionType;
-
-	/**
-	 * half duration of the moment rate function
-	 */
-	private double halfDurationMomentRateFunction;
-	// ///////////////////////////
-
-	/**
-	 * Third line: CMT info (2) <br>
-	 * [1-58] Centroid parameters determined in the inversion. Centroid time,
-	 * given with respect to the reference time, centroid latitude, centroid
-	 * longitude, and centroid depth. The value of each variable is followed by
-	 * its estimated standard error. See note (3) below for cases in which the
-	 * hypocentral coordinates are held fixed. Centroidとreference Timeとの違い
-	 * 
-	 */
-	private double timeDifference;
-
-	/**
-	 * Centroidの位置
-	 */
-	private Location centroidLocation;
-
-	/**
-	 * [60-63] Type of depth. "FREE" indicates that the depth was a result of
-	 * the inversion; "FIX " that the depth was fixed and not inverted for;
-	 * "BDY " that the depth was fixed based on modeling of broad-band P
-	 * waveforms.
-	 */
-	private String depthType;
-
-	/**
-	 * [65-80] Timestamp. This 16-character string identifies the type of
-	 * analysis that led to the given CMT results and, for recent events, the
-	 * date and time of the analysis. This is useful to distinguish Quick CMTs
-	 * ("Q-"), calculated within hours of an event, from Standard CMTs ("S-"),
-	 * which are calculated later. The format for this string should not be
-	 * considered fixed.
-	 */
-	private String timeStamp;
-
-	// ///////////////////////////
-	// Fourth line: CMT info (3)
-	// //////////////////////
-	/**
-	 * [1-2] The exponent for all following moment values. For example, if the
-	 * exponent is given as 24, the moment values that follow, expressed in
-	 * dyne-cm, should be multiplied by 10**24. [3-80] The six moment-tensor
-	 * elements: Mrr, Mtt, Mpp, Mrt, Mrp, Mtp, where r is up, t is south, and p
-	 * is east. See Aki and Richards for conversions to other coordinate
-	 * systems. The value of each moment-tensor element is followed by its
-	 * estimated standard error. See note (4) below for cases in which some
-	 * elements are constrained in the inversion.
-	 */
-	private int momentExponent;
-	private MomentTensor momentTensor;
-	// ///////////////////////
-
-	// ////////////////////
-	// Fifth line: CMT info (4)
-	// /////////////////////////
-	/**
-	 * [1-3] Version code. This three-character string is used to track the
-	 * version of the program that generates the "ndk" file.
-	 */
-	private String versionCode;
-	/**
-	 * [4-48] Moment tensor expressed in its principal-axis system: eigenvalue,
-	 * plunge, and azimuth of the three eigenvectors. The eigenvalue should be
-	 * multiplied by 10**(exponent) as given on line four.
-	 * 
-	 * 
-	 */
-	private double eigenValue0;
-	private double eigenValue1;
-	private double eigenValue2;
-	private double plunge0;
-	private double plunge1;
-	private double plunge2;
-	private double azimuth0;
-	private double azimuth1;
-	private double azimuth2;
-	/**
-	 * [50-56] Scalar moment, to be multiplied by 10**(exponent) as given on
-	 * line four. dyne*cm
-	 */
-	private double scalarMoment;
-	/**
-	 * [58-80] Strike, dip, and rake for first nodal plane of the
-	 * best-double-couple mechanism, repeated for the second nodal plane. The
-	 * angles are defined as in Aki and Richards.
-	 */
-	private int strike0;
-	private int dip0;
-	private int rake0;
-	private int strike1;
-	private int dip1;
-	private int rake1;
-
-	private NDK() {
-	}
-
-	@Override
-	public GlobalCMTID getGlobalCMTID() {
-		return id;
-	}
-
-	/**
-	 * ５行の一つ分のNDKを読み取る
-	 * 
-	 * @param lines
-	 */
-	static NDK read(String... lines) {
-		if (lines.length != 5)
-			throw new IllegalArgumentException("Invalid input for an NDK");
-
-		NDK ndk = new NDK();
-		String[] parts;
-		// line 1
-		parts = lines[0].split("\\s+");
-		ndk.hypocenterReferenceCatalog = parts[0];
-		ndk.referenceDateTime = parseDateTime(parts[1], parts[2]);
-		// System.out.println(referenceCalendar.get(Calendar.DAY_OF_YEAR));
-		ndk.hypocenterLocation = new Location(Double.parseDouble(parts[3]), Double.parseDouble(parts[4]),
-				6371 - Double.parseDouble(parts[5]));
-		// System.out.println(hypocenterLocation);
-		ndk.mb = Double.parseDouble(parts[6]);
-		ndk.ms = Double.parseDouble(parts[7]);
-		// System.out.println(mb + " " + ms);
-		ndk.geographicalLocation = lines[0].substring(56).trim();
-//		 System.out.println(ndk.geographicalLocation + " " + lines[0].length());
-
-		// line2
-		parts = lines[1].split("\\s+");
-		ndk.id = new GlobalCMTID(parts[0].substring(1));
-		String[] bsmParts = lines[1].substring(17, 61).replace("B:", "").replace("S:", "").trim().replace("M:", "")
-				.split("\\s+");
-		ndk.b = new int[3];
-		ndk.b[0] = Integer.parseInt(bsmParts[0]);
-		ndk.b[1] = Integer.parseInt(bsmParts[1]);
-		ndk.b[2] = Integer.parseInt(bsmParts[2]);
-		ndk.s = new int[3];
-		ndk.s[0] = Integer.parseInt(bsmParts[3]);
-		ndk.s[1] = Integer.parseInt(bsmParts[4]);
-		ndk.s[2] = Integer.parseInt(bsmParts[5]);
-		ndk.m = new int[3];
-		ndk.m[0] = Integer.parseInt(bsmParts[6]);
-		ndk.m[1] = Integer.parseInt(bsmParts[7]);
-		ndk.m[2] = Integer.parseInt(bsmParts[8]);
-		// System.out.println(lines[1].substring(61));
-		String[] cmtParts = lines[1].substring(61).trim().split("\\s+");
-		ndk.cmtType = Integer.parseInt(cmtParts[1]);
-		ndk.momentRateFunctionType = cmtParts[2].substring(0, 5);
-		// System.out.println(ndk.momentRateFunctionType);
-		ndk.halfDurationMomentRateFunction = Double.parseDouble(cmtParts[3]);
-		// System.out.println(ndk.halfDurationMomentRateFunction);
-
-		// line3
-		parts = lines[2].split("\\s+");
-		ndk.timeDifference = Double.parseDouble(parts[1]);
-		ndk.centroidLocation = new Location(Double.parseDouble(parts[3]), Double.parseDouble(parts[5]),
-				6371 - Double.parseDouble(parts[7]));
-		ndk.depthType = parts[9];
-		ndk.timeStamp = parts[10];
-
-		// line 4
-		parts = lines[3].split("\\s+");
-		ndk.momentExponent = Integer.parseInt(parts[0]);
-		double mrr = Double.parseDouble(parts[1]);
-		double mtt = Double.parseDouble(parts[3]);
-		double mpp = Double.parseDouble(parts[5]);
-		double mrt = Double.parseDouble(parts[7]);
-		double mrp = Double.parseDouble(parts[9]);
-		double mtp = Double.parseDouble(parts[11]);
-
-		// line5
-		parts = lines[4].split("\\s+");
-//		System.out.println("DEBUG1: " + ndk.id);
-		ndk.versionCode = parts[0];
-		ndk.scalarMoment = Double.parseDouble(parts[10]) * Math.pow(10, ndk.momentExponent);
-		double m0 = ndk.scalarMoment / 100000 / 100;
-		// 10 ^5 dyne = N, 100 cm = 1m
-		double mw = MomentTensor.toMw(m0);
-		ndk.momentTensor = new MomentTensor(mrr, mtt, mpp, mrt, mrp, mtp, ndk.momentExponent, mw);
-		ndk.eigenValue0 = Double.parseDouble(parts[1]);
-		ndk.eigenValue1 = Double.parseDouble(parts[4]);
-		ndk.eigenValue2 = Double.parseDouble(parts[7]);
-		ndk.plunge0 = Double.parseDouble(parts[2]);
-		ndk.plunge1 = Double.parseDouble(parts[5]);
-		ndk.plunge2 = Double.parseDouble(parts[8]);
-		ndk.azimuth0 = Double.parseDouble(parts[3]);
-		ndk.azimuth1 = Double.parseDouble(parts[6]);
-		ndk.azimuth2 = Double.parseDouble(parts[9]);
-		ndk.strike0 = Integer.parseInt(parts[11]);
-		ndk.dip0 = Integer.parseInt(parts[12]);
-		ndk.rake0 = Integer.parseInt(parts[13]);
-		ndk.strike1 = Integer.parseInt(parts[14]);
-		ndk.dip1 = Integer.parseInt(parts[15]);
-		ndk.rake1 = Integer.parseInt(parts[16]);
-		return ndk;
-	}
-
-	private static final DateTimeFormatter dateFormat = DateTimeFormatter.ofPattern("yyyy/MM/dd HH:mm:ss.S");
-
-	/**
-	 * 
-	 * @param date
-	 *            YYYY/MM/DD
-	 * @param time
-	 *            HH:MM:SS.MS
-	 */
-	private final static LocalDateTime parseDateTime(String date, String time) {
-		return LocalDateTime.parse(date + " " + time, dateFormat);
-	}
-
-	/**
-	 * @param search
-	 *            conditions for NDK
-	 * @return if this fulfills "search"
-	 */
-	boolean fulfill(GlobalCMTSearch search) {
-		LocalDateTime cmtDate = getCMTTime();
-		if (search.getStartDate().isAfter(cmtDate) || search.getEndDate().isBefore(cmtDate))
-			return false;
-
-		if (!search.getPredicateSet().stream().allMatch(p -> p.test(this)))
-			return false;
-
-		// latitude
-		double latitude = centroidLocation.getLatitude();
-		if (latitude < search.getLowerLatitude() || search.getUpperLatitude() < latitude)
-			return false;
-		// longitude
-		double lowerLongitude = search.getLowerLongitude();
-		double upperLongitude = search.getUpperLongitude();
-		double longitude = centroidLocation.getLongitude();
-
-		// longitude [-180, 180)
-		if (upperLongitude < 180)
-			if (upperLongitude < longitude || longitude < lowerLongitude)
-				return false;
-		// longitude [0, 360)
-		if (180 <= upperLongitude)
-			if (longitude < lowerLongitude && upperLongitude - 360 < longitude)
-				return false;
-
-		// depth
-		double depth = 6371 - centroidLocation.getR();
-		if (depth < search.getLowerDepth() || search.getUpperDepth() < depth)
-			return false;
-
-		// timeshift
-		if (timeDifference < search.getLowerCentroidTimeShift() || search.getUpperCentroidTimeShift() < timeDifference)
-			return false;
-		// bodywave magnitude
-		if (mb < search.getLowerMb() || search.getUpperMb() < mb)
-			return false;
-		// surface wave magnitude
-		if (ms < search.getLowerMs() || search.getUpperMs() < ms)
-			return false;
-		// moment magnitude
-		if (momentTensor.getMw() < search.getLowerMw() || search.getUpperMw() < momentTensor.getMw())
-			return false;
-
-		// tension axis plunge
-		if (plunge0 < search.getLowerTensionAxisPlunge() || search.getUpperTensionAxisPlunge() < plunge0)
-			return false;
-		// null axis plunge
-		if (plunge1 < search.getLowerNullAxisPlunge() || search.getUpperNullAxisPlunge() < plunge1)
-			return false;
-
-		return true;
-	}
-
-	@Override
-	public double getMb() {
-		return mb;
-	}
-
-	@Override
-	public double getMs() {
-		return ms;
-	}
-
-	@Override
-	public MomentTensor getCmt() {
-		return momentTensor;
-	}
-
-	@Override
-	public Location getCmtLocation() {
-		return centroidLocation;
-	}
-
-	@Override
-	public LocalDateTime getCMTTime() {
-		int sec = (int) timeDifference;
-		double ddiff = timeDifference - sec;
-		long nanosec = Math.round(ddiff * 1000 * 1000 * 1000);
-		LocalDateTime cmtDateTime = referenceDateTime.plusSeconds(sec).plusNanos(nanosec);
-		return cmtDateTime;
-	}
-
-	@Override
-	public double getHalfDuration() {
-		return halfDurationMomentRateFunction;
-	}
-
-	@Override
-	public Location getPDELocation() {
-		return hypocenterLocation;
-	}
-
-	@Override
-	public LocalDateTime getPDETime() {
-		return referenceDateTime;
-	}
-	
-	@Override
-	public double getTimeDifference() {
-		return timeDifference;
-	}
-	
-	@Override
-	public String getHypocenterReferenceCatalog() {
-		return hypocenterReferenceCatalog;
-	}
-	
-	@Override
-	public String getGeographicalLocationName() {
-		return geographicalLocation;
-	}
-
-	@Override
-	public String toString() {
-		return id.toString();
-	}
-	
-	@Override
-	public void setCmt(MomentTensor mt) {
-		momentTensor = mt;
-	}
->>>>>>> 50ea7494
 }