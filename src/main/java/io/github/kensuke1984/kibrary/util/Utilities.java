package io.github.kensuke1984.kibrary.util;

import io.github.kensuke1984.kibrary.Environment;
import io.github.kensuke1984.kibrary.util.globalcmt.GlobalCMTID;
import io.github.kensuke1984.kibrary.util.sac.SACFileName;
import io.github.kensuke1984.kibrary.util.spc.FormattedSPCFile;
import io.github.kensuke1984.kibrary.util.spc.SPCFile;
import org.apache.commons.io.IOUtils;
import org.apache.commons.lang3.StringUtils;
import org.apache.commons.mail.DefaultAuthenticator;
import org.apache.commons.mail.Email;
import org.apache.commons.mail.SimpleEmail;
import org.apache.commons.math3.util.FastMath;

import javax.swing.*;
import java.awt.*;
import java.awt.datatransfer.DataFlavor;
import java.awt.datatransfer.UnsupportedFlavorException;
import java.io.*;
import java.net.HttpURLConnection;
import java.net.URI;
import java.net.URISyntaxException;
import java.net.URL;
import java.nio.channels.Channels;
import java.nio.channels.FileChannel;
import java.nio.channels.ReadableByteChannel;
import java.nio.file.*;
import java.security.DigestInputStream;
import java.security.MessageDigest;
import java.security.NoSuchAlgorithmException;
import java.time.LocalDateTime;
import java.time.format.DateTimeFormatter;
<<<<<<< HEAD
import java.util.Arrays;
import java.util.Collections;
import java.util.Objects;
=======
import java.util.ArrayList;
import java.util.Collections;
import java.util.HashMap;
import java.util.HashSet;
import java.util.List;
import java.util.Map;
>>>>>>> 50ea7494
import java.util.Set;
import java.util.concurrent.*;
import java.util.function.Consumer;
import java.util.function.Predicate;
import java.util.stream.Collectors;
import java.util.stream.Stream;
import java.util.zip.ZipEntry;
import java.util.zip.ZipInputStream;

/**
 * Utilities for a workpath containing event folders which have SAC files. also
 * this contains various useful static methods.
 *
 * @author Kensuke Konishi
 * @version 0.1.11
 */
public final class Utilities {

<<<<<<< HEAD
    public static void deleteOnExit(Path path) {
        Runtime.getRuntime().addShutdownHook(new Thread(() -> {
            try {
                Files.deleteIfExists(path);
            } catch (IOException ignored) {
            }
        }));
    }

    private Utilities() {
    }

    /**
     * @param path      Path of the target
     * @param algorithm MD5, SHA-256, ...
     * @return byte string
     * @throws IOException              if any
     * @throws NoSuchAlgorithmException if any
     */
    public static String checksum(Path path, String algorithm) throws IOException, NoSuchAlgorithmException {
        MessageDigest md = MessageDigest.getInstance(algorithm);
        try (DigestInputStream digestInputStream = new DigestInputStream(
                new BufferedInputStream(Files.newInputStream(path)), md)) {
            while (digestInputStream.read() != -1) ;
        }
        StringBuilder result = new StringBuilder();
        for (byte b : md.digest())
            result.append(String.format("%02x", b));
        return result.toString();
    }

    /**
     * e.g. num=2, values={1,2,3,4} &rarr; {1,1}, {1,2}, {1,3}, ...{4,3},{4,4}
     *
     * @param num    number of elements for each pattern
     * @param values elements are chosen from these values
     * @return Array of all possible patterns of num-elements from the values.
     * Each element in the array has the array of num elements. patterns[i][j]
     * is j-th degit in the i-th pattern
     */
    public static double[][] makePatterns(int num, double[] values) {
        int patternN = (int) Math.pow(values.length, num);
        double[][] patterns = new double[patternN][num];
        int i = 0;
        do {
            for (int j = 0; j < num; j++)
                patterns[i][j] = values[(i / (int) Math.pow(values.length, j)) % values.length];
        } while (++i < patternN);
        return patterns;
    }

    /**
     * @param url URL of the file to download
     * @return path of the downloaded file (dl......tmp in TEMP)
     * @throws IOException if any
     */
    public static Path download(URL url) throws IOException {
        ReadableByteChannel rbc = Channels.newChannel(url.openStream());
        Path out = Files.createTempFile("dl", "tmp");
        try (FileOutputStream fos = new FileOutputStream(out.toFile()); FileChannel fc = fos.getChannel()) {
            fc.transferFrom(rbc, 0, Long.MAX_VALUE);
        }
        return out;
    }

    /**
     * @param url       URL of the file to download
     * @param outPath   path of the downloaded file
     * @param overwrite if this is false and the file of outPath exists, the download is cancelled.
     * @throws IOException if any
     */
    public static void download(URL url, Path outPath, boolean overwrite) throws IOException {
        if (!overwrite && Files.exists(outPath)) throw new FileAlreadyExistsException(outPath + " already exists.");
        HttpURLConnection httpConnection = (HttpURLConnection) (url.openConnection());
        long fileSize = httpConnection.getContentLength();
        JProgressBar bar = null;
        JFrame frame = null;
        if (0 < fileSize && !GraphicsEnvironment.isHeadless()) {
            bar = new JProgressBar(0, (int) fileSize);
            frame = new JFrame("Downloading a file");
            frame.setResizable(false);
            frame.setDefaultCloseOperation(WindowConstants.DO_NOTHING_ON_CLOSE);
            frame.setSize(300, 70);
            frame.add(bar);
            frame.setLocationRelativeTo(null);
            frame.setVisible(true);
        }
        try (FileOutputStream fos = new FileOutputStream(outPath.toFile());
             BufferedInputStream bufferedInputStream = new BufferedInputStream(url.openStream())) {
            byte[] buf = new byte[8192];
            int x = 0;
            int downloaded = 0;
            while (0 <= (x = bufferedInputStream.read(buf))) {
                fos.write(buf, 0, x);
                if (Objects.nonNull(bar)) bar.setValue((downloaded += x));
            }
        } finally {
            if (frame != null) frame.dispose();
        }
    }


    /**
     * Extract a zipfile into outRoot
     *
     * @param zipPath path of a zip file to extract
     * @param outRoot path of a target path (folder)
     * @param options options for writing
     */
    public static void extractZip(Path zipPath, Path outRoot, OpenOption... options) throws IOException {
        try (ZipInputStream zis = new ZipInputStream(new BufferedInputStream(Files.newInputStream(zipPath)))) {
            ZipEntry entry;
            while ((entry = zis.getNextEntry()) != null) {
                Path outPath = outRoot.resolve(entry.getName());
                try (BufferedOutputStream bufferedOutputStream = new BufferedOutputStream(
                        Files.newOutputStream(outPath, options))) {
                    if (IOUtils.copy(zis, bufferedOutputStream) < 0)
                        throw new RuntimeException("Zip file could not be extracted without errors.");
                }
            }
        }
    }

    /**
     * Change the input to an intelligible expression.
     *
     * @param nanoSeconds [ns] time
     * @return ?d, ?h, ?min and ?s
     */
    public static String toTimeString(long nanoSeconds) {
        long used = 0;
        long day = TimeUnit.NANOSECONDS.toDays(nanoSeconds);
        used += TimeUnit.DAYS.toNanos(day);
        long hour = TimeUnit.NANOSECONDS.toHours(nanoSeconds - used);
        used += TimeUnit.HOURS.toNanos(hour);
        long min = TimeUnit.NANOSECONDS.toMinutes(nanoSeconds - used);
        used += TimeUnit.MINUTES.toNanos(min);
        double sec = (nanoSeconds - used) / 1000000000.0;
        return (day == 0 ? "" : day + "d, ") + (hour == 0 ? "" : hour + "h, ") + (min == 0 ? "" : min + " min and ") +
                sec + " s";
    }

    /**
     * @return String in the clipboard
     * @throws UnsupportedFlavorException if the clipboard has any that can not be string.
     * @throws IOException                if an I/O error occurs.
     */
    public static String getClipBoard() throws UnsupportedFlavorException, IOException {
        return Toolkit.getDefaultToolkit().getSystemClipboard().getData(DataFlavor.stringFlavor).toString();
    }

    /**
     * @return string read by standard input (System.in)
     * @throws IOException if any
     */
    public static String readInputLine() throws IOException {
        return new BufferedReader(new InputStreamReader(System.in)).readLine();
    }

    /**
     * @param variance variance
     * @param n        Number of independent data
     * @param k        Degree of freedom
     * @return aic
     */
    public static double computeAIC(double variance, int n, int k) {
        double log2pi = Math.log(2 * Math.PI);
        return n * (log2pi + Math.log(variance) + 1) + 2 * k + 2;
    }

    /**
     * @param <T>  The result type.
     * @param task to put in another thread
     * @return Future of the task
     */
    public static <T> Future<T> run(Callable<T> task) {
        FutureTask<T> ft = new FutureTask<>(task);
        new Thread(ft).start();
        return ft;
    }

    /**
     * @param path {@link Path} for search of {@link GlobalCMTID}
     * @return <b>unmodifiable</b> Set of Global CMT IDs in the path
     * @throws IOException if an I/O error occurs
     */
    public static Set<GlobalCMTID> globalCMTIDSet(Path path) throws IOException {
        try (Stream<Path> stream = Files.list(path)) {
            return Collections.unmodifiableSet(
                    stream.filter(dir -> GlobalCMTID.isGlobalCMTID(dir.getFileName().toString()))
                            .map(dir -> new GlobalCMTID(dir.getFileName().toString())).collect(Collectors.toSet()));
        }
    }

    /**
     * @param path Path of a folder containing event folders.
     * @return Set of {@link EventFolder} in the workPath
     * @throws IOException if an I/O error occurs
     */
    public static Set<EventFolder> eventFolderSet(Path path) throws IOException {
        try (Stream<Path> stream = Files.list(path)) {
            return stream.filter(file -> GlobalCMTID.isGlobalCMTID(file.getFileName().toString()))
                    .map(file -> new EventFolder(file.toString())).collect(Collectors.toSet());
        }
    }

    /**
     * Errors in reading each event folder is just noticed. Such event folder
     * will be ignored.
     *
     * @param path of a folder containing event folders which have SAC files.
     * @return <b>Unmodifiable</b> Set of sac in event folders under the path
     * @throws IOException if an I/O error occurs.
     */
    public static Set<SACFileName> sacFileNameSet(Path path) throws IOException {
        return Collections.unmodifiableSet(eventFolderSet(path).stream().flatMap(eDir -> {
            try {
                return eDir.sacFileSet().stream();
            } catch (Exception e) {
                e.printStackTrace();
                return Stream.empty();
            }
        }).collect(Collectors.toSet()));
    }

    /**
     * Runs process for all event folders under the workPath
     *
     * @param workPath where this looks for event folders
     * @param process  {@link Consumer} for each event
     * @param timeout  timeout for the process
     * @param unit     unit of the timeout
     * @return elapsed time [nano second]
     * @throws InterruptedException if the process takes over 30 minutes
     * @throws IOException          if an I/O error occurs
     */
    public static long runEventProcess(Path workPath, Consumer<EventFolder> process, long timeout, TimeUnit unit)
            throws IOException, InterruptedException {
        long startTime = System.nanoTime();
        ExecutorService exec = Executors.newFixedThreadPool(Runtime.getRuntime().availableProcessors());
        // Thread[] workers = new Thread[eventDirs.length];
        for (EventFolder eventDirectory : eventFolderSet(workPath))
            exec.submit(() -> process.accept(eventDirectory));
        exec.shutdown();
        exec.awaitTermination(timeout, unit);
        return System.nanoTime() - startTime;
    }

    /**
     * Move SAC files that satisfies sacPredicate in event folders under the
     * path
     *
     * @param path      working path
     * @param predicate if true with a sacfile in event folders, the file is moved to
     *                  the directory.
     * @throws InterruptedException if the process takes over 30 minutes
     * @throws IOException          if an I/O error occurs
     */
    public static void moveSacfile(Path path, Predicate<SACFileName> predicate)
            throws IOException, InterruptedException {
        String directoryName = "movedSACFiles" + getTemporaryString();
        Consumer<EventFolder> moveProcess = eventDirectory -> {
            try {
                eventDirectory.moveSacFile(predicate, eventDirectory.toPath().resolve(directoryName));
            } catch (Exception e) {
                e.printStackTrace();
            }
        };
        runEventProcess(path, moveProcess, 30, TimeUnit.MINUTES);
    }

    /**
     * Create a string for temporary files or w/e
     *
     * @return yyyyMMddHHmmss
     */
    public synchronized static String getTemporaryString() {
        try {
            Thread.sleep(1000);
            return DateTimeFormatter.ofPattern("yyyyMMddHHmmss").format(LocalDateTime.now());
        } catch (InterruptedException ie) {
            return DateTimeFormatter.ofPattern("yyyyMMddHHmmss").format(LocalDateTime.now());
        }
    }

    /**
     * @param n the effective digit
     * @param d value to change
     * @return changed value which effective digit is n
     */
    public static double toSignificantFigure(int n, double d) {
        if (n < 1) throw new IllegalArgumentException("invalid input n");
        long log10 = (long) Math.floor(Math.log10(Math.abs(d)));
        double power10 = FastMath.pow(10, log10 - n + 1);
        return Math.round(d / power10) * power10;
    }

    /**
     * @param n     number of decimal places
     * @param value to fix
     * @return string for fixed value
     */
    public static String fixDecimalPlaces(int n, double value) {
        double factor = Math.pow(10, n);
        double fixedValue = Math.round(value * factor) / factor;
        int integerPart = (int) Math.floor(fixedValue);
        int decimalPlaces = (int) Math.round((fixedValue - integerPart) * factor);
        if (n == 0) return String.valueOf(integerPart);
        return integerPart + "." + StringUtils.leftPad(Integer.toString(decimalPlaces), n, "0");
    }

    /**
     * @param path {@link Path} to look for {@link FormattedSPCFile} in
     * @return set of {@link SPCFile} in the dir
     * @throws IOException if an I/O error occurs
     */
    public static Set<SPCFile> collectSpcFileName(Path path) throws IOException {
        try (Stream<Path> stream = Files.list(path)) {
            return stream.filter(FormattedSPCFile::isFormatted).map(FormattedSPCFile::new).collect(Collectors.toSet());
        }
    }

    /**
     * print all input objects using {@link java.io.PrintStream#println()}
     *
     * @param objs to be printed
     */
    public static void println(Object... objs) {
        System.out.println(Arrays.stream(objs).map(Object::toString).collect(Collectors.joining(" ")));
    }

    /**
     * @param srcPath       {@link Path} of the file to be moved
     * @param destDirectory {@link Path} of the destination directory
     * @param createDestDir If {@code true} create the destination directory, otherwise if
     *                      {@code false} throw an IOException
     * @param options       for copying
     * @throws IOException if an I/O error occurs
     */
    public static void moveToDirectory(Path srcPath, Path destDirectory, boolean createDestDir, CopyOption... options)
            throws IOException {
        if (createDestDir) Files.createDirectories(destDirectory);
        Files.move(srcPath, destDirectory.resolve(srcPath.getFileName()), options);
    }


    /**
     * @param targetPath    even if a target path is a relative path, the symlink is for its absolute path.
     * @param destDirectory in which the symlink is created.
     * @param createDestDir if this value is true and the destDirectory does not exist, this method creates the directory.
     * @param options       for copying
     * @throws IOException if any
     */
    public static void createLinkInDirectory(Path targetPath, Path destDirectory, boolean createDestDir,
                                             CopyOption... options) throws IOException {
        System.out.println(destDirectory.resolve(targetPath.getFileName()));
        if (createDestDir) Files.createDirectories(destDirectory);
        Files.createSymbolicLink(destDirectory.resolve(targetPath.getFileName()), targetPath.toAbsolutePath());
    }

    /**
     * Changes an input double value to a string. The value is rounded to have n
     * decimal places.
     *
     * @param n the number of decimal places (Note that if decimal is 0, this
     *          value will be ignored)
     * @param d to be changed
     * @return String with d expressing .
     */
    public static String toStringWithD(int n, double d) {
        int intValue = (int) d;
        double decimal = d - intValue;
        decimal *= Math.pow(10, n);
        int decimalInt = (int) Math.round(decimal);
        return decimalInt == 0 ? String.valueOf(intValue) : intValue + "d" + decimalInt;
    }

    public static void sendMail(String address, String title, String... bodies) throws URISyntaxException, IOException {
        String body = String.join("%0A", bodies);
        URI uri = new URI("mailto:" + address + "?subject=" + title.replace(" ", "%20") + "&body=" +
                body.replace(" ", "%20").replace("\n", "%0A"));
        Desktop.getDesktop().mail(uri);
    }

    /**
     * @param subject       of the mail
     * @param to            address of the mail
     * @param lines         mail
     * @param authenticator for Gmail
     * @throws Exception if any
     */
    public static void sendGmail(String subject, String to, String[] lines, DefaultAuthenticator authenticator)
            throws Exception {
        Email email = new SimpleEmail();
        email.setHostName("smtp.googlemail.com");
        email.setSmtpPort(465);
        email.setAuthenticator(authenticator);
        email.setSSLOnConnect(true);
        email.setFrom(Environment.getEmail());
        email.setSubject(subject);
        email.setMsg(String.join("\n", lines));
        email.addTo(to);
        email.send();
    }
=======
	/**
	 * Change the input to an intelligible expression.
	 * 
	 * @param nanoSeconds
	 *            time
	 * @return ?d, ?h, ?min and ?s
	 */
	public static String toTimeString(long nanoSeconds) {
		long used = 0;
		long days = TimeUnit.NANOSECONDS.toDays(nanoSeconds);
		used += TimeUnit.DAYS.toNanos(days);
		long hours = TimeUnit.NANOSECONDS.toHours(nanoSeconds - used);
		used += TimeUnit.HOURS.toNanos(hours);
		long mins = TimeUnit.NANOSECONDS.toMinutes(nanoSeconds - used);
		used += TimeUnit.MINUTES.toNanos(mins);
		double sec = (nanoSeconds - used) / 1000000000.0;
		return (days == 0 ? "" : days + "d, ") + (hours == 0 ? "" : hours + "h, ")
				+ (mins == 0 ? "" : mins + " min and ") + sec + " s";
	}

	/**
	 * @return String in the clipboard
	 * @throws UnsupportedFlavorException
	 *             if the clipboard has any that can not be string.
	 * @throws IOException
	 *             if an I/O error occurs.
	 */
	public static String getClipBoard() throws UnsupportedFlavorException, IOException {
		return Toolkit.getDefaultToolkit().getSystemClipboard().getContents(null)
				.getTransferData(DataFlavor.stringFlavor).toString();
	}

	/**
	 * @return string read by standard input (System.in)
	 * @throws IOException
	 *             if any
	 */
	public static String readInputLine() throws IOException {
		return new BufferedReader(new InputStreamReader(System.in)).readLine();
	}

	/**
	 * 独立データn, 自由度kに対してAICを計算する
	 * 
	 * @param variance
	 *            variance
	 * @param n
	 *            独立データ数
	 * @param k
	 *            自由度
	 * @return aic
	 */
	public static double computeAIC(double variance, int n, int k) {
		final double log2pi = Math.log(2 * Math.PI);
		return n * (log2pi + Math.log(variance) + 1) + 2 * k + 2;
	}

	private Utilities() {
	}

	/**
	 * @param task
	 *            to put in another thread
	 * @return Future of the task
	 */
	public static <T> Future<T> run(Callable<T> task) {
		FutureTask<T> ft = new FutureTask<>(task);
		new Thread(ft).start();
		return ft;
	}

	/**
	 * @param path
	 *            {@link Path} for search of {@link GlobalCMTID}
	 * @return (<b>unmodifiable</B>) Set of Global CMT IDs in the path
	 * @throws IOException
	 *             if an I/O error occurs
	 */
	public static Set<GlobalCMTID> globalCMTIDSet(Path path) throws IOException {
		try (Stream<Path> stream = Files.list(path)) {
			return Collections
					.unmodifiableSet(stream.filter(dir -> GlobalCMTID.isGlobalCMTID(dir.getFileName().toString()))
							.map(dir -> new GlobalCMTID(dir.getFileName().toString())).collect(Collectors.toSet()));
		}
	}

	/**
	 * 引数ディレクトリ内のGlobalCMTIDに準ずるイベントフォルダ群<br>
	 * 
	 * @param path
	 *            Path of a folder containing event folders.
	 * @return (<b>unmodifiable</b>)Set of {@link EventFolder} in the workPath
	 * @throws IOException
	 *             if an I/O error occurs
	 */
	public static Set<EventFolder> eventFolderSet(Path path) throws IOException {
		try (Stream<Path> stream = Files.list(path)) {
			return stream.filter(file -> GlobalCMTID.isGlobalCMTID(file.getFileName().toString()))
					.map(file -> new EventFolder(file.toString())).collect(Collectors.toSet());
		}
	}

	/**
	 * Errors in reading each event folder is just noticed. Such event folder
	 * will be ignored.
	 * 
	 * @param path
	 *            of a folder containing event folders which have SAC files.
	 * @return (<b>unmodifiable</b>)Set of sac in event folders under the path
	 * @throws IOException
	 *             if an I/O error occurs.
	 */
	public static Set<SACFileName> sacFileNameSet(Path path) throws IOException {
		return Collections.unmodifiableSet(eventFolderSet(path).stream().flatMap(eDir -> {
			try {
				return eDir.sacFileSet().stream();
			} catch (Exception e) {
				e.printStackTrace();
				return Stream.empty();
			}
		}).collect(Collectors.toSet()));
	}
	
	/**
	 * Runs process for all event folders under the workPath
	 * 
	 * @param workPath
	 *            where this looks for event folders
	 * @param process
	 *            {@link Consumer} for each event
	 * @param timeout
	 *            timeout for the process
	 * @param unit
	 *            unit of the timeout
	 * @return elapsed time [nano second]
	 * @throws InterruptedException
	 *             if the process takes over 30 minutes
	 * @throws IOException
	 *             if an I/O error occurs
	 */
	public static long runEventProcess(Path workPath, Consumer<EventFolder> process, long timeout, TimeUnit unit)
			throws IOException, InterruptedException {
		long startTime = System.nanoTime();
		ExecutorService exec = Executors.newFixedThreadPool(Runtime.getRuntime().availableProcessors());
		// Thread[] workers = new Thread[eventDirs.length];
		for (EventFolder eventDirectory : eventFolderSet(workPath))
			exec.submit(() -> process.accept(eventDirectory));
		exec.shutdown();
		exec.awaitTermination(timeout, unit);
		return System.nanoTime() - startTime;
	}

	/**
	 * Move SAC files that satisfies sacPredicate in event folders under the
	 * path
	 * 
	 * @param path
	 *            working path
	 * @param predicate
	 *            if true with a sacfile in event folders, the file is moved to
	 *            the directory.
	 * @throws InterruptedException
	 *             if the process takes over 30 minutes
	 * @throws IOException
	 *             if an I/O error occurs
	 */
	public static void moveSacfile(Path path, Predicate<SACFileName> predicate)
			throws IOException, InterruptedException {
		String directoryName = "movedSacfiles" + Utilities.getTemporaryString();
		// System.out.println(directoryName);
		Consumer<EventFolder> moveProcess = eventDirectory -> {
			try {
				eventDirectory.moveSacFile(predicate, eventDirectory.toPath().resolve(directoryName));
			} catch (Exception e) {
				e.printStackTrace();
			}
		};
		runEventProcess(path, moveProcess, 30, TimeUnit.MINUTES);
	}

	/**
	 * Create a string for temporary files or w/e
	 * 
	 * @return yyyyMMddHHmmss
	 */
	public synchronized static String getTemporaryString() {
		try {
			Thread.sleep(1000);
			return DateTimeFormatter.ofPattern("yyyyMMddHHmmss").format(LocalDateTime.now());
		} catch (InterruptedException ie) {
			return DateTimeFormatter.ofPattern("yyyyMMddHHmmss").format(LocalDateTime.now());
		}
	}

	/**
	 * @param n
	 *            the effective digit
	 * @param d
	 *            value to change
	 * @return changed value which effective digit is n
	 */
	public static double toSignificantFigure(int n, double d) {
		if (n < 1)
			throw new RuntimeException("invalid input n");

		final long log10 = (long) Math.floor(Math.log10(Math.abs(d)));
		final double power10 = FastMath.pow(10, log10 - n + 1);
		return Math.round(d / power10) * power10;
	}

	/**
	 * @param n
	 *            number of decimal places
	 * @param value
	 *            to fix
	 * @return string for fixed value
	 */
	public static String fixDecimalPlaces(int n, double value) {
		double factor = Math.pow(10, n);
		double fixedValue = Math.round(value * factor) / factor;
		int integerPart = (int) Math.floor(fixedValue);
		int decimalPlaces = (int) Math.round((fixedValue - integerPart) * factor);
		if (n == 0)
			return String.valueOf(integerPart);
		return integerPart + "." + StringUtils.leftPad(Integer.toString(decimalPlaces), n, "0");
	}

	/**
	 * @param path
	 *            {@link Path} to look for {@link SpcFileName} in
	 * @return set of {@link SpcFileName} in the dir
	 * @throws IOException
	 *             if an I/O error occurs
	 */
	public static Set<SpcFileName> collectSpcFileName(Path path) throws IOException {
		Set<SpcFileName> set = new HashSet<>();
		try (Stream<Path> stream = Files.list(path)) {
			stream.filter(SpcFileName::isSpcFileName).forEach(p -> set.add(new SpcFileName(p)));
		}
		return set;
	}
	
	public static List<SpcFileName> collectOrderedSpcFileName(Path path) throws IOException {
		List<SpcFileName> list = new ArrayList<>();
		List<Path> paths = Files.list(path).filter(p -> p.getFileName().toString().endsWith(".spc")).collect(Collectors.toList());
		int n = paths.size();
		int ndigits = 1;
		String formatter = null;
		if (n < 10) {
			ndigits = 1;
			formatter = "XY%d";
		}
		else if (n < 1e2) {
			ndigits = 2;
			formatter = "XY%02d";
		}
		else if (n < 1e3) {
			ndigits = 3;
			formatter = "XY%03d";
		}
		else if (n < 1e4) {
			ndigits = 4;
			formatter = "XY%04d";
		}
		else if (n < 1e5) {
			ndigits = 5;
			formatter = "XY%05d";
		}
		else
			throw new RuntimeException("Error: case for 1e6 or more perturbation points not implemented");
		
		String template = paths.get(0).getFileName().toString().substring(ndigits + 2);
		Path root = paths.get(0).getParent();
		
		for (int i = 1; i <= n; i++) {
			String filename = String.format(formatter + template, i);
			list.add(new SpcFileName(root.resolve(filename)));
		}
		return list;
	}
	
	public static List<SpcFileName> collectOrderedSHSpcFileName(Path path) throws IOException {
		List<SpcFileName> list = new ArrayList<>();
		List<Path> paths = Files.list(path).filter(p -> p.getFileName().toString().endsWith("SH.spc")).collect(Collectors.toList());
		int n = paths.size();
		int ndigits = 1;
		String formatter = null;
		if (n < 10) {
			ndigits = 1;
			formatter = "XY%d";
		}
		else if (n < 1e2) {
			ndigits = 2;
			formatter = "XY%02d";
		}
		else if (n < 1e3) {
			ndigits = 3;
			formatter = "XY%03d";
		}
		else if (n < 1e4) {
			ndigits = 4;
			formatter = "XY%04d";
		}
		else if (n < 1e5) {
			ndigits = 5;
			formatter = "XY%05d";
		}
		else
			throw new RuntimeException("Error: case for 1e6 or more perturbation points not implemented");
		
		String template = paths.get(0).getFileName().toString().substring(ndigits + 2);
		Path root = paths.get(0).getParent();
		
		for (int i = 1; i <= n; i++) {
			String filename = String.format(formatter + template, i);
			list.add(new SpcFileName(root.resolve(filename)));
		}
		return list;
	}
	
	public static Map<GlobalCMTID, List<SpcFileName>> collectMapOfOrderedSHFpFileName(Path fpPath, String model) throws IOException {
		Map<GlobalCMTID, List<SpcFileName>> fpfileMap = new HashMap<>();
		Set<EventFolder> events = Utilities.eventFolderSet(fpPath);
		for (EventFolder event : events) {
			Path path = fpPath.resolve(event.getGlobalCMTID().toString()).resolve(model);
			List<SpcFileName> list = new ArrayList<>();
			List<Path> paths = Files.list(path).filter(p -> p.getFileName().toString().endsWith("SH.spc")).collect(Collectors.toList());
			int n = paths.size();
			
			if (n == 0)
				continue;
			
			int ndigits = 1;
			String formatter = null;
			if (n < 10) {
				ndigits = 1;
				formatter = "XY%d";
			}
			else if (n < 1e2) {
				ndigits = 2;
				formatter = "XY%02d";
			}
			else if (n < 1e3) {
				ndigits = 3;
				formatter = "XY%03d";
			}
			else if (n < 1e4) {
				ndigits = 4;
				formatter = "XY%04d";
			}
			else if (n < 1e5) {
				ndigits = 5;
				formatter = "XY%05d";
			}
			else
				throw new RuntimeException("Error: case for 1e6 or more perturbation points not implemented");
			
			String template = paths.get(0).getFileName().toString().substring(ndigits + 2);
			Path root = paths.get(0).getParent();
			
			for (int i = 1; i <= n; i++) {
				String filename = String.format(formatter + template, i);
				list.add(new SpcFileName(root.resolve(filename)));
			}
			
			fpfileMap.put(event.getGlobalCMTID(), list);
		}
		
		return fpfileMap;
	}
	
	public static List<SpcFileName> collectOrderedPSVSpcFileName(Path path) throws IOException {
		List<SpcFileName> list = new ArrayList<>();
		List<Path> paths = Files.list(path).filter(p -> p.getFileName().toString().endsWith("PSV.spc")).collect(Collectors.toList());
		int n = paths.size();
		int ndigits = 1;
		String formatter = null;
		if (n < 10) {
			ndigits = 1;
			formatter = "XY%d";
		}
		else if (n < 1e2) {
			ndigits = 2;
			formatter = "XY%02d";
		}
		else if (n < 1e3) {
			ndigits = 3;
			formatter = "XY%03d";
		}
		else if (n < 1e4) {
			ndigits = 4;
			formatter = "XY%04d";
		}
		else if (n < 1e5) {
			ndigits = 5;
			formatter = "XY%05d";
		}
		else
			throw new RuntimeException("Error: case for 1e6 or more perturbation points not implemented");
		
		String template = paths.get(0).getFileName().toString().substring(ndigits + 2);
		Path root = paths.get(0).getParent();
		
		for (int i = 1; i <= n; i++) {
			String filename = String.format(formatter + template, i);
			list.add(new SpcFileName(root.resolve(filename)));
		}
		return list;
	}
	
	public static Map<GlobalCMTID, List<SpcFileName>> collectMapOfOrderedPSVFpFileName(Path fpPath, String model) throws IOException {
		Map<GlobalCMTID, List<SpcFileName>> fpfileMap = new HashMap<>();
		Set<EventFolder> events = Utilities.eventFolderSet(fpPath);
		for (EventFolder event : events) {
			Path path = fpPath.resolve(event.getGlobalCMTID().toString()).resolve(model);
			List<SpcFileName> list = new ArrayList<>();
			List<Path> paths = Files.list(path).filter(p -> p.getFileName().toString().endsWith("PSV.spc")).collect(Collectors.toList());
			int n = paths.size();
			
			if (n == 0)
				continue;
			
			int ndigits = 1;
			String formatter = null;
			if (n < 10) {
				ndigits = 1;
				formatter = "XY%d";
			}
			else if (n < 1e2) {
				ndigits = 2;
				formatter = "XY%02d";
			}
			else if (n < 1e3) {
				ndigits = 3;
				formatter = "XY%03d";
			}
			else if (n < 1e4) {
				ndigits = 4;
				formatter = "XY%04d";
			}
			else if (n < 1e5) {
				ndigits = 5;
				formatter = "XY%05d";
			}
			else
				throw new RuntimeException("Error: case for 1e6 or more perturbation points not implemented");
			
			String template = paths.get(0).getFileName().toString().substring(ndigits + 2);
			Path root = paths.get(0).getParent();
			
			for (int i = 1; i <= n; i++) {
				String filename = String.format(formatter + template, i);
				list.add(new SpcFileName(root.resolve(filename)));
			}
			
			fpfileMap.put(event.getGlobalCMTID(), list);
		}
		
		return fpfileMap;
	}

	/**
	 * @param srcPath
	 *            {@link Path} of the file to be moved
	 * @param destDirectory
	 *            {@link Path} of the destination directory
	 * @param createDestDir
	 *            If {@code true} create the destination directory, otherwise if
	 *            {@code false} throw an IOException
	 * @param options
	 *            for copyint
	 * @throws IOException
	 *             if an I/O error occurs
	 */
	public static void moveToDirectory(Path srcPath, Path destDirectory, boolean createDestDir, CopyOption... options)
			throws IOException {
		if (createDestDir)
			Files.createDirectories(destDirectory);
		Files.move(srcPath, destDirectory.resolve(srcPath.getFileName()), options);
	}

	/**
	 * Changes an input double value to a string. The value is rounded to have n
	 * decimal places.
	 * 
	 * @param n
	 *            the number of decimal places (Note that if decimal is 0, this
	 *            value will be ignored)
	 * @param d
	 *            to be changed
	 * @return String with d expressing .
	 */
	public static String toStringWithD(int n, double d) {
		int intValue = (int) d;
		double decimal = d - intValue;
		decimal *= Math.pow(10, n);
		int decimalInt = (int) Math.round(decimal);
		return decimalInt == 0 ? String.valueOf(intValue) : intValue + "d" + decimalInt;
	}
	
	public static boolean equalWithinEpsilon(float v1, float v2, float eps) {
		if (Math.abs(v1 - v2) > eps)
			return false;
		else
			return true;
	}
	
	public static boolean equalWithinEpsilon(double v1, double v2, double eps) {
		if (Math.abs(v1 - v2) > eps)
			return false;
		else
			return true;
	}
>>>>>>> 50ea7494

    /**
     * Input dialog or input prompt shows up.
     * Your input is hidden.
     *
     * @param phrase key for the password
     * @return password, secret phrase, ...
     */
    public static String getPassword(String phrase) throws InterruptedException {
        return GraphicsEnvironment.isHeadless() ?
                String.copyValueOf(System.console().readPassword("Password for " + phrase)) :
                PasswordInput.getPassword(phrase);
    }
}<|MERGE_RESOLUTION|>--- conflicted
+++ resolved
@@ -30,18 +30,9 @@
 import java.security.NoSuchAlgorithmException;
 import java.time.LocalDateTime;
 import java.time.format.DateTimeFormatter;
-<<<<<<< HEAD
 import java.util.Arrays;
 import java.util.Collections;
 import java.util.Objects;
-=======
-import java.util.ArrayList;
-import java.util.Collections;
-import java.util.HashMap;
-import java.util.HashSet;
-import java.util.List;
-import java.util.Map;
->>>>>>> 50ea7494
 import java.util.Set;
 import java.util.concurrent.*;
 import java.util.function.Consumer;
@@ -50,6 +41,10 @@
 import java.util.stream.Stream;
 import java.util.zip.ZipEntry;
 import java.util.zip.ZipInputStream;
+import java.util.ArrayList;
+import java.util.List;
+import java.util.HashMap;
+import java.util.Map;
 
 /**
  * Utilities for a workpath containing event folders which have SAC files. also
@@ -57,10 +52,10 @@
  *
  * @author Kensuke Konishi
  * @version 0.1.11
+ * @author anselme add methods for FP/BP catalog
  */
 public final class Utilities {
 
-<<<<<<< HEAD
     public static void deleteOnExit(Path path) {
         Runtime.getRuntime().addShutdownHook(new Thread(() -> {
             try {
@@ -183,42 +178,43 @@
             }
         }
     }
-
-    /**
-     * Change the input to an intelligible expression.
-     *
-     * @param nanoSeconds [ns] time
-     * @return ?d, ?h, ?min and ?s
-     */
-    public static String toTimeString(long nanoSeconds) {
-        long used = 0;
-        long day = TimeUnit.NANOSECONDS.toDays(nanoSeconds);
-        used += TimeUnit.DAYS.toNanos(day);
-        long hour = TimeUnit.NANOSECONDS.toHours(nanoSeconds - used);
-        used += TimeUnit.HOURS.toNanos(hour);
-        long min = TimeUnit.NANOSECONDS.toMinutes(nanoSeconds - used);
-        used += TimeUnit.MINUTES.toNanos(min);
-        double sec = (nanoSeconds - used) / 1000000000.0;
-        return (day == 0 ? "" : day + "d, ") + (hour == 0 ? "" : hour + "h, ") + (min == 0 ? "" : min + " min and ") +
-                sec + " s";
-    }
-
-    /**
-     * @return String in the clipboard
-     * @throws UnsupportedFlavorException if the clipboard has any that can not be string.
-     * @throws IOException                if an I/O error occurs.
-     */
-    public static String getClipBoard() throws UnsupportedFlavorException, IOException {
-        return Toolkit.getDefaultToolkit().getSystemClipboard().getData(DataFlavor.stringFlavor).toString();
-    }
+	
+	/**
+	 * Change the input to an intelligible expression.
+	 *
+	 * @param nanoSeconds [ns] time
+	 * @return ?d, ?h, ?min and ?s
+	 */
+	public static String toTimeString(long nanoSeconds) {
+		long used = 0;
+		long days = TimeUnit.NANOSECONDS.toDays(nanoSeconds);
+		used += TimeUnit.DAYS.toNanos(days);
+		long hours = TimeUnit.NANOSECONDS.toHours(nanoSeconds - used);
+		used += TimeUnit.HOURS.toNanos(hours);
+		long mins = TimeUnit.NANOSECONDS.toMinutes(nanoSeconds - used);
+		used += TimeUnit.MINUTES.toNanos(mins);
+		double sec = (nanoSeconds - used) / 1000000000.0;
+		return (days == 0 ? "" : days + "d, ") + (hours == 0 ? "" : hours + "h, ")
+				+ (mins == 0 ? "" : mins + " min and ") + sec + " s";
+	}
+
+/**
+ * @return String in the clipboard
+ * @throws UnsupportedFlavorException if the clipboard has any that can not be string.
+ * @throws IOException                if an I/O error occurs.
+ */
+	public static String getClipBoard() throws UnsupportedFlavorException, IOException {
+		return Toolkit.getDefaultToolkit().getSystemClipboard().getContents(null)
+				.getTransferData(DataFlavor.stringFlavor).toString();
+	}
 
     /**
      * @return string read by standard input (System.in)
      * @throws IOException if any
      */
-    public static String readInputLine() throws IOException {
-        return new BufferedReader(new InputStreamReader(System.in)).readLine();
-    }
+	public static String readInputLine() throws IOException {
+		return new BufferedReader(new InputStreamReader(System.in)).readLine();
+	}
 
     /**
      * @param variance variance
@@ -226,46 +222,46 @@
      * @param k        Degree of freedom
      * @return aic
      */
-    public static double computeAIC(double variance, int n, int k) {
-        double log2pi = Math.log(2 * Math.PI);
-        return n * (log2pi + Math.log(variance) + 1) + 2 * k + 2;
-    }
+	public static double computeAIC(double variance, int n, int k) {
+		final double log2pi = Math.log(2 * Math.PI);
+		return n * (log2pi + Math.log(variance) + 1) + 2 * k + 2;
+	}
 
     /**
      * @param <T>  The result type.
      * @param task to put in another thread
      * @return Future of the task
      */
-    public static <T> Future<T> run(Callable<T> task) {
-        FutureTask<T> ft = new FutureTask<>(task);
-        new Thread(ft).start();
-        return ft;
-    }
+	public static <T> Future<T> run(Callable<T> task) {
+		FutureTask<T> ft = new FutureTask<>(task);
+		new Thread(ft).start();
+		return ft;
+	}
 
     /**
      * @param path {@link Path} for search of {@link GlobalCMTID}
      * @return <b>unmodifiable</b> Set of Global CMT IDs in the path
      * @throws IOException if an I/O error occurs
      */
-    public static Set<GlobalCMTID> globalCMTIDSet(Path path) throws IOException {
-        try (Stream<Path> stream = Files.list(path)) {
-            return Collections.unmodifiableSet(
-                    stream.filter(dir -> GlobalCMTID.isGlobalCMTID(dir.getFileName().toString()))
-                            .map(dir -> new GlobalCMTID(dir.getFileName().toString())).collect(Collectors.toSet()));
-        }
-    }
+	public static Set<GlobalCMTID> globalCMTIDSet(Path path) throws IOException {
+		try (Stream<Path> stream = Files.list(path)) {
+			return Collections
+					.unmodifiableSet(stream.filter(dir -> GlobalCMTID.isGlobalCMTID(dir.getFileName().toString()))
+							.map(dir -> new GlobalCMTID(dir.getFileName().toString())).collect(Collectors.toSet()));
+		}
+	}
 
     /**
      * @param path Path of a folder containing event folders.
      * @return Set of {@link EventFolder} in the workPath
      * @throws IOException if an I/O error occurs
      */
-    public static Set<EventFolder> eventFolderSet(Path path) throws IOException {
-        try (Stream<Path> stream = Files.list(path)) {
-            return stream.filter(file -> GlobalCMTID.isGlobalCMTID(file.getFileName().toString()))
-                    .map(file -> new EventFolder(file.toString())).collect(Collectors.toSet());
-        }
-    }
+	public static Set<EventFolder> eventFolderSet(Path path) throws IOException {
+		try (Stream<Path> stream = Files.list(path)) {
+			return stream.filter(file -> GlobalCMTID.isGlobalCMTID(file.getFileName().toString()))
+					.map(file -> new EventFolder(file.toString())).collect(Collectors.toSet());
+		}
+	}
 
     /**
      * Errors in reading each event folder is just noticed. Such event folder
@@ -275,17 +271,17 @@
      * @return <b>Unmodifiable</b> Set of sac in event folders under the path
      * @throws IOException if an I/O error occurs.
      */
-    public static Set<SACFileName> sacFileNameSet(Path path) throws IOException {
-        return Collections.unmodifiableSet(eventFolderSet(path).stream().flatMap(eDir -> {
-            try {
-                return eDir.sacFileSet().stream();
-            } catch (Exception e) {
-                e.printStackTrace();
-                return Stream.empty();
-            }
-        }).collect(Collectors.toSet()));
-    }
-
+	public static Set<SACFileName> sacFileNameSet(Path path) throws IOException {
+		return Collections.unmodifiableSet(eventFolderSet(path).stream().flatMap(eDir -> {
+			try {
+				return eDir.sacFileSet().stream();
+			} catch (Exception e) {
+				e.printStackTrace();
+				return Stream.empty();
+			}
+		}).collect(Collectors.toSet()));
+	}
+	
     /**
      * Runs process for all event folders under the workPath
      *
@@ -297,17 +293,17 @@
      * @throws InterruptedException if the process takes over 30 minutes
      * @throws IOException          if an I/O error occurs
      */
-    public static long runEventProcess(Path workPath, Consumer<EventFolder> process, long timeout, TimeUnit unit)
-            throws IOException, InterruptedException {
-        long startTime = System.nanoTime();
-        ExecutorService exec = Executors.newFixedThreadPool(Runtime.getRuntime().availableProcessors());
-        // Thread[] workers = new Thread[eventDirs.length];
-        for (EventFolder eventDirectory : eventFolderSet(workPath))
-            exec.submit(() -> process.accept(eventDirectory));
-        exec.shutdown();
-        exec.awaitTermination(timeout, unit);
-        return System.nanoTime() - startTime;
-    }
+	public static long runEventProcess(Path workPath, Consumer<EventFolder> process, long timeout, TimeUnit unit)
+			throws IOException, InterruptedException {
+		long startTime = System.nanoTime();
+		ExecutorService exec = Executors.newFixedThreadPool(Runtime.getRuntime().availableProcessors());
+		// Thread[] workers = new Thread[eventDirs.length];
+		for (EventFolder eventDirectory : eventFolderSet(workPath))
+			exec.submit(() -> process.accept(eventDirectory));
+		exec.shutdown();
+		exec.awaitTermination(timeout, unit);
+		return System.nanoTime() - startTime;
+	}
 
     /**
      * Move SAC files that satisfies sacPredicate in event folders under the
@@ -319,70 +315,325 @@
      * @throws InterruptedException if the process takes over 30 minutes
      * @throws IOException          if an I/O error occurs
      */
-    public static void moveSacfile(Path path, Predicate<SACFileName> predicate)
-            throws IOException, InterruptedException {
-        String directoryName = "movedSACFiles" + getTemporaryString();
-        Consumer<EventFolder> moveProcess = eventDirectory -> {
-            try {
-                eventDirectory.moveSacFile(predicate, eventDirectory.toPath().resolve(directoryName));
-            } catch (Exception e) {
-                e.printStackTrace();
-            }
-        };
-        runEventProcess(path, moveProcess, 30, TimeUnit.MINUTES);
-    }
-
-    /**
-     * Create a string for temporary files or w/e
-     *
-     * @return yyyyMMddHHmmss
-     */
-    public synchronized static String getTemporaryString() {
-        try {
-            Thread.sleep(1000);
-            return DateTimeFormatter.ofPattern("yyyyMMddHHmmss").format(LocalDateTime.now());
-        } catch (InterruptedException ie) {
-            return DateTimeFormatter.ofPattern("yyyyMMddHHmmss").format(LocalDateTime.now());
-        }
-    }
+	public static void moveSacfile(Path path, Predicate<SACFileName> predicate)
+			throws IOException, InterruptedException {
+		String directoryName = "movedSacfiles" + Utilities.getTemporaryString();
+		// System.out.println(directoryName);
+		Consumer<EventFolder> moveProcess = eventDirectory -> {
+			try {
+				eventDirectory.moveSacFile(predicate, eventDirectory.toPath().resolve(directoryName));
+			} catch (Exception e) {
+				e.printStackTrace();
+			}
+		};
+		runEventProcess(path, moveProcess, 30, TimeUnit.MINUTES);
+	}
+
+	/**
+	 * Create a string for temporary files or w/e
+	 * 
+	 * @return yyyyMMddHHmmss
+	 */
+	public synchronized static String getTemporaryString() {
+		try {
+			Thread.sleep(1000);
+			return DateTimeFormatter.ofPattern("yyyyMMddHHmmss").format(LocalDateTime.now());
+		} catch (InterruptedException ie) {
+			return DateTimeFormatter.ofPattern("yyyyMMddHHmmss").format(LocalDateTime.now());
+		}
+	}
 
     /**
      * @param n the effective digit
      * @param d value to change
      * @return changed value which effective digit is n
      */
-    public static double toSignificantFigure(int n, double d) {
-        if (n < 1) throw new IllegalArgumentException("invalid input n");
-        long log10 = (long) Math.floor(Math.log10(Math.abs(d)));
-        double power10 = FastMath.pow(10, log10 - n + 1);
-        return Math.round(d / power10) * power10;
-    }
+	public static double toSignificantFigure(int n, double d) {
+		if (n < 1)
+			throw new RuntimeException("invalid input n");
+
+		final long log10 = (long) Math.floor(Math.log10(Math.abs(d)));
+		final double power10 = FastMath.pow(10, log10 - n + 1);
+		return Math.round(d / power10) * power10;
+	}
 
     /**
      * @param n     number of decimal places
      * @param value to fix
      * @return string for fixed value
      */
-    public static String fixDecimalPlaces(int n, double value) {
-        double factor = Math.pow(10, n);
-        double fixedValue = Math.round(value * factor) / factor;
-        int integerPart = (int) Math.floor(fixedValue);
-        int decimalPlaces = (int) Math.round((fixedValue - integerPart) * factor);
-        if (n == 0) return String.valueOf(integerPart);
-        return integerPart + "." + StringUtils.leftPad(Integer.toString(decimalPlaces), n, "0");
-    }
+	public static String fixDecimalPlaces(int n, double value) {
+		double factor = Math.pow(10, n);
+		double fixedValue = Math.round(value * factor) / factor;
+		int integerPart = (int) Math.floor(fixedValue);
+		int decimalPlaces = (int) Math.round((fixedValue - integerPart) * factor);
+		if (n == 0)
+			return String.valueOf(integerPart);
+		return integerPart + "." + StringUtils.leftPad(Integer.toString(decimalPlaces), n, "0");
+	}
 
     /**
      * @param path {@link Path} to look for {@link FormattedSPCFile} in
      * @return set of {@link SPCFile} in the dir
      * @throws IOException if an I/O error occurs
      */
-    public static Set<SPCFile> collectSpcFileName(Path path) throws IOException {
-        try (Stream<Path> stream = Files.list(path)) {
-            return stream.filter(FormattedSPCFile::isFormatted).map(FormattedSPCFile::new).collect(Collectors.toSet());
-        }
-    }
-
+	public static Set<SPCFile> collectSpcFileName(Path path) throws IOException {
+		try (Stream<Path> stream = Files.list(path)) {
+			return stream.filter(FormattedSPCFile::isFormatted).map(FormattedSPCFile::new).collect(Collectors.toSet());
+		}
+	}
+	
+	/**
+	 * @param path
+	 * @return
+	 * @throws IOException
+	 * @author anselme
+	 */
+	public static List<SPCFile> collectOrderedSpcFileName(Path path) throws IOException {
+		List<SPCFile> list = new ArrayList<>();
+		List<Path> paths = Files.list(path).filter(p -> p.getFileName().toString().endsWith(".spc")).collect(Collectors.toList());
+		int n = paths.size();
+		int ndigits = 1;
+		String formatter = null;
+		if (n < 10) {
+			ndigits = 1;
+			formatter = "XY%d";
+		}
+		else if (n < 1e2) {
+			ndigits = 2;
+			formatter = "XY%02d";
+		}
+		else if (n < 1e3) {
+			ndigits = 3;
+			formatter = "XY%03d";
+		}
+		else if (n < 1e4) {
+			ndigits = 4;
+			formatter = "XY%04d";
+		}
+		else if (n < 1e5) {
+			ndigits = 5;
+			formatter = "XY%05d";
+		}
+		else
+			throw new RuntimeException("Error: case for 1e6 or more perturbation points not implemented");
+		
+		String template = paths.get(0).getFileName().toString().substring(ndigits + 2);
+		Path root = paths.get(0).getParent();
+		
+		for (int i = 1; i <= n; i++) {
+			String filename = String.format(formatter + template, i);
+			list.add(new FormattedSPCFile(root.resolve(filename)));
+		}
+		return list;
+	}
+	
+	/**
+	 * @param path
+	 * @return
+	 * @throws IOException
+	 * @author anselme
+	 */
+	public static List<SPCFile> collectOrderedSHSpcFileName(Path path) throws IOException {
+		List<SPCFile> list = new ArrayList<>();
+		List<Path> paths = Files.list(path).filter(p -> p.getFileName().toString().endsWith("SH.spc")).collect(Collectors.toList());
+		int n = paths.size();
+		int ndigits = 1;
+		String formatter = null;
+		if (n < 10) {
+			ndigits = 1;
+			formatter = "XY%d";
+		}
+		else if (n < 1e2) {
+			ndigits = 2;
+			formatter = "XY%02d";
+		}
+		else if (n < 1e3) {
+			ndigits = 3;
+			formatter = "XY%03d";
+		}
+		else if (n < 1e4) {
+			ndigits = 4;
+			formatter = "XY%04d";
+		}
+		else if (n < 1e5) {
+			ndigits = 5;
+			formatter = "XY%05d";
+		}
+		else
+			throw new RuntimeException("Error: case for 1e6 or more perturbation points not implemented");
+		
+		String template = paths.get(0).getFileName().toString().substring(ndigits + 2);
+		Path root = paths.get(0).getParent();
+		
+		for (int i = 1; i <= n; i++) {
+			String filename = String.format(formatter + template, i);
+			list.add(new FormattedSPCFile(root.resolve(filename)));
+		}
+		return list;
+	}
+	
+	/**
+	 * @param fpPath
+	 * @param model
+	 * @return
+	 * @throws IOException
+	 * @author anselme
+	 */
+	public static Map<GlobalCMTID, List<SPCFile>> collectMapOfOrderedSHFpFileName(Path fpPath, String model) throws IOException {
+		Map<GlobalCMTID, List<SPCFile>> fpfileMap = new HashMap<>();
+		Set<EventFolder> events = Utilities.eventFolderSet(fpPath);
+		for (EventFolder event : events) {
+			Path path = fpPath.resolve(event.getGlobalCMTID().toString()).resolve(model);
+			List<SPCFile> list = new ArrayList<>();
+			List<Path> paths = Files.list(path).filter(p -> p.getFileName().toString().endsWith("SH.spc")).collect(Collectors.toList());
+			int n = paths.size();
+			
+			if (n == 0)
+				continue;
+			
+			int ndigits = 1;
+			String formatter = null;
+			if (n < 10) {
+				ndigits = 1;
+				formatter = "XY%d";
+			}
+			else if (n < 1e2) {
+				ndigits = 2;
+				formatter = "XY%02d";
+			}
+			else if (n < 1e3) {
+				ndigits = 3;
+				formatter = "XY%03d";
+			}
+			else if (n < 1e4) {
+				ndigits = 4;
+				formatter = "XY%04d";
+			}
+			else if (n < 1e5) {
+				ndigits = 5;
+				formatter = "XY%05d";
+			}
+			else
+				throw new RuntimeException("Error: case for 1e6 or more perturbation points not implemented");
+			
+			String template = paths.get(0).getFileName().toString().substring(ndigits + 2);
+			Path root = paths.get(0).getParent();
+			
+			for (int i = 1; i <= n; i++) {
+				String filename = String.format(formatter + template, i);
+				list.add(new FormattedSPCFile(root.resolve(filename)));
+			}
+			
+			fpfileMap.put(event.getGlobalCMTID(), list);
+		}
+		
+		return fpfileMap;
+	}
+	
+	/**
+	 * @param path
+	 * @return
+	 * @throws IOException
+	 * @author anselme
+	 */
+	public static List<SPCFile> collectOrderedPSVSpcFileName(Path path) throws IOException {
+		List<SPCFile> list = new ArrayList<>();
+		List<Path> paths = Files.list(path).filter(p -> p.getFileName().toString().endsWith("PSV.spc")).collect(Collectors.toList());
+		int n = paths.size();
+		int ndigits = 1;
+		String formatter = null;
+		if (n < 10) {
+			ndigits = 1;
+			formatter = "XY%d";
+		}
+		else if (n < 1e2) {
+			ndigits = 2;
+			formatter = "XY%02d";
+		}
+		else if (n < 1e3) {
+			ndigits = 3;
+			formatter = "XY%03d";
+		}
+		else if (n < 1e4) {
+			ndigits = 4;
+			formatter = "XY%04d";
+		}
+		else if (n < 1e5) {
+			ndigits = 5;
+			formatter = "XY%05d";
+		}
+		else
+			throw new RuntimeException("Error: case for 1e6 or more perturbation points not implemented");
+		
+		String template = paths.get(0).getFileName().toString().substring(ndigits + 2);
+		Path root = paths.get(0).getParent();
+		
+		for (int i = 1; i <= n; i++) {
+			String filename = String.format(formatter + template, i);
+			list.add(new FormattedSPCFile(root.resolve(filename)));
+		}
+		return list;
+	}
+	
+	/**
+	 * @param fpPath
+	 * @param model
+	 * @return
+	 * @throws IOException
+	 * @author anselme
+	 */
+	public static Map<GlobalCMTID, List<SPCFile>> collectMapOfOrderedPSVFpFileName(Path fpPath, String model) throws IOException {
+		Map<GlobalCMTID, List<SPCFile>> fpfileMap = new HashMap<>();
+		Set<EventFolder> events = Utilities.eventFolderSet(fpPath);
+		for (EventFolder event : events) {
+			Path path = fpPath.resolve(event.getGlobalCMTID().toString()).resolve(model);
+			List<SPCFile> list = new ArrayList<>();
+			List<Path> paths = Files.list(path).filter(p -> p.getFileName().toString().endsWith("PSV.spc")).collect(Collectors.toList());
+			int n = paths.size();
+			
+			if (n == 0)
+				continue;
+			
+			int ndigits = 1;
+			String formatter = null;
+			if (n < 10) {
+				ndigits = 1;
+				formatter = "XY%d";
+			}
+			else if (n < 1e2) {
+				ndigits = 2;
+				formatter = "XY%02d";
+			}
+			else if (n < 1e3) {
+				ndigits = 3;
+				formatter = "XY%03d";
+			}
+			else if (n < 1e4) {
+				ndigits = 4;
+				formatter = "XY%04d";
+			}
+			else if (n < 1e5) {
+				ndigits = 5;
+				formatter = "XY%05d";
+			}
+			else
+				throw new RuntimeException("Error: case for 1e6 or more perturbation points not implemented");
+			
+			String template = paths.get(0).getFileName().toString().substring(ndigits + 2);
+			Path root = paths.get(0).getParent();
+			
+			for (int i = 1; i <= n; i++) {
+				String filename = String.format(formatter + template, i);
+				list.add(new FormattedSPCFile(root.resolve(filename)));
+			}
+			
+			fpfileMap.put(event.getGlobalCMTID(), list);
+		}
+		
+		return fpfileMap;
+	}
+	
     /**
      * print all input objects using {@link java.io.PrintStream#println()}
      *
@@ -400,13 +651,13 @@
      * @param options       for copying
      * @throws IOException if an I/O error occurs
      */
-    public static void moveToDirectory(Path srcPath, Path destDirectory, boolean createDestDir, CopyOption... options)
-            throws IOException {
-        if (createDestDir) Files.createDirectories(destDirectory);
-        Files.move(srcPath, destDirectory.resolve(srcPath.getFileName()), options);
-    }
-
-
+	public static void moveToDirectory(Path srcPath, Path destDirectory, boolean createDestDir, CopyOption... options)
+			throws IOException {
+		if (createDestDir)
+			Files.createDirectories(destDirectory);
+		Files.move(srcPath, destDirectory.resolve(srcPath.getFileName()), options);
+	}
+	
     /**
      * @param targetPath    even if a target path is a relative path, the symlink is for its absolute path.
      * @param destDirectory in which the symlink is created.
@@ -430,14 +681,14 @@
      * @param d to be changed
      * @return String with d expressing .
      */
-    public static String toStringWithD(int n, double d) {
-        int intValue = (int) d;
-        double decimal = d - intValue;
-        decimal *= Math.pow(10, n);
-        int decimalInt = (int) Math.round(decimal);
-        return decimalInt == 0 ? String.valueOf(intValue) : intValue + "d" + decimalInt;
-    }
-
+	public static String toStringWithD(int n, double d) {
+		int intValue = (int) d;
+		double decimal = d - intValue;
+		decimal *= Math.pow(10, n);
+		int decimalInt = (int) Math.round(decimal);
+		return decimalInt == 0 ? String.valueOf(intValue) : intValue + "d" + decimalInt;
+	}
+	
     public static void sendMail(String address, String title, String... bodies) throws URISyntaxException, IOException {
         String body = String.join("%0A", bodies);
         URI uri = new URI("mailto:" + address + "?subject=" + title.replace(" ", "%20") + "&body=" +
@@ -465,507 +716,27 @@
         email.addTo(to);
         email.send();
     }
-=======
-	/**
-	 * Change the input to an intelligible expression.
-	 * 
-	 * @param nanoSeconds
-	 *            time
-	 * @return ?d, ?h, ?min and ?s
-	 */
-	public static String toTimeString(long nanoSeconds) {
-		long used = 0;
-		long days = TimeUnit.NANOSECONDS.toDays(nanoSeconds);
-		used += TimeUnit.DAYS.toNanos(days);
-		long hours = TimeUnit.NANOSECONDS.toHours(nanoSeconds - used);
-		used += TimeUnit.HOURS.toNanos(hours);
-		long mins = TimeUnit.NANOSECONDS.toMinutes(nanoSeconds - used);
-		used += TimeUnit.MINUTES.toNanos(mins);
-		double sec = (nanoSeconds - used) / 1000000000.0;
-		return (days == 0 ? "" : days + "d, ") + (hours == 0 ? "" : hours + "h, ")
-				+ (mins == 0 ? "" : mins + " min and ") + sec + " s";
-	}
-
-	/**
-	 * @return String in the clipboard
-	 * @throws UnsupportedFlavorException
-	 *             if the clipboard has any that can not be string.
-	 * @throws IOException
-	 *             if an I/O error occurs.
-	 */
-	public static String getClipBoard() throws UnsupportedFlavorException, IOException {
-		return Toolkit.getDefaultToolkit().getSystemClipboard().getContents(null)
-				.getTransferData(DataFlavor.stringFlavor).toString();
-	}
-
-	/**
-	 * @return string read by standard input (System.in)
-	 * @throws IOException
-	 *             if any
-	 */
-	public static String readInputLine() throws IOException {
-		return new BufferedReader(new InputStreamReader(System.in)).readLine();
-	}
-
-	/**
-	 * 独立データn, 自由度kに対してAICを計算する
-	 * 
-	 * @param variance
-	 *            variance
-	 * @param n
-	 *            独立データ数
-	 * @param k
-	 *            自由度
-	 * @return aic
-	 */
-	public static double computeAIC(double variance, int n, int k) {
-		final double log2pi = Math.log(2 * Math.PI);
-		return n * (log2pi + Math.log(variance) + 1) + 2 * k + 2;
-	}
-
-	private Utilities() {
-	}
-
-	/**
-	 * @param task
-	 *            to put in another thread
-	 * @return Future of the task
-	 */
-	public static <T> Future<T> run(Callable<T> task) {
-		FutureTask<T> ft = new FutureTask<>(task);
-		new Thread(ft).start();
-		return ft;
-	}
-
-	/**
-	 * @param path
-	 *            {@link Path} for search of {@link GlobalCMTID}
-	 * @return (<b>unmodifiable</B>) Set of Global CMT IDs in the path
-	 * @throws IOException
-	 *             if an I/O error occurs
-	 */
-	public static Set<GlobalCMTID> globalCMTIDSet(Path path) throws IOException {
-		try (Stream<Path> stream = Files.list(path)) {
-			return Collections
-					.unmodifiableSet(stream.filter(dir -> GlobalCMTID.isGlobalCMTID(dir.getFileName().toString()))
-							.map(dir -> new GlobalCMTID(dir.getFileName().toString())).collect(Collectors.toSet()));
-		}
-	}
-
-	/**
-	 * 引数ディレクトリ内のGlobalCMTIDに準ずるイベントフォルダ群<br>
-	 * 
-	 * @param path
-	 *            Path of a folder containing event folders.
-	 * @return (<b>unmodifiable</b>)Set of {@link EventFolder} in the workPath
-	 * @throws IOException
-	 *             if an I/O error occurs
-	 */
-	public static Set<EventFolder> eventFolderSet(Path path) throws IOException {
-		try (Stream<Path> stream = Files.list(path)) {
-			return stream.filter(file -> GlobalCMTID.isGlobalCMTID(file.getFileName().toString()))
-					.map(file -> new EventFolder(file.toString())).collect(Collectors.toSet());
-		}
-	}
-
-	/**
-	 * Errors in reading each event folder is just noticed. Such event folder
-	 * will be ignored.
-	 * 
-	 * @param path
-	 *            of a folder containing event folders which have SAC files.
-	 * @return (<b>unmodifiable</b>)Set of sac in event folders under the path
-	 * @throws IOException
-	 *             if an I/O error occurs.
-	 */
-	public static Set<SACFileName> sacFileNameSet(Path path) throws IOException {
-		return Collections.unmodifiableSet(eventFolderSet(path).stream().flatMap(eDir -> {
-			try {
-				return eDir.sacFileSet().stream();
-			} catch (Exception e) {
-				e.printStackTrace();
-				return Stream.empty();
-			}
-		}).collect(Collectors.toSet()));
-	}
-	
-	/**
-	 * Runs process for all event folders under the workPath
-	 * 
-	 * @param workPath
-	 *            where this looks for event folders
-	 * @param process
-	 *            {@link Consumer} for each event
-	 * @param timeout
-	 *            timeout for the process
-	 * @param unit
-	 *            unit of the timeout
-	 * @return elapsed time [nano second]
-	 * @throws InterruptedException
-	 *             if the process takes over 30 minutes
-	 * @throws IOException
-	 *             if an I/O error occurs
-	 */
-	public static long runEventProcess(Path workPath, Consumer<EventFolder> process, long timeout, TimeUnit unit)
-			throws IOException, InterruptedException {
-		long startTime = System.nanoTime();
-		ExecutorService exec = Executors.newFixedThreadPool(Runtime.getRuntime().availableProcessors());
-		// Thread[] workers = new Thread[eventDirs.length];
-		for (EventFolder eventDirectory : eventFolderSet(workPath))
-			exec.submit(() -> process.accept(eventDirectory));
-		exec.shutdown();
-		exec.awaitTermination(timeout, unit);
-		return System.nanoTime() - startTime;
-	}
-
-	/**
-	 * Move SAC files that satisfies sacPredicate in event folders under the
-	 * path
-	 * 
-	 * @param path
-	 *            working path
-	 * @param predicate
-	 *            if true with a sacfile in event folders, the file is moved to
-	 *            the directory.
-	 * @throws InterruptedException
-	 *             if the process takes over 30 minutes
-	 * @throws IOException
-	 *             if an I/O error occurs
-	 */
-	public static void moveSacfile(Path path, Predicate<SACFileName> predicate)
-			throws IOException, InterruptedException {
-		String directoryName = "movedSacfiles" + Utilities.getTemporaryString();
-		// System.out.println(directoryName);
-		Consumer<EventFolder> moveProcess = eventDirectory -> {
-			try {
-				eventDirectory.moveSacFile(predicate, eventDirectory.toPath().resolve(directoryName));
-			} catch (Exception e) {
-				e.printStackTrace();
-			}
-		};
-		runEventProcess(path, moveProcess, 30, TimeUnit.MINUTES);
-	}
-
-	/**
-	 * Create a string for temporary files or w/e
-	 * 
-	 * @return yyyyMMddHHmmss
-	 */
-	public synchronized static String getTemporaryString() {
-		try {
-			Thread.sleep(1000);
-			return DateTimeFormatter.ofPattern("yyyyMMddHHmmss").format(LocalDateTime.now());
-		} catch (InterruptedException ie) {
-			return DateTimeFormatter.ofPattern("yyyyMMddHHmmss").format(LocalDateTime.now());
-		}
-	}
-
-	/**
-	 * @param n
-	 *            the effective digit
-	 * @param d
-	 *            value to change
-	 * @return changed value which effective digit is n
-	 */
-	public static double toSignificantFigure(int n, double d) {
-		if (n < 1)
-			throw new RuntimeException("invalid input n");
-
-		final long log10 = (long) Math.floor(Math.log10(Math.abs(d)));
-		final double power10 = FastMath.pow(10, log10 - n + 1);
-		return Math.round(d / power10) * power10;
-	}
-
-	/**
-	 * @param n
-	 *            number of decimal places
-	 * @param value
-	 *            to fix
-	 * @return string for fixed value
-	 */
-	public static String fixDecimalPlaces(int n, double value) {
-		double factor = Math.pow(10, n);
-		double fixedValue = Math.round(value * factor) / factor;
-		int integerPart = (int) Math.floor(fixedValue);
-		int decimalPlaces = (int) Math.round((fixedValue - integerPart) * factor);
-		if (n == 0)
-			return String.valueOf(integerPart);
-		return integerPart + "." + StringUtils.leftPad(Integer.toString(decimalPlaces), n, "0");
-	}
-
-	/**
-	 * @param path
-	 *            {@link Path} to look for {@link SpcFileName} in
-	 * @return set of {@link SpcFileName} in the dir
-	 * @throws IOException
-	 *             if an I/O error occurs
-	 */
-	public static Set<SpcFileName> collectSpcFileName(Path path) throws IOException {
-		Set<SpcFileName> set = new HashSet<>();
-		try (Stream<Path> stream = Files.list(path)) {
-			stream.filter(SpcFileName::isSpcFileName).forEach(p -> set.add(new SpcFileName(p)));
-		}
-		return set;
-	}
-	
-	public static List<SpcFileName> collectOrderedSpcFileName(Path path) throws IOException {
-		List<SpcFileName> list = new ArrayList<>();
-		List<Path> paths = Files.list(path).filter(p -> p.getFileName().toString().endsWith(".spc")).collect(Collectors.toList());
-		int n = paths.size();
-		int ndigits = 1;
-		String formatter = null;
-		if (n < 10) {
-			ndigits = 1;
-			formatter = "XY%d";
-		}
-		else if (n < 1e2) {
-			ndigits = 2;
-			formatter = "XY%02d";
-		}
-		else if (n < 1e3) {
-			ndigits = 3;
-			formatter = "XY%03d";
-		}
-		else if (n < 1e4) {
-			ndigits = 4;
-			formatter = "XY%04d";
-		}
-		else if (n < 1e5) {
-			ndigits = 5;
-			formatter = "XY%05d";
-		}
-		else
-			throw new RuntimeException("Error: case for 1e6 or more perturbation points not implemented");
-		
-		String template = paths.get(0).getFileName().toString().substring(ndigits + 2);
-		Path root = paths.get(0).getParent();
-		
-		for (int i = 1; i <= n; i++) {
-			String filename = String.format(formatter + template, i);
-			list.add(new SpcFileName(root.resolve(filename)));
-		}
-		return list;
-	}
-	
-	public static List<SpcFileName> collectOrderedSHSpcFileName(Path path) throws IOException {
-		List<SpcFileName> list = new ArrayList<>();
-		List<Path> paths = Files.list(path).filter(p -> p.getFileName().toString().endsWith("SH.spc")).collect(Collectors.toList());
-		int n = paths.size();
-		int ndigits = 1;
-		String formatter = null;
-		if (n < 10) {
-			ndigits = 1;
-			formatter = "XY%d";
-		}
-		else if (n < 1e2) {
-			ndigits = 2;
-			formatter = "XY%02d";
-		}
-		else if (n < 1e3) {
-			ndigits = 3;
-			formatter = "XY%03d";
-		}
-		else if (n < 1e4) {
-			ndigits = 4;
-			formatter = "XY%04d";
-		}
-		else if (n < 1e5) {
-			ndigits = 5;
-			formatter = "XY%05d";
-		}
-		else
-			throw new RuntimeException("Error: case for 1e6 or more perturbation points not implemented");
-		
-		String template = paths.get(0).getFileName().toString().substring(ndigits + 2);
-		Path root = paths.get(0).getParent();
-		
-		for (int i = 1; i <= n; i++) {
-			String filename = String.format(formatter + template, i);
-			list.add(new SpcFileName(root.resolve(filename)));
-		}
-		return list;
-	}
-	
-	public static Map<GlobalCMTID, List<SpcFileName>> collectMapOfOrderedSHFpFileName(Path fpPath, String model) throws IOException {
-		Map<GlobalCMTID, List<SpcFileName>> fpfileMap = new HashMap<>();
-		Set<EventFolder> events = Utilities.eventFolderSet(fpPath);
-		for (EventFolder event : events) {
-			Path path = fpPath.resolve(event.getGlobalCMTID().toString()).resolve(model);
-			List<SpcFileName> list = new ArrayList<>();
-			List<Path> paths = Files.list(path).filter(p -> p.getFileName().toString().endsWith("SH.spc")).collect(Collectors.toList());
-			int n = paths.size();
-			
-			if (n == 0)
-				continue;
-			
-			int ndigits = 1;
-			String formatter = null;
-			if (n < 10) {
-				ndigits = 1;
-				formatter = "XY%d";
-			}
-			else if (n < 1e2) {
-				ndigits = 2;
-				formatter = "XY%02d";
-			}
-			else if (n < 1e3) {
-				ndigits = 3;
-				formatter = "XY%03d";
-			}
-			else if (n < 1e4) {
-				ndigits = 4;
-				formatter = "XY%04d";
-			}
-			else if (n < 1e5) {
-				ndigits = 5;
-				formatter = "XY%05d";
-			}
-			else
-				throw new RuntimeException("Error: case for 1e6 or more perturbation points not implemented");
-			
-			String template = paths.get(0).getFileName().toString().substring(ndigits + 2);
-			Path root = paths.get(0).getParent();
-			
-			for (int i = 1; i <= n; i++) {
-				String filename = String.format(formatter + template, i);
-				list.add(new SpcFileName(root.resolve(filename)));
-			}
-			
-			fpfileMap.put(event.getGlobalCMTID(), list);
-		}
-		
-		return fpfileMap;
-	}
-	
-	public static List<SpcFileName> collectOrderedPSVSpcFileName(Path path) throws IOException {
-		List<SpcFileName> list = new ArrayList<>();
-		List<Path> paths = Files.list(path).filter(p -> p.getFileName().toString().endsWith("PSV.spc")).collect(Collectors.toList());
-		int n = paths.size();
-		int ndigits = 1;
-		String formatter = null;
-		if (n < 10) {
-			ndigits = 1;
-			formatter = "XY%d";
-		}
-		else if (n < 1e2) {
-			ndigits = 2;
-			formatter = "XY%02d";
-		}
-		else if (n < 1e3) {
-			ndigits = 3;
-			formatter = "XY%03d";
-		}
-		else if (n < 1e4) {
-			ndigits = 4;
-			formatter = "XY%04d";
-		}
-		else if (n < 1e5) {
-			ndigits = 5;
-			formatter = "XY%05d";
-		}
-		else
-			throw new RuntimeException("Error: case for 1e6 or more perturbation points not implemented");
-		
-		String template = paths.get(0).getFileName().toString().substring(ndigits + 2);
-		Path root = paths.get(0).getParent();
-		
-		for (int i = 1; i <= n; i++) {
-			String filename = String.format(formatter + template, i);
-			list.add(new SpcFileName(root.resolve(filename)));
-		}
-		return list;
-	}
-	
-	public static Map<GlobalCMTID, List<SpcFileName>> collectMapOfOrderedPSVFpFileName(Path fpPath, String model) throws IOException {
-		Map<GlobalCMTID, List<SpcFileName>> fpfileMap = new HashMap<>();
-		Set<EventFolder> events = Utilities.eventFolderSet(fpPath);
-		for (EventFolder event : events) {
-			Path path = fpPath.resolve(event.getGlobalCMTID().toString()).resolve(model);
-			List<SpcFileName> list = new ArrayList<>();
-			List<Path> paths = Files.list(path).filter(p -> p.getFileName().toString().endsWith("PSV.spc")).collect(Collectors.toList());
-			int n = paths.size();
-			
-			if (n == 0)
-				continue;
-			
-			int ndigits = 1;
-			String formatter = null;
-			if (n < 10) {
-				ndigits = 1;
-				formatter = "XY%d";
-			}
-			else if (n < 1e2) {
-				ndigits = 2;
-				formatter = "XY%02d";
-			}
-			else if (n < 1e3) {
-				ndigits = 3;
-				formatter = "XY%03d";
-			}
-			else if (n < 1e4) {
-				ndigits = 4;
-				formatter = "XY%04d";
-			}
-			else if (n < 1e5) {
-				ndigits = 5;
-				formatter = "XY%05d";
-			}
-			else
-				throw new RuntimeException("Error: case for 1e6 or more perturbation points not implemented");
-			
-			String template = paths.get(0).getFileName().toString().substring(ndigits + 2);
-			Path root = paths.get(0).getParent();
-			
-			for (int i = 1; i <= n; i++) {
-				String filename = String.format(formatter + template, i);
-				list.add(new SpcFileName(root.resolve(filename)));
-			}
-			
-			fpfileMap.put(event.getGlobalCMTID(), list);
-		}
-		
-		return fpfileMap;
-	}
-
-	/**
-	 * @param srcPath
-	 *            {@link Path} of the file to be moved
-	 * @param destDirectory
-	 *            {@link Path} of the destination directory
-	 * @param createDestDir
-	 *            If {@code true} create the destination directory, otherwise if
-	 *            {@code false} throw an IOException
-	 * @param options
-	 *            for copyint
-	 * @throws IOException
-	 *             if an I/O error occurs
-	 */
-	public static void moveToDirectory(Path srcPath, Path destDirectory, boolean createDestDir, CopyOption... options)
-			throws IOException {
-		if (createDestDir)
-			Files.createDirectories(destDirectory);
-		Files.move(srcPath, destDirectory.resolve(srcPath.getFileName()), options);
-	}
-
-	/**
-	 * Changes an input double value to a string. The value is rounded to have n
-	 * decimal places.
-	 * 
-	 * @param n
-	 *            the number of decimal places (Note that if decimal is 0, this
-	 *            value will be ignored)
-	 * @param d
-	 *            to be changed
-	 * @return String with d expressing .
-	 */
-	public static String toStringWithD(int n, double d) {
-		int intValue = (int) d;
-		double decimal = d - intValue;
-		decimal *= Math.pow(10, n);
-		int decimalInt = (int) Math.round(decimal);
-		return decimalInt == 0 ? String.valueOf(intValue) : intValue + "d" + decimalInt;
-	}
-	
+				
+    /**
+     * Input dialog or input prompt shows up.
+     * Your input is hidden.
+     *
+     * @param phrase key for the password
+     * @return password, secret phrase, ...
+     */
+    public static String getPassword(String phrase) throws InterruptedException {
+        return GraphicsEnvironment.isHeadless() ?
+                String.copyValueOf(System.console().readPassword("Password for " + phrase)) :
+                PasswordInput.getPassword(phrase);
+    }
+    
+	/**
+	 * @param v1
+	 * @param v2
+	 * @param eps
+	 * @return
+	 * @author anselme
+	 */
 	public static boolean equalWithinEpsilon(float v1, float v2, float eps) {
 		if (Math.abs(v1 - v2) > eps)
 			return false;
@@ -973,24 +744,17 @@
 			return true;
 	}
 	
+	/**
+	 * @param v1
+	 * @param v2
+	 * @param eps
+	 * @return
+	 * @author anselme
+	 */
 	public static boolean equalWithinEpsilon(double v1, double v2, double eps) {
 		if (Math.abs(v1 - v2) > eps)
 			return false;
 		else
 			return true;
 	}
->>>>>>> 50ea7494
-
-    /**
-     * Input dialog or input prompt shows up.
-     * Your input is hidden.
-     *
-     * @param phrase key for the password
-     * @return password, secret phrase, ...
-     */
-    public static String getPassword(String phrase) throws InterruptedException {
-        return GraphicsEnvironment.isHeadless() ?
-                String.copyValueOf(System.console().readPassword("Password for " + phrase)) :
-                PasswordInput.getPassword(phrase);
-    }
 }