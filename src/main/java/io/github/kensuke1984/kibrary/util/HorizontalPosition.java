package io.github.kensuke1984.kibrary.util;

import io.github.kensuke1984.kibrary.math.geometry.Ellipse;
import io.github.kensuke1984.kibrary.math.geometry.Point2D;
import io.github.kensuke1984.kibrary.math.geometry.RThetaPhi;
import io.github.kensuke1984.kibrary.math.geometry.XYZ;
import org.apache.commons.math3.util.FastMath;

/**
 * <p>
 * Position
 * </p>
 * Latitude Longitude
 * <p>
 * This class is <b>immutable</b>.
 * </p>
 *
 * @author Kensuke Konishi
 * @version 0.1.1.3
 */
public class HorizontalPosition implements Comparable<HorizontalPosition> {

<<<<<<< HEAD
    private final Latitude latitude;
    private final Longitude longitude;

    /**
     * Creates an instance with geographic latitude and longitude
     *
     * @param latitude  [deg] geographic latitude [-90, 90] {@link Location#latitude}
     * @param longitude [deg] (-180, 360)
     */
    public HorizontalPosition(double latitude, double longitude) {
        this.latitude = new Latitude(latitude);
        this.longitude = new Longitude(longitude);
    }

    /**
     * Sorting order is Latitude &rarr; Longitude
     */
    @Override
    public int compareTo(HorizontalPosition o) {
        int lat = latitude.compareTo(o.latitude);
        return lat != 0 ? lat : longitude.compareTo(o.longitude);
    }

    @Override
    public int hashCode() {
        int prime = 31;
        int result = 1;
        result = prime * result + latitude.hashCode();
        result = prime * result + longitude.hashCode();
        return result;
    }

    @Override
    public boolean equals(Object obj) {
        if (this == obj) return true;
        if (obj == null) return false;
        if (getClass() != obj.getClass()) return false;
        HorizontalPosition other = (HorizontalPosition) obj;
        return latitude.equals(other.latitude) && longitude.equals(other.longitude);
    }

    /**
     * @param r [km] radius
     * @return Location newly created with the input r (deep copy)
     */
    public Location toLocation(double r) {
        return new Location(latitude.getLatitude(), longitude.getLongitude(), r);
    }

    /**
     * @param position {@link HorizontalPosition} to compute azimuth with
     * @return locationとのazimuth [rad]
     */
    public double getAzimuth(HorizontalPosition position) {
        return Earth.getAzimuth(this, position);
    }

    /**
     * @param position {@link HorizontalPosition} to compute back azimuth with
     * @return locationとのback azimuth [rad]
     */
    public double getBackAzimuth(HorizontalPosition position) {
        return Earth.getBackAzimuth(this, position);
    }

    /**
     * @return geographic latitude [deg] [-90, 90]
     */
    public double getLatitude() {
        return latitude.getLatitude();
    }

    /**
     * (-180:180]
     *
     * @return geographic longitude [deg]
     */
    public double getLongitude() {
        return longitude.getLongitude();
    }

    /**
     * &theta; in spherical coordinates
     *
     * @return &theta; [rad] in spherical coordinate.
     */
    public double getTheta() {
        return latitude.getTheta();
    }

    /**
     * &phi; in spherical coordinate
     *
     * @return phi [rad] in spherical coordinate.
     */
    public double getPhi() {
        return longitude.getPhi();
    }

    /**
     * @param horizontalPosition {@link HorizontalPosition}
     * @return epicentral distance [rad] between this and horizontalPosition
     */
    public double getEpicentralDistance(HorizontalPosition horizontalPosition) {
        return Earth.getEpicentralDistance(horizontalPosition, this);
    }

    /**
     * 元点loc0と入力locとの大円上の中点を求める 半径は考慮しない locとloc0のなす震央距離を⊿
     * loc0を北極に持って行ったときのlocの経度をphi1 とすると、点(r, ⊿/2, 0)
     * をｚ軸周りにphi１回転して、loc0を北極から元の位置に戻す作業をすればいい
     *
     * @param position {@link HorizontalPosition} of target
     * @return {@link HorizontalPosition} of the center between the position and
     * this
     */
    public HorizontalPosition getMidpoint(HorizontalPosition position) {
        double delta = getEpicentralDistance(position); // locとthis との震央距離
        // System.out.println("delta: " + delta);
        // theta = ⊿/2の zx平面上の点
        XYZ midXYZ = new RThetaPhi(1, delta * 0.5, 0).toCartesian();
        // locの点
        XYZ locXYZ = position.toXYZ(Earth.EARTH_RADIUS);
        // thisをzx面上に戻したときのloc
        locXYZ = locXYZ.rotateaboutZ(-1 * getPhi());
        // loc0を北極に
        locXYZ = locXYZ.rotateaboutY(-1 * getTheta());
        RThetaPhi locRTP = locXYZ.toSphericalCoordinate();
        // その時の phi1
        double phi1 = locRTP.getPhi();
        // System.out.println("phi1 " + phi1);
        midXYZ = midXYZ.rotateaboutZ(phi1);
        midXYZ = midXYZ.rotateaboutY(getTheta());
        midXYZ = midXYZ.rotateaboutZ(getPhi());
        RThetaPhi midRTP = midXYZ.toSphericalCoordinate();
        // System.out.println(midRTP);
        return new HorizontalPosition(Latitude.toLatitude(midRTP.getTheta()), FastMath.toDegrees(midRTP.getPhi()));
        // System.out.println(midLoc);
    }

    /**
     * @param r radius
     * @return {@link XYZ} at radius ｒ
     */
    public XYZ toXYZ(double r) {
        return RThetaPhi.toCartesian(r, getTheta(), getPhi());
    }

    @Override
    public String toString() {
        return latitude.getLatitude() + " " + longitude.getLongitude();
    }

    /**
     * @return geocentric latitude [rad]
     */
    public double getGeocentricLatitude() {
        return latitude.getGeocentricLatitude();
    }

    /**
     * d = 2・N・ψ
     * <p>
     * ここに， 地点1の緯度φ1，経度λ1，地点2の緯度φ2，経度λ2のときの直交座標地を それぞれ （x1，y1，z1），（x2，y2，z2）
     * とすると2地点間の直距離 Rn は
     * <p>
     * A = 6378140m（地球赤道半径），B = 6356755m（地球極半径），ｅ**2 = (A**2 - B**2)/A**2 e：離心率
     * <p>
     * N1 = A/sqrt(1 - e**2・sin**2φ1)， N_2 = A/sqrt(1 - e2・sin**2φ2) x1 =
     * N_1・cosφ1cosλ_1， x2 = N_2・cosφ_2cosλ_2 y1 = N_1・cosφ1sinλ_1， y2 =
     * N_2・cosφ_2sinλ_2 z1 = N_1・(1 - e**2)sinφ_1， z2 = N_2・(1 - e**2)sinφ_2
     * <p>
     * 中心から2地点を見込んだ中心角の半分の角 ψ は
     * <p>
     * ψ = sin-1( (Rn/2)/N )， N = (N1 + N2)/2
     * <p>
     * ただし，計算に使用した緯度・経度はラジアンに変換。標高は無視して計算。 TODO ずれる
     *
     * @param position {@link HorizontalPosition} of target
     * @return 大円上での距離 精度はそこまでよくない
     */
    public double getPath(HorizontalPosition position) {
        double distance;
        Ellipse e = new Ellipse(Earth.EQUATORIAL_RADIUS, Earth.POLAR_RADIUS);

        double r0 = e.toR(0.5 * Math.PI - getTheta());
        double r1 = e.toR(0.5 * Math.PI - position.getTheta());

        // System.out.println(a + " " + Earth.EQUATORIAL_RADIUS);

        XYZ xyz0 = toXYZ(r0);
        XYZ xyz = position.toXYZ(r1);
        // System.out.println(xyz0+" \n"+xyz);
        double r = xyz.getDistance(xyz0);

        double n1 = Earth.EQUATORIAL_RADIUS / FastMath.sqrt(1 -
                Earth.E * Earth.E * FastMath.sin(FastMath.toRadians(getLatitude())) *
                        FastMath.sin(FastMath.toRadians(getLatitude())));
        // System.out.println(n1 + " " + N1);
        double n2 = Earth.EQUATORIAL_RADIUS / FastMath.sqrt(1 -
                Earth.E * Earth.E * FastMath.sin(FastMath.toRadians(position.getLatitude())) *
                        FastMath.sin(FastMath.toRadians(position.getLatitude())));
        double n = (n1 + n2) / 2;
        double kai = FastMath.asin(r / 2 / n);
        distance = 2 * kai * n;
        return distance;
    }

    /**
     * @return Point2D of this
     */
    public Point2D toPoint2D() {
        return new Point2D(getLongitude(), getLatitude());
    }
=======
	/**
	 * Sorting order is Latitude &rarr; Longitude
	 */
	@Override
	public int compareTo(HorizontalPosition o) {
		int lat = latitude.compareTo(o.latitude);
		return lat != 0 ? lat : longitude.compareTo(o.longitude);
	}

	@Override
	public int hashCode() {
		final int prime = 31;
//		int result = 1;
//		result = prime * result + ((latitude == null) ? 0 : latitude.hashCode());
//		result = prime * result + ((longitude == null) ? 0 : longitude.hashCode());
		int result = prime * (int) longitude.getLongitude() * (int) latitude.getLatitude();
		return result;
	}

	@Override
	public boolean equals(Object obj) {
		if (this == obj)
			return true;
		if (obj == null)
			return false;
		if (getClass() != obj.getClass())
			return false;
		HorizontalPosition other = (HorizontalPosition) obj;
		if (latitude == null) {
			if (other.latitude != null)
				return false;
		} else if (latitude.equals(other.latitude))
			return false;
		if (longitude == null) {
			if (other.longitude != null)
				return false;
		} else if (longitude.equals(other.longitude))
			return false;
		return true;
	}
	
	/**
	 * @param r
	 *            [km] radius
	 * @return rの情報を含めたLocation(新しく作る deep copy)
	 */
	public Location toLocation(double r) {
		return new Location(latitude.getLatitude(), longitude.getLongitude(), r);
	}

	/**
	 * @param position
	 *            {@link HorizontalPosition} to compute azimuth with
	 * @return locationとのazimuth [rad]
	 */
	public double getAzimuth(HorizontalPosition position) {
		return Earth.getAzimuth(this, position);
	}
	
	public double getGeographicalAzimuth(HorizontalPosition position) {
		return Earth.getGeographicalAzimuth(this, position);
	}
	
	/**
	 * @param position
	 *            {@link HorizontalPosition} to compute back azimuth with
	 * @return locationとのback azimuth [rad]
	 */
	public double getBackAzimuth(HorizontalPosition position) {
		return Earth.getBackAzimuth(this, position);
	}

	private final Latitude latitude;

	private final Longitude longitude;

	/**
	 * @return geographic latitude [deg] [-90, 90]（地理緯度）
	 */
	public double getLatitude() {
		return latitude.getLatitude();
	}

	/**
	 * (-180:180]
	 * 
	 * @return geographic longitude [deg]
	 */
	public double getLongitude() {
		return longitude.getLongitude();
	}

	/**
	 * 極座標でのθ
	 * 
	 * @return theta [rad] in sperical coordinate.
	 */
	public double getTheta() {
		return latitude.getTheta();
	}

	/**
	 * 極座標でのφ
	 * 
	 * @return phi [rad[ in sperical coordinate.
	 */
	public double getPhi() {
		return longitude.getPhi();
	}

	/**
	 * 
	 * @param horizontalPosition
	 *            {@link HorizontalPosition}
	 * @return epicentral distance [rad] between this and horizontalPosition
	 */
	public double getEpicentralDistance(HorizontalPosition horizontalPosition) {
		return Earth.getEpicentralDistance(horizontalPosition, this);
	}
	
	public double getGeographicalDistance(HorizontalPosition horizontalPosition) {
		return Earth.getGeographicalDistance(horizontalPosition, this);
	}

	/**
	 * 元点loc0と入力locとの大円上の中点を求める 半径は考慮しない locとloc0のなす震央距離を⊿
	 * loc0を北極に持って行ったときのlocの経度をphi1 とすると、点(r, ⊿/2, 0)
	 * をｚ軸周りにphi１回転して、loc0を北極から元の位置に戻す作業をすればいい
	 * 
	 * @param position
	 *            {@link HorizontalPosition} of target
	 * @return {@link HorizontalPosition} of the center between the position and
	 *         this
	 */
	public HorizontalPosition getMidpoint(HorizontalPosition position) {
		double delta = getEpicentralDistance(position); // locとthis との震央距離
		// System.out.println("delta: " + delta);
		// theta = ⊿/2の zx平面上の点
		XYZ midXYZ = new RThetaPhi(1, delta * 0.5, 0).toCartesian();
		// locの点
		XYZ locXYZ = position.toXYZ(Earth.EARTH_RADIUS);
		// thisをzx面上に戻したときのloc
		locXYZ = locXYZ.rotateaboutZ(-1 * getPhi());
		// loc0を北極に
		locXYZ = locXYZ.rotateaboutY(-1 * getTheta());
		RThetaPhi locRTP = locXYZ.toSphericalCoordinate();
		// その時の phi1
		double phi1 = locRTP.getPhi();
		// System.out.println("phi1 " + phi1);
		midXYZ = midXYZ.rotateaboutZ(phi1);
		midXYZ = midXYZ.rotateaboutY(getTheta());
		midXYZ = midXYZ.rotateaboutZ(getPhi());
		RThetaPhi midRTP = midXYZ.toSphericalCoordinate();
		// System.out.println(midRTP);
		return new HorizontalPosition(Latitude.toLatitude(midRTP.getTheta()), FastMath.toDegrees(midRTP.getPhi()));
		// System.out.println(midLoc);
	}

	/**
	 * @param r
	 *            radius
	 * @return {@link XYZ} at radius ｒ
	 */
	public XYZ toXYZ(double r) {
		return RThetaPhi.toCartesian(r, getTheta(), getPhi());
	}

	/**
	 * 地理緯度、経度でのコンストラクト
	 * 
	 * @param latitude
	 *            [deg] geographic latitude [-90, 90] {@link Location#latitude}
	 * @param longitude
	 *            [deg] (-180, 360)
	 */
	public HorizontalPosition(double latitude, double longitude) {
		this.latitude = new Latitude(latitude);
		this.longitude = new Longitude(longitude);
	}

	@Override
	public String toString() {
		return latitude.getLatitude() + " " + longitude.getLongitude();
	}

	/**
	 * @return geocentric latitude [rad]
	 */
	public double getGeocentricLatitude() {
		return latitude.getGeocentricLatitude();
	}

	/**
	 * d = 2・N・ψ
	 * 
	 * ここに， 地点1の緯度φ1，経度λ1，地点2の緯度φ2，経度λ2のときの直交座標地を それぞれ （x1，y1，z1），（x2，y2，z2）
	 * とすると2地点間の直距離 Rn は
	 * 
	 * A = 6378140m（地球赤道半径），B = 6356755m（地球極半径），ｅ**2 = (A**2 - B**2)/A**2 e：離心率
	 * 
	 * N1 = A/sqrt(1 - e**2・sin**2φ1)， N_2 = A/sqrt(1 - e2・sin**2φ2) x1 =
	 * N_1・cosφ1cosλ_1， x2 = N_2・cosφ_2cosλ_2 y1 = N_1・cosφ1sinλ_1， y2 =
	 * N_2・cosφ_2sinλ_2 z1 = N_1・(1 - e**2)sinφ_1， z2 = N_2・(1 - e**2)sinφ_2
	 * 
	 * 中心から2地点を見込んだ中心角の半分の角 ψ は
	 * 
	 * ψ = sin-1( (Rn/2)/N )， N = (N1 + N2)/2
	 * 
	 * ただし，計算に使用した緯度・経度はラジアンに変換。標高は無視して計算。 TODO ずれる
	 * 
	 * @param position
	 *            {@link HorizontalPosition} of target
	 * @return 大円上での距離 精度はそこまでよくない
	 */
	public double getPath(HorizontalPosition position) {
		double distance = 0;
		Ellipse e = new Ellipse(Earth.EQUATORIAL_RADIUS, Earth.POLAR_RADIUS);

		double r0 = e.toR(0.5 * Math.PI - getTheta());
		double r1 = e.toR(0.5 * Math.PI - position.getTheta());

		// System.out.println(a + " " + Earth.EQUATORIAL_RADIUS);

		XYZ xyz0 = toXYZ(r0);
		XYZ xyz = position.toXYZ(r1);
		// System.out.println(xyz0+" \n"+xyz);
		double r = xyz.getDistance(xyz0);

		double n1 = Earth.EQUATORIAL_RADIUS / FastMath.sqrt(1 - Earth.E * Earth.E
				* FastMath.sin(FastMath.toRadians(getLatitude())) * FastMath.sin(FastMath.toRadians(getLatitude())));
		// System.out.println(n1 + " " + N1);
		double n2 = Earth.EQUATORIAL_RADIUS
				/ FastMath.sqrt(1 - Earth.E * Earth.E * FastMath.sin(FastMath.toRadians(position.getLatitude()))
						* FastMath.sin(FastMath.toRadians(position.getLatitude())));
		double n = (n1 + n2) / 2;
		double kai = FastMath.asin(r / 2 / n);
		distance = 2 * kai * n;

		return distance;

	}

	/**
	 * @return Point2D of this
	 */
	public Point2D toPoint2D() {
		return new Point2D(getLongitude(), getLatitude());
	}
	
	public HorizontalPosition fromAzimuth(double azimuth, double distance) {
		double alpha = azimuth * Math.PI / 180;
		double GCARC = distance * Math.PI / 180;
		
		double costheta = Math.cos(GCARC) * Math.cos(getTheta())
				+ Math.sin(GCARC) * Math.sin(getTheta()) * Math.cos(alpha);
		double sintheta = Math.sqrt(1 - costheta * costheta);
		
		double theta = Math.acos(costheta);
		
		double tmpCos = Math.min( (Math.cos(GCARC) - Math.cos(getTheta()) * costheta)
					/ (Math.sin(getTheta()) * sintheta)
				, 1.);
		tmpCos = Math.max(tmpCos, -1.);
		
		double phi = getPhi() - Math.acos( tmpCos );
		
		double lat = 90 - theta * 180 / Math.PI;
		double lon = phi * 180 / Math.PI;
		
		if (lon < -180)
			lon = lon + 360;
		
		return new HorizontalPosition(lat, lon);
	}
>>>>>>> 50ea7494

}<|MERGE_RESOLUTION|>--- conflicted
+++ resolved
@@ -20,7 +20,6 @@
  */
 public class HorizontalPosition implements Comparable<HorizontalPosition> {
 
-<<<<<<< HEAD
     private final Latitude latitude;
     private final Longitude longitude;
 
@@ -235,256 +234,13 @@
     public Point2D toPoint2D() {
         return new Point2D(getLongitude(), getLatitude());
     }
-=======
-	/**
-	 * Sorting order is Latitude &rarr; Longitude
-	 */
-	@Override
-	public int compareTo(HorizontalPosition o) {
-		int lat = latitude.compareTo(o.latitude);
-		return lat != 0 ? lat : longitude.compareTo(o.longitude);
-	}
-
-	@Override
-	public int hashCode() {
-		final int prime = 31;
-//		int result = 1;
-//		result = prime * result + ((latitude == null) ? 0 : latitude.hashCode());
-//		result = prime * result + ((longitude == null) ? 0 : longitude.hashCode());
-		int result = prime * (int) longitude.getLongitude() * (int) latitude.getLatitude();
-		return result;
-	}
-
-	@Override
-	public boolean equals(Object obj) {
-		if (this == obj)
-			return true;
-		if (obj == null)
-			return false;
-		if (getClass() != obj.getClass())
-			return false;
-		HorizontalPosition other = (HorizontalPosition) obj;
-		if (latitude == null) {
-			if (other.latitude != null)
-				return false;
-		} else if (latitude.equals(other.latitude))
-			return false;
-		if (longitude == null) {
-			if (other.longitude != null)
-				return false;
-		} else if (longitude.equals(other.longitude))
-			return false;
-		return true;
-	}
 	
 	/**
-	 * @param r
-	 *            [km] radius
-	 * @return rの情報を含めたLocation(新しく作る deep copy)
+	 * @param azimuth
+	 * @param distance
+	 * @return HorizontalPosition located at distance from self along azimuth
+	 * @author anselme
 	 */
-	public Location toLocation(double r) {
-		return new Location(latitude.getLatitude(), longitude.getLongitude(), r);
-	}
-
-	/**
-	 * @param position
-	 *            {@link HorizontalPosition} to compute azimuth with
-	 * @return locationとのazimuth [rad]
-	 */
-	public double getAzimuth(HorizontalPosition position) {
-		return Earth.getAzimuth(this, position);
-	}
-	
-	public double getGeographicalAzimuth(HorizontalPosition position) {
-		return Earth.getGeographicalAzimuth(this, position);
-	}
-	
-	/**
-	 * @param position
-	 *            {@link HorizontalPosition} to compute back azimuth with
-	 * @return locationとのback azimuth [rad]
-	 */
-	public double getBackAzimuth(HorizontalPosition position) {
-		return Earth.getBackAzimuth(this, position);
-	}
-
-	private final Latitude latitude;
-
-	private final Longitude longitude;
-
-	/**
-	 * @return geographic latitude [deg] [-90, 90]（地理緯度）
-	 */
-	public double getLatitude() {
-		return latitude.getLatitude();
-	}
-
-	/**
-	 * (-180:180]
-	 * 
-	 * @return geographic longitude [deg]
-	 */
-	public double getLongitude() {
-		return longitude.getLongitude();
-	}
-
-	/**
-	 * 極座標でのθ
-	 * 
-	 * @return theta [rad] in sperical coordinate.
-	 */
-	public double getTheta() {
-		return latitude.getTheta();
-	}
-
-	/**
-	 * 極座標でのφ
-	 * 
-	 * @return phi [rad[ in sperical coordinate.
-	 */
-	public double getPhi() {
-		return longitude.getPhi();
-	}
-
-	/**
-	 * 
-	 * @param horizontalPosition
-	 *            {@link HorizontalPosition}
-	 * @return epicentral distance [rad] between this and horizontalPosition
-	 */
-	public double getEpicentralDistance(HorizontalPosition horizontalPosition) {
-		return Earth.getEpicentralDistance(horizontalPosition, this);
-	}
-	
-	public double getGeographicalDistance(HorizontalPosition horizontalPosition) {
-		return Earth.getGeographicalDistance(horizontalPosition, this);
-	}
-
-	/**
-	 * 元点loc0と入力locとの大円上の中点を求める 半径は考慮しない locとloc0のなす震央距離を⊿
-	 * loc0を北極に持って行ったときのlocの経度をphi1 とすると、点(r, ⊿/2, 0)
-	 * をｚ軸周りにphi１回転して、loc0を北極から元の位置に戻す作業をすればいい
-	 * 
-	 * @param position
-	 *            {@link HorizontalPosition} of target
-	 * @return {@link HorizontalPosition} of the center between the position and
-	 *         this
-	 */
-	public HorizontalPosition getMidpoint(HorizontalPosition position) {
-		double delta = getEpicentralDistance(position); // locとthis との震央距離
-		// System.out.println("delta: " + delta);
-		// theta = ⊿/2の zx平面上の点
-		XYZ midXYZ = new RThetaPhi(1, delta * 0.5, 0).toCartesian();
-		// locの点
-		XYZ locXYZ = position.toXYZ(Earth.EARTH_RADIUS);
-		// thisをzx面上に戻したときのloc
-		locXYZ = locXYZ.rotateaboutZ(-1 * getPhi());
-		// loc0を北極に
-		locXYZ = locXYZ.rotateaboutY(-1 * getTheta());
-		RThetaPhi locRTP = locXYZ.toSphericalCoordinate();
-		// その時の phi1
-		double phi1 = locRTP.getPhi();
-		// System.out.println("phi1 " + phi1);
-		midXYZ = midXYZ.rotateaboutZ(phi1);
-		midXYZ = midXYZ.rotateaboutY(getTheta());
-		midXYZ = midXYZ.rotateaboutZ(getPhi());
-		RThetaPhi midRTP = midXYZ.toSphericalCoordinate();
-		// System.out.println(midRTP);
-		return new HorizontalPosition(Latitude.toLatitude(midRTP.getTheta()), FastMath.toDegrees(midRTP.getPhi()));
-		// System.out.println(midLoc);
-	}
-
-	/**
-	 * @param r
-	 *            radius
-	 * @return {@link XYZ} at radius ｒ
-	 */
-	public XYZ toXYZ(double r) {
-		return RThetaPhi.toCartesian(r, getTheta(), getPhi());
-	}
-
-	/**
-	 * 地理緯度、経度でのコンストラクト
-	 * 
-	 * @param latitude
-	 *            [deg] geographic latitude [-90, 90] {@link Location#latitude}
-	 * @param longitude
-	 *            [deg] (-180, 360)
-	 */
-	public HorizontalPosition(double latitude, double longitude) {
-		this.latitude = new Latitude(latitude);
-		this.longitude = new Longitude(longitude);
-	}
-
-	@Override
-	public String toString() {
-		return latitude.getLatitude() + " " + longitude.getLongitude();
-	}
-
-	/**
-	 * @return geocentric latitude [rad]
-	 */
-	public double getGeocentricLatitude() {
-		return latitude.getGeocentricLatitude();
-	}
-
-	/**
-	 * d = 2・N・ψ
-	 * 
-	 * ここに， 地点1の緯度φ1，経度λ1，地点2の緯度φ2，経度λ2のときの直交座標地を それぞれ （x1，y1，z1），（x2，y2，z2）
-	 * とすると2地点間の直距離 Rn は
-	 * 
-	 * A = 6378140m（地球赤道半径），B = 6356755m（地球極半径），ｅ**2 = (A**2 - B**2)/A**2 e：離心率
-	 * 
-	 * N1 = A/sqrt(1 - e**2・sin**2φ1)， N_2 = A/sqrt(1 - e2・sin**2φ2) x1 =
-	 * N_1・cosφ1cosλ_1， x2 = N_2・cosφ_2cosλ_2 y1 = N_1・cosφ1sinλ_1， y2 =
-	 * N_2・cosφ_2sinλ_2 z1 = N_1・(1 - e**2)sinφ_1， z2 = N_2・(1 - e**2)sinφ_2
-	 * 
-	 * 中心から2地点を見込んだ中心角の半分の角 ψ は
-	 * 
-	 * ψ = sin-1( (Rn/2)/N )， N = (N1 + N2)/2
-	 * 
-	 * ただし，計算に使用した緯度・経度はラジアンに変換。標高は無視して計算。 TODO ずれる
-	 * 
-	 * @param position
-	 *            {@link HorizontalPosition} of target
-	 * @return 大円上での距離 精度はそこまでよくない
-	 */
-	public double getPath(HorizontalPosition position) {
-		double distance = 0;
-		Ellipse e = new Ellipse(Earth.EQUATORIAL_RADIUS, Earth.POLAR_RADIUS);
-
-		double r0 = e.toR(0.5 * Math.PI - getTheta());
-		double r1 = e.toR(0.5 * Math.PI - position.getTheta());
-
-		// System.out.println(a + " " + Earth.EQUATORIAL_RADIUS);
-
-		XYZ xyz0 = toXYZ(r0);
-		XYZ xyz = position.toXYZ(r1);
-		// System.out.println(xyz0+" \n"+xyz);
-		double r = xyz.getDistance(xyz0);
-
-		double n1 = Earth.EQUATORIAL_RADIUS / FastMath.sqrt(1 - Earth.E * Earth.E
-				* FastMath.sin(FastMath.toRadians(getLatitude())) * FastMath.sin(FastMath.toRadians(getLatitude())));
-		// System.out.println(n1 + " " + N1);
-		double n2 = Earth.EQUATORIAL_RADIUS
-				/ FastMath.sqrt(1 - Earth.E * Earth.E * FastMath.sin(FastMath.toRadians(position.getLatitude()))
-						* FastMath.sin(FastMath.toRadians(position.getLatitude())));
-		double n = (n1 + n2) / 2;
-		double kai = FastMath.asin(r / 2 / n);
-		distance = 2 * kai * n;
-
-		return distance;
-
-	}
-
-	/**
-	 * @return Point2D of this
-	 */
-	public Point2D toPoint2D() {
-		return new Point2D(getLongitude(), getLatitude());
-	}
-	
 	public HorizontalPosition fromAzimuth(double azimuth, double distance) {
 		double alpha = azimuth * Math.PI / 180;
 		double GCARC = distance * Math.PI / 180;
@@ -510,6 +266,5 @@
 		
 		return new HorizontalPosition(lat, lon);
 	}
->>>>>>> 50ea7494
 
 }