--- conflicted
+++ resolved
@@ -34,632 +34,32 @@
  */
 public class SACMaker implements Runnable {
 
-<<<<<<< HEAD
-    /**
-     * Options
-     */
-    private final static Options OPTIONS = new Options();
-    /**
-     * Help Formatter
-     */
-    private final static HelpFormatter helpFormatter = new HelpFormatter();
-
-    private static void setOptions() {
-//        options.addOption("u", "unformatted", false, "When names of spectrum files are NOT formatted.");
-        OPTIONS.addOption("o", true, "Folder to output SAC files. (Default:current directory)");
-        OPTIONS.addOption("c", true, "Output components. Default is all(ZRT). (e.g. -c ZR)");
-        OPTIONS.addOption("help", "Shows this message. This option has the highest priority.");
-        OPTIONS.addOption(null, "scardec", true, "use the source parameter by SCARDEC. (--scardec yyyyMMdd_HHmmss)");
-        OPTIONS.addOption(null, "gcmt", true,
-                "boxcar/triangle source time function is considered using the source parameter (half duration) by the Global CMT project. (e.g. -gcmt triangle");
-        OPTIONS.addOption(null, "gid", true, "an ID for the event in the Global CMT catalog. (e.g. -gid 010202A)");
-    }
-
-    static void printHelp() {
-        helpFormatter.printHelp("SACMaker", OPTIONS);
-    }
-
-    private final static Map<SACHeaderEnum, String> initialMap =
-            new EnumMap<SACHeaderEnum, String>(SACHeaderEnum.class);
-
-    static {
-        initialMap.put(SACHeaderEnum.DEPMIN, "-12345.0");
-        initialMap.put(SACHeaderEnum.DEPMAX, "-12345.0");
-        initialMap.put(SACHeaderEnum.SCALE, "-12345.0");
-        initialMap.put(SACHeaderEnum.ODELTA, "-12345.0");
-        initialMap.put(SACHeaderEnum.O, "-12345.0");
-        initialMap.put(SACHeaderEnum.A, "-12345.0");
-        initialMap.put(SACHeaderEnum.T0, "-12345.0");
-        initialMap.put(SACHeaderEnum.T1, "-12345.0");
-        initialMap.put(SACHeaderEnum.T2, "-12345.0");
-        initialMap.put(SACHeaderEnum.T3, "-12345.0");
-        initialMap.put(SACHeaderEnum.T4, "-12345.0");
-        initialMap.put(SACHeaderEnum.T5, "-12345.0");
-        initialMap.put(SACHeaderEnum.T6, "-12345.0");
-        initialMap.put(SACHeaderEnum.T7, "-12345.0");
-        initialMap.put(SACHeaderEnum.T8, "-12345.0");
-        initialMap.put(SACHeaderEnum.T9, "-12345.0");
-        initialMap.put(SACHeaderEnum.F, "-12345.0");
-
-        initialMap.put(SACHeaderEnum.RESP0, "-12345.0");
-        initialMap.put(SACHeaderEnum.RESP1, "-12345.0");
-        initialMap.put(SACHeaderEnum.RESP2, "-12345.0");
-        initialMap.put(SACHeaderEnum.RESP3, "-12345.0");
-        initialMap.put(SACHeaderEnum.RESP4, "-12345.0");
-        initialMap.put(SACHeaderEnum.RESP5, "-12345.0");
-        initialMap.put(SACHeaderEnum.RESP6, "-12345.0");
-        initialMap.put(SACHeaderEnum.RESP7, "-12345.0");
-        initialMap.put(SACHeaderEnum.RESP8, "-12345.0");
-        initialMap.put(SACHeaderEnum.RESP9, "-12345.0");
-        initialMap.put(SACHeaderEnum.STEL, "-12345.0");
-        initialMap.put(SACHeaderEnum.STDP, "-12345.0");
-        initialMap.put(SACHeaderEnum.EVEL, "-12345.0");
-        initialMap.put(SACHeaderEnum.MAG, "-12345.0");
-        initialMap.put(SACHeaderEnum.USER0, "-12345.0");
-        initialMap.put(SACHeaderEnum.USER1, "-12345.0");
-        initialMap.put(SACHeaderEnum.USER2, "-12345.0");
-        initialMap.put(SACHeaderEnum.USER3, "-12345.0");
-        initialMap.put(SACHeaderEnum.USER4, "-12345.0");
-        initialMap.put(SACHeaderEnum.USER5, "-12345.0");
-        initialMap.put(SACHeaderEnum.USER6, "-12345.0");
-        initialMap.put(SACHeaderEnum.USER7, "-12345.0");
-        initialMap.put(SACHeaderEnum.USER8, "-12345.0");
-        initialMap.put(SACHeaderEnum.USER9, "-12345.0");
-        initialMap.put(SACHeaderEnum.DIST, "-12345.0");
-        initialMap.put(SACHeaderEnum.DEPMEN, "-12345.0");
-        initialMap.put(SACHeaderEnum.CMPAZ, "-12345.0");
-        initialMap.put(SACHeaderEnum.CMPINC, "-12345.0");
-        initialMap.put(SACHeaderEnum.XMINIMUM, "-12345.0");
-        initialMap.put(SACHeaderEnum.XMAXIMUM, "-12345.0");
-        initialMap.put(SACHeaderEnum.YMINIMUM, "-12345.0");
-        initialMap.put(SACHeaderEnum.YMAXIMUM, "-12345.0");
-        initialMap.put(SACHeaderEnum.NVHDR, "6");
-        initialMap.put(SACHeaderEnum.NORID, "-12345");
-        initialMap.put(SACHeaderEnum.NEVID, "-12345");
-        initialMap.put(SACHeaderEnum.NWFID, "-12345");
-        initialMap.put(SACHeaderEnum.NXSIZE, "-12345");
-        initialMap.put(SACHeaderEnum.NYSIZE, "-12345");
-        initialMap.put(SACHeaderEnum.NZYEAR, "-12345");
-        initialMap.put(SACHeaderEnum.NZJDAY, "-12345");
-        initialMap.put(SACHeaderEnum.NZHOUR, "-12345");
-        initialMap.put(SACHeaderEnum.NZMIN, "-12345");
-        initialMap.put(SACHeaderEnum.NZSEC, "-12345");
-        initialMap.put(SACHeaderEnum.NZMSEC, "-12345");
-        initialMap.put(SACHeaderEnum.IFTYPE, "1");
-        initialMap.put(SACHeaderEnum.IDEP, "5");
-        initialMap.put(SACHeaderEnum.IZTYPE, "-12345");
-        initialMap.put(SACHeaderEnum.IINST, "-12345");
-        initialMap.put(SACHeaderEnum.ISTREG, "-12345");
-        initialMap.put(SACHeaderEnum.IEVREG, "-12345");
-        initialMap.put(SACHeaderEnum.IEVTYP, "-12345");
-        initialMap.put(SACHeaderEnum.IQUAL, "-12345");
-        initialMap.put(SACHeaderEnum.ISYNTH, "-12345");
-        initialMap.put(SACHeaderEnum.IMAGTYP, "-12345");
-        initialMap.put(SACHeaderEnum.IMAGSRC, "-12345");
-        initialMap.put(SACHeaderEnum.LEVEN, "true");
-        initialMap.put(SACHeaderEnum.LPSPOL, "false");
-        initialMap.put(SACHeaderEnum.LOVROK, "true");
-        initialMap.put(SACHeaderEnum.LCALDA, "true");
-        initialMap.put(SACHeaderEnum.KHOLE, "-12345");
-        initialMap.put(SACHeaderEnum.KO, "-12345");
-        initialMap.put(SACHeaderEnum.KA, "-12345");
-        initialMap.put(SACHeaderEnum.KT0, "-12345");
-        initialMap.put(SACHeaderEnum.KT1, "-12345");
-        initialMap.put(SACHeaderEnum.KT2, "-12345");
-        initialMap.put(SACHeaderEnum.KT3, "-12345");
-        initialMap.put(SACHeaderEnum.KT4, "-12345");
-        initialMap.put(SACHeaderEnum.KT5, "-12345");
-        initialMap.put(SACHeaderEnum.KT6, "-12345");
-        initialMap.put(SACHeaderEnum.KT7, "-12345");
-        initialMap.put(SACHeaderEnum.KT8, "-12345");
-        initialMap.put(SACHeaderEnum.KT9, "-12345");
-        initialMap.put(SACHeaderEnum.KF, "-12345");
-        initialMap.put(SACHeaderEnum.KUSER0, "-12345");
-        initialMap.put(SACHeaderEnum.KUSER1, "-12345");
-        initialMap.put(SACHeaderEnum.KUSER2, "-12345");
-        initialMap.put(SACHeaderEnum.KDATRD, "-12345");
-        initialMap.put(SACHeaderEnum.KINST, "-12345");
-        initialMap.put(SACHeaderEnum.num100, "-12345");
-        initialMap.put(SACHeaderEnum.num101, "-12345");
-        initialMap.put(SACHeaderEnum.num102, "-12345");
-        initialMap.put(SACHeaderEnum.num103, "-12345");
-        initialMap.put(SACHeaderEnum.num104, "-12345");
-        initialMap.put(SACHeaderEnum.num109, "-12345");
-        initialMap.put(SACHeaderEnum.num54, "-12345");
-        initialMap.put(SACHeaderEnum.num55, "-12345");
-        initialMap.put(SACHeaderEnum.num63, "-12345");
-        initialMap.put(SACHeaderEnum.num64, "-12345");
-        initialMap.put(SACHeaderEnum.num65, "-12345");
-        initialMap.put(SACHeaderEnum.num66, "-12345");
-        initialMap.put(SACHeaderEnum.num67, "-12345");
-        initialMap.put(SACHeaderEnum.num68, "-12345");
-        initialMap.put(SACHeaderEnum.num69, "-12345");
-        initialMap.put(SACHeaderEnum.num80, "-12345");
-        initialMap.put(SACHeaderEnum.num84, "-12345");
-        initialMap.put(SACHeaderEnum.num88, "-12345");
-        initialMap.put(SACHeaderEnum.num9, "-12345");
-        initialMap.put(SACHeaderEnum.num97, "-12345");
-        initialMap.put(SACHeaderEnum.num98, "-12345");
-        initialMap.put(SACHeaderEnum.num99, "-12345");
-        setOptions();
-    }
-
-    private DSMOutput secondarySPC;
-    private DSMOutput primeSPC;
-    /**
-     * [Hz]
-     */
-    private double samplingHz = 20;
-    /**
-     * Output component (Z, R, T) (Default: all)
-     */
-    private Set<SACComponent> components = EnumSet.allOf(SACComponent.class);
-    /**
-     * Output path
-     */
-    private Path outPath;
-    private GlobalCMTID globalCMTID;
-    /**
-     * if required, true.
-     */
-    private boolean temporalDifferentiation;
-    private SourceTimeFunction sourceTimeFunction;
-    /**
-     * true: PDE time, false: CMT time TODO scardec??
-     */
-    private boolean pde;
-    private LocalDateTime beginDateTime;
-    private Station station;
-    private Raypath path;
-    private int lsmooth;
-    private double delta;
-    private int npts;
-
-    /**
-     * @param oneSPC  one spc
-     * @param pairSPC pair spc
-     */
-    SACMaker(DSMOutput oneSPC, DSMOutput pairSPC) {
-        this(oneSPC, pairSPC, null);
-    }
-
-    /**
-     * @param oneSPC             one spc
-     * @param pairSPC            pair spc
-     * @param sourceTimeFunction to consider
-     */
-    public SACMaker(DSMOutput oneSPC, DSMOutput pairSPC, SourceTimeFunction sourceTimeFunction) {
-        if (pairSPC != null && !check(oneSPC, pairSPC)) throw new RuntimeException("Input spc files are not a pair.");
-        primeSPC = oneSPC;
-        secondarySPC = pairSPC;
-        try {
-            globalCMTID = new GlobalCMTID(oneSPC.getSourceID());
-        } catch (Exception e) {
-            System.err.println(oneSPC.getSourceID() + " is not in the Global CMT catalog.");
-        }
-        this.sourceTimeFunction = sourceTimeFunction;
-    }
-
-    /**
-     * @param oneSPC Spectrum for SAC
-     */
-    public SACMaker(DSMOutput oneSPC) {
-        this(oneSPC, null, null);
-    }
-
-    /**
-     * @param spc1 primary
-     * @param spc2 secondary
-     * @return if spc1 and spc2 have same information
-     */
-    private static boolean check(DSMOutput spc1, DSMOutput spc2) {
-        boolean isOK = true;
-        if (spc1.nbody() != spc2.nbody()) {
-            System.err
-                    .println("Numbers of bodies (NBODY) are different. fp, bp: " + spc1.nbody() + " ," + spc2.nbody());
-            isOK = false;
-        }
-
-        if (!spc1.getSourceID().equals(spc2.getSourceID())) {
-            System.err.println("Source names are different " + spc1.getSourceID() + " " + spc2.getSourceID());
-            isOK = false;
-        }
-
-        if (!spc1.getObserverID().equals(spc2.getObserverID())) {
-            System.err.println("Station names are different " + spc1.getObserverID() + " " + spc2.getObserverID());
-            isOK = false;
-        }
-
-        if (isOK) {
-            if (!Arrays.equals(spc1.getBodyR(), spc2.getBodyR())) isOK = false;
-            if (!isOK) {
-                System.err.println("the depths are invalid(different) as below  fp : bp");
-                for (int i = 0; i < spc1.nbody(); i++)
-                    System.err.println(spc1.getBodyR()[i] + " : " + spc2.getBodyR()[i]);
-            }
-        }
-        if (spc1.np() != spc2.np()) {
-            System.err.println("nps are different. fp, bp: " + spc1.np() + ", " + spc2.np());
-            isOK = false;
-        }
-
-        // double TLEN
-        if (spc1.tlen() != spc2.tlen()) {
-            System.err.println("tlens are different. fp, bp: " + spc1.tlen() + " ," + spc2.tlen());
-            isOK = false;
-        }
-
-        if (!spc1.getSourceLocation().equals(spc2.getSourceLocation())) {
-            System.err.println("locations of sources of input spcfiles are different");
-            System.err.println(spc1.getSourceLocation() + " " + spc2.getSourceLocation());
-            isOK = false;
-        }
-
-        if (!spc1.getObserverPosition().equals(spc2.getObserverPosition())) {
-            System.err.println("locations of stations of input spcfiles are different");
-            isOK = false;
-        }
-        return isOK;
-    }
-
-    /**
-     * Creates and outputs synthetic SAC files of Z R T from input spectra
-     *
-     * @param args (option) [onespc] [pairspc]
-     * @throws IOException    if an I/O error occurs
-     * @throws ParseException if any
-     */
-    public static void main(String[] args) throws IOException, ParseException {
-        if (args == null || args.length == 0)
-            throw new IllegalArgumentException("\"Usage:(options) spcfile1 (spcfile2)\"");
-
-        for (String o : args)
-            if (o.equals("-help") || o.equals("--help")) {
-                printHelp();
-                return;
-            }
-        CommandLine cli = new DefaultParser().parse(OPTIONS, args);
-
-        if (cli.getArgs().length < 1 || 2 < cli.getArgs().length)
-            throw new IllegalArgumentException("\"Usage:(options) spcfile1 (spcfile2)\"");
-
-        Path outPath = Paths.get(cli.getOptionValue("o", "."));
-        if (!Files.exists(outPath)) throw new RuntimeException(outPath + " does not exist.");
-
-        if (cli.hasOption("scardec") && cli.hasOption("gcmt"))
-            throw new IllegalArgumentException("Options -gcmt and -scardec cannot be used simultaneously.");
-
-        Set<SACComponent> components = SACComponent.componentSetOf(cli.getOptionValue('c', "ZRT"));
-
-        SCARDEC scardec = null;
-        if (cli.hasOption("scardec")) {
-            String dateStr = cli.getOptionValue("scardec");
-            try {
-                DateTimeFormatter.ofPattern("yyyyMMdd_HHmmss").parse(dateStr);
-            } catch (Exception e) {
-                throw new IllegalArgumentException("SCARDEC id must be yyyyMMdd_HHmmss");
-            }
-            Predicate<SCARDEC.SCARDEC_ID> predicate =
-                    id -> id.getOriginTime().format(DateTimeFormatter.ofPattern("yyyyMMdd_HHmmss"))
-                            .equals(cli.getOptionValue("scardec"));
-            SCARDEC.SCARDEC_ID id = SCARDEC.pick(predicate);
-            scardec = id.toSCARDEC();
-        }
-        GlobalCMTID id = null;
-        String stfshape = null;
-        if (cli.hasOption("gcmt") && cli.hasOption("gid")) {
-            id = new GlobalCMTID(cli.getOptionValue("gid"));
-            stfshape = cli.getOptionValue("gcmt");
-            if (!(stfshape.equals("triangle") || stfshape.equals("boxcar")))
-                throw new IllegalArgumentException("The option -gcmt only accepts 'boxcar' or 'triangle'.");
-        } else if (cli.hasOption("gcmt") || cli.hasOption("gid")) {
-            throw new RuntimeException("The options 'gcmt' and 'gid' must be specified at the same time.");
-        }
-
-        String[] spcfiles = cli.getArgs();
-        SPCFile oneName = new FormattedSPCFile(spcfiles[0]);
-        DSMOutput oneSPC = Spectrum.getInstance(oneName);
-
-        DSMOutput pairSPC = null;
-        if (1 < spcfiles.length) {
-            SPCFile pairName = new FormattedSPCFile(spcfiles[1]);
-            pairSPC = Spectrum.getInstance(pairName);
-        }
-
-        SACMaker sm = new SACMaker(oneSPC, pairSPC);
-        if (scardec != null) {
-            sm.beginDateTime = scardec.getOriginTime();
-            sm.setSourceTimeFunction(scardec.getOptimalSTF(oneSPC.np(), oneSPC.tlen()));
-        }
-        if (id != null) {
-            double halfDuration = id.getEvent().getHalfDuration();
-            sm.setSourceTimeFunction(stfshape.equals("boxcar") ?
-                    SourceTimeFunction.boxcarSourceTimeFunction(oneSPC.np(), oneSPC.tlen(), 20, halfDuration) :
-                    SourceTimeFunction.triangleSourceTimeFunction(oneSPC.np(), oneSPC.tlen(), 20, halfDuration));
-        }
-        sm.setOutPath(outPath);
-        sm.components = components;
-        sm.run();
-    }
-
-    /**
-     * @param bool If set true, the time in Sac is PDE time.
-     */
-    public void setPDE(boolean bool) {
-        pde = bool;
-    }
-
-    public void setSourceTimeFunction(SourceTimeFunction sourceTimeFunction) {
-        this.sourceTimeFunction = sourceTimeFunction;
-    }
-
-    public void setTemporalDifferentiation(boolean temporalDifferentiation) {
-        this.temporalDifferentiation = temporalDifferentiation;
-    }
-
-    private void setInformation() {
-        station = new Station(primeSPC.getObserverID(), primeSPC.getObserverPosition(), "DSM");
-        path = new Raypath(primeSPC.getSourceLocation(), primeSPC.getObserverPosition());
-        if (globalCMTID != null && beginDateTime == null)
-            beginDateTime = pde ? globalCMTID.getEvent().getPDETime() : globalCMTID.getEvent().getCMTTime();
-        npts = findNPTS();
-        lsmooth = findLsmooth();
-        delta = primeSPC.tlen() / npts;
-    }
-
-    private int findNPTS() {
-        int npts = (int) (primeSPC.tlen() * samplingHz);
-        int pow2 = Integer.highestOneBit(npts);
-        return pow2 < npts ? pow2 * 2 : pow2;
-    }
-
-    /**
-     * Create sacFiles for partials in outDirectory.
-     *
-     * @param outDirectoryPath {@link Path} of an write folder
-     * @throws IOException if an I/O error occurs
-     */
-    public void outputPAR(Path outDirectoryPath) throws IOException {
-        Files.createDirectories(outDirectoryPath);
-        setInformation();
-        SAC sac = new SAC();
-        setHeaderOn(sac);
-        for (int i = 0; i < primeSPC.nbody(); i++) {
-            SPCBody body = primeSPC.getSpcBodyList().get(i).copy();
-            if (secondarySPC != null) body.addBody(secondarySPC.getSpcBodyList().get(i));
-            compute(body);
-            String bodyR = Utilities.toStringWithD(2, primeSPC.getBodyR()[i]);
-            for (SACComponent component : components) {
-                // System.out.println(component);
-                SACExtension ext = sourceTimeFunction != null ? SACExtension.valueOfConvolutedSynthetic(component) :
-                        SACExtension.valueOfSynthetic(component);
-                SACFileName sacFileName = new SACFileName(outDirectoryPath.resolve(
-                        station.getName() + "." + globalCMTID + "." + primeSPC.getSpcFileType() + "..." + bodyR + "." +
-                                ext));
-                if (sacFileName.exists()) {
-                    System.err.println(sacFileName + " already exists..");
-                    return;
-                }
-                sac.of(component).setSACData(body.getTimeseries(component)).writeSAC(sacFileName.toPath());
-            }
-        }
-
-    }
-
-    @Override
-    public void run() {
-        setInformation();
-        SAC sac = new SAC();
-        setHeaderOn(sac);
-        SPCBody body = primeSPC.getSpcBodyList().get(0).copy();
-        if (secondarySPC != null) body.addBody(secondarySPC.getSpcBodyList().get(0));
-
-        compute(body);
-
-        for (SACComponent component : components) {
-            SACExtension ext = sourceTimeFunction != null ? SACExtension.valueOfConvolutedSynthetic(component) :
-                    SACExtension.valueOfSynthetic(component);
-            try {
-                sac.of(component).setSACData(body.getTimeseries(component))
-                        .writeSAC(outPath.resolve(station.getName() + "." + primeSPC.getSourceID() + "." + ext));
-            } catch (IOException e) {
-                e.printStackTrace();
-            }
-        }
-
-        if (temporalDifferentiation) {
-            SPCBody bodyT = body.copy();
-            bodyT.differentiate(primeSPC.tlen());
-            compute(bodyT);
-            for (SACComponent component : components) {
-                SACExtension extT =
-                        sourceTimeFunction != null ? SACExtension.valueOfConvolutedTemporalPartial(component) :
-                                SACExtension.valueOfTemporalPartial(component);
-                try {
-                    sac.of(component).setSACData(bodyT.getTimeseries(component))
-                            .writeSAC(outPath.resolve(station.getName() + "." + globalCMTID + "." + extT));
-                } catch (IOException e) {
-                    e.printStackTrace();
-                }
-            }
-        }
-    }
-
-    /**
-     * set headers on the input sacFile
-     *
-     * @param sac to set header on
-     */
-    private void setHeaderOn(SAC sac) {
-        if (beginDateTime != null) sac.setEventTime(beginDateTime);
-        sac.setValue(SACHeaderEnum.B, 0);
-
-        sac.setStation(station);
-        sac.setEventLocation(primeSPC.getSourceLocation());
-        sac.setSACString(SACHeaderEnum.KEVNM, primeSPC.getSourceID());
-
-        sac.setValue(SACHeaderEnum.GCARC, FastMath.toDegrees(path.getEpicentralDistance()));
-        sac.setValue(SACHeaderEnum.AZ, FastMath.toDegrees(path.getAzimuth()));
-        sac.setValue(SACHeaderEnum.BAZ, FastMath.toDegrees(path.getBackAzimuth()));
-
-        sac.setInt(SACHeaderEnum.NPTS, npts);
-        sac.setValue(SACHeaderEnum.E, delta * npts);
-        sac.setValue(SACHeaderEnum.DELTA, delta);
-    }
-
-    /**
-     * compute {@link SPCBody} for write.
-     *
-     * @param body to compute
-     */
-    private void compute(SPCBody body) {
-        if (sourceTimeFunction != null) body.applySourceTimeFunction(sourceTimeFunction);
-        body.toTimeDomain(lsmooth);
-        body.applyGrowingExponential(primeSPC.omegai(), primeSPC.tlen());
-        body.amplitudeCorrection(primeSPC.tlen());
-    }
-
-    public void setComponents(Set<SACComponent> components) {
-        this.components = components;
-    }
-
-    private int findLsmooth() {
-        int np = Integer.highestOneBit(primeSPC.np());
-        if (np < primeSPC.np()) np *= 2;
-        int lsmooth = npts / np / 2;
-        int i = Integer.highestOneBit(lsmooth);
-        return i < lsmooth ? i * 2 : i;
-    }
-
-    /**
-     * @param outPath {@link Path} of a folder which will contain sac files.
-     */
-    public void setOutPath(Path outPath) {
-        this.outPath = outPath;
-    }
-
-    private class SAC implements SACData, Cloneable {
-        private double[] waveData;
-        private Map<SACHeaderEnum, String> headerMap = new EnumMap<>(initialMap);
-
-        private SAC() {
-        }
-
-        @Override
-        protected SAC clone() {
-            try {
-                SAC sac = (SAC) super.clone();
-                sac.headerMap = new EnumMap<>(headerMap);
-                return sac;
-            } catch (Exception e) {
-                throw new RuntimeException("UneXPectED");
-            }
-        }
-
-        private SAC of(SACComponent component) {
-            SAC sac = clone();
-            switch (component.valueOf()) {
-                case 1:
-                    sac = sac.setSACString(SACHeaderEnum.KCMPNM, "vertical");
-                    break;
-                case 2:
-                    sac = sac.setSACString(SACHeaderEnum.KCMPNM, "radial");
-                    break;
-                case 3:
-                    sac = sac.setSACString(SACHeaderEnum.KCMPNM, "trnsvers");
-                    break;
-                default:
-            }
-            return sac;
-        }
-
-        @Override
-        public boolean getBoolean(SACHeaderEnum sacHeaderEnum) {
-            return Boolean.parseBoolean(headerMap.get(sacHeaderEnum));
-        }
-
-        @Override
-        public int getInt(SACHeaderEnum sacHeaderEnum) {
-            return Integer.parseInt(headerMap.get(sacHeaderEnum));
-        }
-
-        @Override
-        public int getSACEnumerated(SACHeaderEnum sacHeaderEnum) {
-            return Integer.parseInt(headerMap.get(sacHeaderEnum));
-        }
-
-        @Override
-        public String getSACString(SACHeaderEnum sacHeaderEnum) {
-            return headerMap.get(sacHeaderEnum);
-        }
-
-        @Override
-        public double getValue(SACHeaderEnum sacHeaderEnum) {
-            return Double.parseDouble(headerMap.get(sacHeaderEnum));
-        }
-
-        @Override
-        public Trace createTrace() {
-            throw new RuntimeException("UnEXPEcteD");
-        }
-
-        @Override
-        public SAC setBoolean(SACHeaderEnum sacHeaderEnum, boolean bool) {
-            if (headerMap.containsKey(sacHeaderEnum)) throw new RuntimeException("UNEeXpExted");
-            headerMap.put(sacHeaderEnum, String.valueOf(bool));
-            return this;
-        }
-
-        @Override
-        public SAC applyButterworthFilter(ButterworthFilter filter) {
-            throw new RuntimeException("UnEXPEcteD");
-        }
-
-        @Override
-        public SAC setValue(SACHeaderEnum sacHeaderEnum, double value) {
-            if (headerMap.containsKey(sacHeaderEnum)) throw new RuntimeException("UNEeXpExted");
-            headerMap.put(sacHeaderEnum, String.valueOf(value));
-            return this;
-        }
-
-        @Override
-        public SAC setInt(SACHeaderEnum sacHeaderEnum, int value) {
-            if (headerMap.containsKey(sacHeaderEnum) && !headerMap.get(sacHeaderEnum).equals("-12345"))
-                throw new RuntimeException("UNEeXpExted");
-            headerMap.put(sacHeaderEnum, String.valueOf(value));
-            return this;
-        }
-
-        @Override
-        public SAC setSACEnumerated(SACHeaderEnum sacHeaderEnum, int value) {
-            if (headerMap.containsKey(sacHeaderEnum)) throw new RuntimeException("UNEeXpExted");
-            headerMap.put(sacHeaderEnum, String.valueOf(value));
-            return this;
-        }
-
-        @Override
-        public SAC setSACString(SACHeaderEnum sacHeaderEnum, String string) {
-            if (headerMap.containsKey(sacHeaderEnum)) throw new RuntimeException("UNEeXpExted");
-            headerMap.put(sacHeaderEnum, string);
-            return this;
-        }
-
-        @Override
-        public SAC setSACData(double[] waveData) {
-            Objects.requireNonNull(waveData);
-            if (waveData.length != getInt(SACHeaderEnum.NPTS)) throw new RuntimeException("UNEeXpExted");
-            this.waveData = waveData;
-            return this;
-        }
-
-        @Override
-        public double[] getData() {
-            return waveData.clone();
-        }
-
-    }
-=======
-	private final static Map<SACHeaderEnum, String> initialMap = new EnumMap<>(SACHeaderEnum.class);
+	/**
+	 * Options
+	 */
+	private final static Options OPTIONS = new Options();
+	/**
+	 * Help Formatter
+	 */
+	private final static HelpFormatter helpFormatter = new HelpFormatter();
+	
+	private static void setOptions() {
+	//    options.addOption("u", "unformatted", false, "When names of spectrum files are NOT formatted.");
+	    OPTIONS.addOption("o", true, "Folder to output SAC files. (Default:current directory)");
+	    OPTIONS.addOption("c", true, "Output components. Default is all(ZRT). (e.g. -c ZR)");
+	    OPTIONS.addOption("help", "Shows this message. This option has the highest priority.");
+	    OPTIONS.addOption(null, "scardec", true, "use the source parameter by SCARDEC. (--scardec yyyyMMdd_HHmmss)");
+	    OPTIONS.addOption(null, "gcmt", true,
+	            "boxcar/triangle source time function is considered using the source parameter (half duration) by the Global CMT project. (e.g. -gcmt triangle");
+	    OPTIONS.addOption(null, "gid", true, "an ID for the event in the Global CMT catalog. (e.g. -gid 010202A)");
+	}
+	
+	static void printHelp() {
+	    helpFormatter.printHelp("SACMaker", OPTIONS);
+	}
+
+	private final static Map<SACHeaderEnum, String> initialMap =
+		new EnumMap<>(SACHeaderEnum.class);
 
 	static {
 		initialMap.put(SACHeaderEnum.DEPMIN, "-12345.0");
@@ -781,175 +181,53 @@
 		initialMap.put(SACHeaderEnum.num98, "-12345");
 		initialMap.put(SACHeaderEnum.num99, "-12345");
 	}
-
-	private class SAC implements SACData, Cloneable {
-		private double[] waveData;
-
-		@Override
-		protected SAC clone() {
-			try {
-				SAC sac = (SAC) super.clone();
-				sac.headerMap = new EnumMap<>(headerMap);
-				return sac;
-			} catch (Exception e) {
-				throw new RuntimeException("UneXPectED");
-			}
-		}
-
-		private SAC of(SACComponent component) {
-			SAC sac = clone();
-			switch (component.valueOf()) {
-			case 1:
-				sac = sac.setSACString(SACHeaderEnum.KCMPNM, "vertical");
-				break;
-			case 2:
-				sac = sac.setSACString(SACHeaderEnum.KCMPNM, "radial");
-				break;
-			case 3:
-				sac = sac.setSACString(SACHeaderEnum.KCMPNM, "trnsvers");
-				break;
-			default:
-			}
-			return sac;
-		}
-
-		private Map<SACHeaderEnum, String> headerMap = new EnumMap<>(initialMap);
-
-		private SAC() {
-		}
-
-		@Override
-		public boolean getBoolean(SACHeaderEnum sacHeaderEnum) {
-			return Boolean.parseBoolean(headerMap.get(sacHeaderEnum));
-		}
-
-		@Override
-		public int getInt(SACHeaderEnum sacHeaderEnum) {
-			return Integer.parseInt(headerMap.get(sacHeaderEnum));
-		}
-
-		@Override
-		public int getSACEnumerated(SACHeaderEnum sacHeaderEnum) {
-			return Integer.parseInt(headerMap.get(sacHeaderEnum));
-		}
-
-		@Override
-		public String getSACString(SACHeaderEnum sacHeaderEnum) {
-			return headerMap.get(sacHeaderEnum);
-		}
-
-		@Override
-		public double getValue(SACHeaderEnum sacHeaderEnum) {
-			return Double.parseDouble(headerMap.get(sacHeaderEnum));
-		}
-
-		@Override
-		public Trace createTrace() {
-			throw new RuntimeException("UnEXPEcteD");
-		}
-
-		@Override
-		public SAC setBoolean(SACHeaderEnum sacHeaderEnum, boolean bool) {
-			if (headerMap.containsKey(sacHeaderEnum))
-				throw new RuntimeException("UNEeXpExted");
-			headerMap.put(sacHeaderEnum, String.valueOf(bool));
-			return this;
-		}
-
-		@Override
-		public SAC applyButterworthFilter(ButterworthFilter filter) {
-			throw new RuntimeException("UnEXPEcteD");
-		}
-
-		@Override
-		public SAC setValue(SACHeaderEnum sacHeaderEnum, double value) {
-			if (headerMap.containsKey(sacHeaderEnum))
-				throw new RuntimeException("UNEeXpExted");
-			headerMap.put(sacHeaderEnum, String.valueOf(value));
-			return this;
-		}
-
-		@Override
-		public SAC setInt(SACHeaderEnum sacHeaderEnum, int value) {
-			if (headerMap.containsKey(sacHeaderEnum) && headerMap.get(sacHeaderEnum) != "-12345")
-				throw new RuntimeException("UNEeXpExted");
-			headerMap.put(sacHeaderEnum, String.valueOf(value));
-			return this;
-		}
-
-		@Override
-		public SAC setSACEnumerated(SACHeaderEnum sacHeaderEnum, int value) {
-			if (headerMap.containsKey(sacHeaderEnum))
-				throw new RuntimeException("UNEeXpExted");
-			headerMap.put(sacHeaderEnum, String.valueOf(value));
-			return this;
-		}
-
-		@Override
-		public SAC setSACString(SACHeaderEnum sacHeaderEnum, String string) {
-			if (headerMap.containsKey(sacHeaderEnum))
-				throw new RuntimeException("UNEeXpExted");
-			headerMap.put(sacHeaderEnum, string);
-			return this;
-		}
-
-		@Override
-		public SAC setSACData(double[] waveData) {
-			Objects.requireNonNull(waveData);
-			if (waveData.length != getInt(SACHeaderEnum.NPTS))
-				throw new RuntimeException("UNEeXpExted");
-			this.waveData = waveData;
-			return this;
-		}
-
-		@Override
-		public double[] getData() {
-			return waveData.clone();
-		}
-
-	}
-
-	private DSMOutput secondarySPC;
-
-	private DSMOutput primeSPC;
-
-	/**
-	 * 時間領域に持ってくるときのサンプリングヘルツ
-	 */
-	private double samplingHz = 20;
-
-	/**
-	 * 書き出す成分 デフォルトでは R, T, Z （すべて）
-	 */
-	private Set<SACComponent> components = EnumSet.allOf(SACComponent.class);
-	/**
-	 * SACを書き出すディレクトリ
-	 */
-	private Path outDirectoryPath;
-
-	/**
-	 * 
-	 * @param oneSPC
-	 *            one spc
-	 * @param pairSPC
-	 *            pair spc
-	 */
-	public SACMaker(DSMOutput oneSPC, DSMOutput pairSPC) {
+	
+    private DSMOutput secondarySPC;
+    private DSMOutput primeSPC;
+    /**
+     * [Hz]
+     */
+    private double samplingHz = 20;
+    /**
+     * Output component (Z, R, T) (Default: all)
+     */
+    private Set<SACComponent> components = EnumSet.allOf(SACComponent.class);
+    /**
+     * Output path
+     */
+    private Path outPath;
+    private GlobalCMTID globalCMTID;
+    /**
+     * if required, true.
+     */
+    private boolean temporalDifferentiation;
+    private SourceTimeFunction sourceTimeFunction;
+    /**
+     * true: PDE time, false: CMT time TODO scardec??
+     */
+    private boolean pde;
+    private LocalDateTime beginDateTime;
+    private Station station;
+    private Raypath path;
+    private int lsmooth;
+    private double delta;
+    private int npts;
+
+    /**
+     * @param oneSPC  one spc
+     * @param pairSPC pair spc
+     */
+	SACMaker(DSMOutput oneSPC, DSMOutput pairSPC) {
 		this(oneSPC, pairSPC, null);
 	}
 
-	/**
-	 * 
-	 * @param oneSPC
-	 *            one spc
-	 * @param pairSPC
-	 *            pair spc
-	 * @param sourceTimeFunction
-	 *            to consider
-	 */
+    /**
+     * @param oneSPC             one spc
+     * @param pairSPC            pair spc
+     * @param sourceTimeFunction to consider
+     */
 	public SACMaker(DSMOutput oneSPC, DSMOutput pairSPC, SourceTimeFunction sourceTimeFunction) {
-		if (pairSPC != null && !check(oneSPC, pairSPC))
-			throw new RuntimeException("Input spc files are not a pair.");
+		if (pairSPC != null && !check(oneSPC, pairSPC)) throw new RuntimeException("Input spc files are not a pair.");
 		primeSPC = oneSPC;
 		secondarySPC = pairSPC;
 		try {
@@ -960,62 +238,175 @@
 		this.sourceTimeFunction = sourceTimeFunction;
 	}
 
-	/**
-	 * @param oneSPC
-	 *            Spector for SAC
-	 */
+    /**
+     * @param oneSPC Spectrum for SAC
+     */
 	public SACMaker(DSMOutput oneSPC) {
 		this(oneSPC, null, null);
 	}
-
-	private GlobalCMTID globalCMTID;
-
-	/**
-	 * 時間微分させるか
-	 */
-	private boolean temporalDifferentiation;
-
-	/**
-	 * 
-	 * @param bool
-	 *            If set true, the time in Sac is PDE time.
-	 */
+	
+    /**
+     * @param spc1 primary
+     * @param spc2 secondary
+     * @return if spc1 and spc2 have same information
+     */
+	public static boolean check(DSMOutput spc1, DSMOutput spc2) {
+		boolean isOK = true;
+		if (spc1.nbody() != spc2.nbody()) {
+			System.err
+					.println("Numbers of bodies (nbody) are different. fp, bp: " + spc1.nbody() + " ," + spc2.nbody());
+			isOK = false;
+		}
+
+		if (!spc1.getSourceID().equals(spc2.getSourceID())) {
+			System.err.println("Source names are different " + spc1.getSourceID() + " " + spc2.getSourceID());
+			isOK = false;
+		}
+
+		if (!spc1.getObserverID().equals(spc2.getObserverID())) {
+			System.err.println("Station names are different " + spc1.getObserverID() + " " + spc2.getObserverID());
+			isOK = false;
+		}
+		
+		if (!spc1.getObserverNetwork().equals(spc2.getObserverNetwork())) {
+			System.err.println("Network names are different " + spc1.getObserverNetwork() + " " + spc2.getObserverNetwork());
+			isOK = false;
+		}
+
+		if (isOK) {
+			if (!Arrays.equals(spc1.getBodyR(), spc2.getBodyR()))
+				isOK = false;
+
+			if (!isOK) {
+				System.err.println("the depths are invalid(different) as below  fp : bp");
+				for (int i = 0; i < spc1.nbody(); i++)
+					System.err.println(spc1.getBodyR()[i] + " : " + spc2.getBodyR()[i]);
+			}
+		}
+		if (spc1.np() != spc2.np()) {
+			System.err.println("nps are different. fp, bp: " + spc1.np() + ", " + spc2.np());
+			isOK = false;
+		}
+
+		// double tlen
+		if (spc1.tlen() != spc2.tlen()) {
+			System.err.println("tlens are different. fp, bp: " + spc1.tlen() + " ," + spc2.tlen());
+			isOK = false;
+		}
+
+		if (!spc1.getSourceLocation().equals(spc2.getSourceLocation())) {
+			System.err.println("locations of sources of input spcfiles are different");
+			System.err.println(spc1.getSourceLocation() + " " + spc2.getSourceLocation());
+			isOK = false;
+		}
+
+		if (!spc1.getObserverPosition().equals(spc2.getObserverPosition())) {
+			System.err.println("locations of stations of input spcfiles are different");
+			isOK = false;
+		}
+		return isOK;
+	}
+	
+    /**
+     * Creates and outputs synthetic SAC files of Z R T from input spectra
+     *
+     * @param args (option) [onespc] [pairspc]
+     * @throws IOException    if an I/O error occurs
+     * @throws ParseException if any
+     */
+	public static void main(String[] args) throws IOException, ParseException {
+		if (args == null || args.length == 0)
+			 throw new IllegalArgumentException("\"Usage:(options) spcfile1 (spcfile2)\"");
+
+		for (String o : args)
+            if (o.equals("-help") || o.equals("--help")) {
+                printHelp();
+                return;
+            }
+        CommandLine cli = new DefaultParser().parse(OPTIONS, args);
+
+        if (cli.getArgs().length < 1 || 2 < cli.getArgs().length)
+            throw new IllegalArgumentException("\"Usage:(options) spcfile1 (spcfile2)\"");
+
+        Path outPath = Paths.get(cli.getOptionValue("o", "."));
+        if (!Files.exists(outPath)) throw new RuntimeException(outPath + " does not exist.");
+
+        if (cli.hasOption("scardec") && cli.hasOption("gcmt"))
+            throw new IllegalArgumentException("Options -gcmt and -scardec cannot be used simultaneously.");
+
+        Set<SACComponent> components = SACComponent.componentSetOf(cli.getOptionValue('c', "ZRT"));
+
+        SCARDEC scardec = null;
+        if (cli.hasOption("scardec")) {
+            String dateStr = cli.getOptionValue("scardec");
+            try {
+                DateTimeFormatter.ofPattern("yyyyMMdd_HHmmss").parse(dateStr);
+            } catch (Exception e) {
+                throw new IllegalArgumentException("SCARDEC id must be yyyyMMdd_HHmmss");
+            }
+            Predicate<SCARDEC.SCARDEC_ID> predicate =
+                    id -> id.getOriginTime().format(DateTimeFormatter.ofPattern("yyyyMMdd_HHmmss"))
+                            .equals(cli.getOptionValue("scardec"));
+            SCARDEC.SCARDEC_ID id = SCARDEC.pick(predicate);
+            scardec = id.toSCARDEC();
+        }
+        GlobalCMTID id = null;
+        String stfshape = null;
+        if (cli.hasOption("gcmt") && cli.hasOption("gid")) {
+            id = new GlobalCMTID(cli.getOptionValue("gid"));
+            stfshape = cli.getOptionValue("gcmt");
+            if (!(stfshape.equals("triangle") || stfshape.equals("boxcar")))
+                throw new IllegalArgumentException("The option -gcmt only accepts 'boxcar' or 'triangle'.");
+        } else if (cli.hasOption("gcmt") || cli.hasOption("gid")) {
+            throw new RuntimeException("The options 'gcmt' and 'gid' must be specified at the same time.");
+        }
+
+        String[] spcfiles = cli.getArgs();
+		SpcFileName oneName = new SpcFileName(args[0]);
+		DSMOutput oneSPC = Spectrum.getInstance(oneName);
+
+		DSMOutput pairSPC = null;
+		if (1 < args.length) {
+			SpcFileName pairName = new SpcFileName(args[1]);
+			pairSPC = Spectrum.getInstance(pairName);
+		}
+
+		SACMaker sm = new SACMaker(oneSPC, pairSPC);
+		if (scardec != null) {
+            sm.beginDateTime = scardec.getOriginTime();
+            sm.setSourceTimeFunction(scardec.getOptimalSTF(oneSPC.np(), oneSPC.tlen()));
+        }
+        if (id != null) {
+            double halfDuration = id.getEvent().getHalfDuration();
+            sm.setSourceTimeFunction(stfshape.equals("boxcar") ?
+                    SourceTimeFunction.boxcarSourceTimeFunction(oneSPC.np(), oneSPC.tlen(), 20, halfDuration) :
+                    SourceTimeFunction.triangleSourceTimeFunction(oneSPC.np(), oneSPC.tlen(), 20, halfDuration));
+        }
+        sm.setOutPath(outPath);
+        sm.components = components;
+        sm.run();
+	}
+
+    /**
+     * @param bool If set true, the time in Sac is PDE time.
+     */
 	public void setPDE(boolean bool) {
 		pde = bool;
 	}
 
-	private SourceTimeFunction sourceTimeFunction;
-
 	public void setSourceTimeFunction(SourceTimeFunction sourceTimeFunction) {
 		this.sourceTimeFunction = sourceTimeFunction;
 	}
 
-	/**
-	 * true: PDE time, false: CMT time TODO scardec??
-	 */
-	private boolean pde;
-
 	public void setTemporalDifferentiation(boolean temporalDifferentiation) {
 		this.temporalDifferentiation = temporalDifferentiation;
 	}
 
-	private LocalDateTime beginDateTime;
-	private Station station;
-	private Raypath path;
-
-	private int lsmooth;
-	private double delta;
-	private int npts;
-
 	private void setInformation() {
-		station = new Station(primeSPC.getObserverName(), primeSPC.getObserverPosition(), primeSPC.getObserverNetwork());
+		station = new Station(primeSPC.getObserverID(), primeSPC.getObserverPosition(), primeSPC.getObserverNetwork());
 		path = new Raypath(primeSPC.getSourceLocation(), primeSPC.getObserverPosition());
-		if (globalCMTID != null)
-			try {
-				beginDateTime = pde ? globalCMTID.getEvent().getPDETime() : globalCMTID.getEvent().getCMTTime();
-			} catch (Exception e) {
-				System.err.println("Information for " + globalCMTID + " is not found.");
-			}
+		if (globalCMTID != null && beginDateTime == null)
+			beginDateTime = pde ? globalCMTID.getEvent().getPDETime() : globalCMTID.getEvent().getCMTTime();
 		npts = findNPTS();
 		lsmooth = findLsmooth();
 		delta = primeSPC.tlen() / npts;
@@ -1027,21 +418,19 @@
 		return pow2 < npts ? pow2 * 2 : pow2;
 	}
 
-	/**
-	 * Create sacFiles for partials in outDirectory.
-	 * 
-	 * @param outDirectoryPath
-	 *            {@link Path} of an output folder
-	 * @throws IOException
-	 *             if an I/O error occurs
-	 */
+    /**
+     * Create sacFiles for partials in outDirectory.
+     *
+     * @param outDirectoryPath {@link Path} of an write folder
+     * @throws IOException if an I/O error occurs
+     */
 	public void outputPAR(Path outDirectoryPath) throws IOException {
 		Files.createDirectories(outDirectoryPath);
 		setInformation();
 		SAC sac = new SAC();
 		setHeaderOn(sac);
 		for (int i = 0; i < primeSPC.nbody(); i++) {
-			SpcBody body = primeSPC.getSpcBodyList().get(i).copy();
+			SPCBody body = primeSPC.getSpcBodyList().get(i).copy();
 			if (secondarySPC != null)
 				body.addBody(secondarySPC.getSpcBodyList().get(i));
 			compute(body);
@@ -1067,7 +456,7 @@
 		setInformation();
 		SAC sac = new SAC();
 		setHeaderOn(sac);
-		SpcBody body = primeSPC.getSpcBodyList().get(0).copy();
+		SPCBody body = primeSPC.getSpcBodyList().get(0).copy();
 		if (secondarySPC != null)
 			body.addBody(secondarySPC.getSpcBodyList().get(0));
 
@@ -1078,14 +467,14 @@
 					: SACExtension.valueOfSynthetic(component);
 			try {
 				sac.of(component).setSACData(body.getTimeseries(component)).writeSAC(
-						outDirectoryPath.resolve(station.getStationName() + "." + primeSPC.getSourceID() + "." + ext));
+						outPath.resolve(station.getName() + "." + primeSPC.getSourceID() + "." + ext));
 			} catch (IOException e) {
 				e.printStackTrace();
 			}
 		}
 
 		if (temporalDifferentiation) {
-			SpcBody bodyT = body.copy();
+			SPCBody bodyT = body.copy();
 			bodyT.differentiate(primeSPC.tlen());
 			compute(bodyT);
 			for (SACComponent component : components) {
@@ -1094,7 +483,7 @@
 						: SACExtension.valueOfTemporalPartial(component);
 				try {
 					sac.of(component).setSACData(bodyT.getTimeseries(component)).writeSAC(
-							outDirectoryPath.resolve(station.getStationName() + "." + globalCMTID + "." + extT));
+							outPath.resolve(station.getName() + "." + globalCMTID + "." + extT));
 				} catch (IOException e) {
 					e.printStackTrace();
 				}
@@ -1102,16 +491,13 @@
 		}
 	}
 
-	/**
-	 * set headers on the input sacFile
-	 * 
-	 * @param sacFile
-	 * @param sacFile
-	 * @param component
-	 */
+    /**
+     * set headers on the input sacFile
+     *
+     * @param sac to set header on
+     */
 	private void setHeaderOn(SAC sac) {
-		if (beginDateTime != null)
-			sac.setEventTime(beginDateTime);
+		if (beginDateTime != null) sac.setEventTime(beginDateTime);
 		sac.setValue(SACHeaderEnum.B, 0);
 
 		sac.setStation(station);
@@ -1127,12 +513,12 @@
 		sac.setValue(SACHeaderEnum.DELTA, delta);
 	}
 
-	/**
-	 * compute {@link SpcBody} for output.
-	 * 
-	 * @param body
-	 */
-	private void compute(SpcBody body) {
+    /**
+     * compute {@link SPCBody} for write.
+     *
+     * @param body to compute
+     */
+	private void compute(SPCBody body) {
 		if (sourceTimeFunction != null)
 			body.applySourceTimeFunction(sourceTimeFunction);
 		body.toTimeDomain(lsmooth);
@@ -1146,190 +532,144 @@
 
 	private int findLsmooth() {
 		int np = Integer.highestOneBit(primeSPC.np());
-		if (np < primeSPC.np())
-			np *= 2;
+		if (np < primeSPC.np()) np *= 2;
 		int lsmooth = npts / np / 2;
 		int i = Integer.highestOneBit(lsmooth);
 		return i < lsmooth ? i * 2 : i;
 	}
 
-	/**
-	 * @param outPath
-	 *            {@link Path} of a foldew which will conatin output sac files.
-	 */
+    /**
+     * @param outPath {@link Path} of a folder which will contain sac files.
+     */
 	public void setOutPath(Path outPath) {
-		outDirectoryPath = outPath;
-	}
-
-	/**
-	 * @param spc1
-	 *            primary
-	 * @param spc2
-	 *            secondary
-	 * @return if spc1 and spc2 have same information
-	 */
-	public static boolean check(DSMOutput spc1, DSMOutput spc2) {
-		boolean isOK = true;
-		if (spc1.nbody() != spc2.nbody()) {
-			System.err
-					.println("Numbers of bodies (nbody) are different. fp, bp: " + spc1.nbody() + " ," + spc2.nbody());
-			isOK = false;
-		}
-
-		if (!spc1.getSourceID().equals(spc2.getSourceID())) {
-			System.err.println("Source names are different " + spc1.getSourceID() + " " + spc2.getSourceID());
-			isOK = false;
-		}
-
-//		if (!spc1.getObserverID().equals(spc2.getObserverID())) {
-//			System.err.println("Station names are different " + spc1.getObserverID() + " " + spc2.getObserverID());
-//			isOK = false;
-//		}
-		
-		if (!spc1.getObserverName().equals(spc2.getObserverName())) {
-			System.err.println("Station names are different " + spc1.getObserverName() + " " + spc2.getObserverName());
-			isOK = false;
-		}
-		
-		if (!spc1.getObserverNetwork().equals(spc2.getObserverNetwork())) {
-			System.err.println("Network names are different " + spc1.getObserverNetwork() + " " + spc2.getObserverNetwork());
-			isOK = false;
-		}
-
-		if (isOK) {
-			if (!Arrays.equals(spc1.getBodyR(), spc2.getBodyR()))
-				isOK = false;
-
-			if (!isOK) {
-				System.err.println("the depths are invalid(different) as below  fp : bp");
-				for (int i = 0; i < spc1.nbody(); i++)
-					System.err.println(spc1.getBodyR()[i] + " : " + spc2.getBodyR()[i]);
+		this.outPath = outPath;
+	}
+
+	private class SAC implements SACData, Cloneable {
+		private double[] waveData;
+
+		@Override
+		protected SAC clone() {
+			try {
+				SAC sac = (SAC) super.clone();
+				sac.headerMap = new EnumMap<>(headerMap);
+				return sac;
+			} catch (Exception e) {
+				throw new RuntimeException("UneXPectED");
 			}
 		}
-		if (spc1.np() != spc2.np()) {
-			System.err.println("nps are different. fp, bp: " + spc1.np() + ", " + spc2.np());
-			isOK = false;
-		}
-
-		// double tlen
-		if (spc1.tlen() != spc2.tlen()) {
-			System.err.println("tlens are different. fp, bp: " + spc1.tlen() + " ," + spc2.tlen());
-			isOK = false;
-		}
-
-		if (!spc1.getSourceLocation().equals(spc2.getSourceLocation())) {
-			System.err.println("locations of sources of input spcfiles are different");
-			System.err.println(spc1.getSourceLocation() + " " + spc2.getSourceLocation());
-			isOK = false;
-		}
-
-		if (!spc1.getObserverPosition().equals(spc2.getObserverPosition())) {
-			System.err.println("locations of stations of input spcfiles are different");
-			isOK = false;
-		}
-		return isOK;
-	}
-	
-	public static boolean check2(DSMOutput spc1, DSMOutput spc2) {
-		boolean isOK = true;
-//		if (spc1.nbody() != spc2.nbody()) {
-//			System.err
-//					.println("Numbers of bodies (nbody) are different. fp, bp: " + spc1.nbody() + " ," + spc2.nbody());
-//			isOK = false;
-//		}
-
-		if (!spc1.getSourceID().equals(spc2.getSourceID())) {
-			System.err.println("Source names are different " + spc1.getSourceID() + " " + spc2.getSourceID());
-			isOK = false;
-		}
-
-//		if (!spc1.getObserverID().equals(spc2.getObserverID())) {
-//			System.err.println("Station names are different " + spc1.getObserverID() + " " + spc2.getObserverID());
-//			isOK = false;
-//		}
-		
-		if (!spc1.getObserverName().equals(spc2.getObserverName())) {
-			System.err.println("Station names are different " + spc1.getObserverName() + " " + spc2.getObserverName());
-			isOK = false;
-		}
-		
-		if (!spc1.getObserverNetwork().equals(spc2.getObserverNetwork())) {
-			System.err.println("Network names are different " + spc1.getObserverNetwork() + " " + spc2.getObserverNetwork());
-			isOK = false;
-		}
-
-//		if (isOK) {
-//			if (!Arrays.equals(spc1.getBodyR(), spc2.getBodyR()))
-//				isOK = false;
-//
-//			if (!isOK) {
-//				System.err.println("the depths are invalid(different) as below  fp : bp");
-//				for (int i = 0; i < spc1.nbody(); i++)
-//					System.err.println(spc1.getBodyR()[i] + " : " + spc2.getBodyR()[i]);
-//			}
-//		}
-//		if (spc1.np() != spc2.np()) {
-//			System.err.println("nps are different. fp, bp: " + spc1.np() + ", " + spc2.np());
-//			isOK = false;
-//		}
-
-		// double tlen
-		if (spc1.tlen() != spc2.tlen()) {
-			System.err.println("tlens are different. fp, bp: " + spc1.tlen() + " ," + spc2.tlen());
-			isOK = false;
-		}
-
-		if (!spc1.getSourceLocation().equals(spc2.getSourceLocation())) {
-			System.err.println("locations of sources of input spcfiles are different");
-			System.err.println(spc1.getSourceLocation() + " " + spc2.getSourceLocation());
-			isOK = false;
-		}
-
-		if (!spc1.getObserverPosition().equals(spc2.getObserverPosition())) {
-			System.err.println("locations of stations of input spcfiles are different");
-			isOK = false;
-		}
-		return isOK;
-	}
-
-	/**
-	 * Creates and outputs synthetic SAC files of Z R T from input spectrums
-	 * 
-	 * @param args
-	 *            [onespc] [pairspc]
-	 * @throws IOException
-	 *             if an I/O error occurs
-	 */
-	public static void main(String[] args) throws IOException {
-		if (args == null || args.length == 0) {
-			System.err.println("Usage: spcfile1 (spcfile2)");
-			return;
-		}
-
-		SpcFileName oneName = new SpcFileName(args[0]);
-		DSMOutput oneSPC = SpectrumFile.getInstance(oneName);
-
-		DSMOutput pairSPC = null;
-		if (1 < args.length) {
-			SpcFileName pairName = new SpcFileName(args[1]);
-			pairSPC = SpectrumFile.getInstance(pairName);
-		}
-
-		SACMaker sm = new SACMaker(oneSPC, pairSPC);
-		if (2 < args.length && args[2].equals("-scardec")) {
-			if (args.length < 4)
-				throw new IllegalArgumentException("please use as spcfile1 spcfile2 -scardec yyyyMMdd_HHmmss");
-			System.err.println("OUTPUTTING with SCARDEC");
-			Predicate<SCARDEC_ID> predicate = id -> id.getOriginTime()
-					.format(DateTimeFormatter.ofPattern("yyyyMMdd_HHmmss")).equals(args[3]);
-			SCARDEC_ID id = SCARDEC.pick(predicate);
-			SCARDEC sc = id.toSCARDEC();
-			sm.beginDateTime = id.getOriginTime();
-			sm.setSourceTimeFunction(sc.getOptimalSTF(oneSPC.np(), oneSPC.tlen()));
-		}
-		sm.setOutPath(Paths.get(System.getProperty("user.dir")));
-		sm.run();
-	}
->>>>>>> 50ea7494
+
+		private SAC of(SACComponent component) {
+			SAC sac = clone();
+			switch (component.valueOf()) {
+			case 1:
+				sac = sac.setSACString(SACHeaderEnum.KCMPNM, "vertical");
+				break;
+			case 2:
+				sac = sac.setSACString(SACHeaderEnum.KCMPNM, "radial");
+				break;
+			case 3:
+				sac = sac.setSACString(SACHeaderEnum.KCMPNM, "trnsvers");
+				break;
+			default:
+			}
+			return sac;
+		}
+
+		private Map<SACHeaderEnum, String> headerMap = new EnumMap<>(initialMap);
+
+		private SAC() {
+		}
+
+		@Override
+		public boolean getBoolean(SACHeaderEnum sacHeaderEnum) {
+			return Boolean.parseBoolean(headerMap.get(sacHeaderEnum));
+		}
+
+		@Override
+		public int getInt(SACHeaderEnum sacHeaderEnum) {
+			return Integer.parseInt(headerMap.get(sacHeaderEnum));
+		}
+
+		@Override
+		public int getSACEnumerated(SACHeaderEnum sacHeaderEnum) {
+			return Integer.parseInt(headerMap.get(sacHeaderEnum));
+		}
+
+		@Override
+		public String getSACString(SACHeaderEnum sacHeaderEnum) {
+			return headerMap.get(sacHeaderEnum);
+		}
+
+		@Override
+		public double getValue(SACHeaderEnum sacHeaderEnum) {
+			return Double.parseDouble(headerMap.get(sacHeaderEnum));
+		}
+
+		@Override
+		public Trace createTrace() {
+			throw new RuntimeException("UnEXPEcteD");
+		}
+
+		@Override
+		public SAC setBoolean(SACHeaderEnum sacHeaderEnum, boolean bool) {
+			if (headerMap.containsKey(sacHeaderEnum))
+				throw new RuntimeException("UNEeXpExted");
+			headerMap.put(sacHeaderEnum, String.valueOf(bool));
+			return this;
+		}
+
+		@Override
+		public SAC applyButterworthFilter(ButterworthFilter filter) {
+			throw new RuntimeException("UnEXPEcteD");
+		}
+
+		@Override
+		public SAC setValue(SACHeaderEnum sacHeaderEnum, double value) {
+			if (headerMap.containsKey(sacHeaderEnum))
+				throw new RuntimeException("UNEeXpExted");
+			headerMap.put(sacHeaderEnum, String.valueOf(value));
+			return this;
+		}
+
+		@Override
+		public SAC setInt(SACHeaderEnum sacHeaderEnum, int value) {
+			if (headerMap.containsKey(sacHeaderEnum) && headerMap.get(sacHeaderEnum) != "-12345")
+				throw new RuntimeException("UNEeXpExted");
+			headerMap.put(sacHeaderEnum, String.valueOf(value));
+			return this;
+		}
+
+		@Override
+		public SAC setSACEnumerated(SACHeaderEnum sacHeaderEnum, int value) {
+			if (headerMap.containsKey(sacHeaderEnum))
+				throw new RuntimeException("UNEeXpExted");
+			headerMap.put(sacHeaderEnum, String.valueOf(value));
+			return this;
+		}
+
+		@Override
+		public SAC setSACString(SACHeaderEnum sacHeaderEnum, String string) {
+			if (headerMap.containsKey(sacHeaderEnum))
+				throw new RuntimeException("UNEeXpExted");
+			headerMap.put(sacHeaderEnum, string);
+			return this;
+		}
+
+		@Override
+		public SAC setSACData(double[] waveData) {
+			Objects.requireNonNull(waveData);
+			if (waveData.length != getInt(SACHeaderEnum.NPTS))
+				throw new RuntimeException("UNEeXpExted");
+			this.waveData = waveData;
+			return this;
+		}
+
+		@Override
+		public double[] getData() {
+			return waveData.clone();
+		}
+
+	}
 
 }