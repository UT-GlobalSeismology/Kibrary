package io.github.kensuke1984.kibrary.util.earth;

import org.apache.commons.math3.util.FastMath;
import org.apache.commons.math3.util.Precision;

import io.github.kensuke1984.kibrary.util.MathAid;

/**
 * Longitude [-180, 180).
 * The value is rounded off to the 4th decimal place.
 * <p>
 * The input can be in range [-180, 360).
 * If you input 200, then the value is considered to be -160.
 * <p>
 * This class is <b>IMMUTABLE</b>.
 *
 * @author Kensuke Konishi
 */
final class Longitude implements Comparable<Longitude> {

    /**
     * The number of decimal places to round off the longitude value.
     */
    static final int DECIMALS = 4;

    /**
     * Longitude [deg]. [-180, 180)
     */
    private final double longitude;

    /**
     * Longitude &phi; in spherical coordinates [rad]. [-&pi;, &pi;)
     */
    private final double phi;

    /**
     * @param longitude (double) Longitude [deg]. [-180, 360)
     */
    Longitude(double longitude) {
        if (!withinValidRange(longitude)) throw new IllegalArgumentException(
                "The input longitude: " + longitude + " is invalid (must be in [-180, 360)).");

        if (180 <= longitude) {
            this.longitude = Precision.round(longitude - 360, DECIMALS);
        } else {
            this.longitude = Precision.round(longitude, DECIMALS);
        }
        phi = FastMath.toRadians(this.longitude);
    }

    /**
     * Check if input value is within [-180, 360).
     *
     * @param longitude (double) Input value [deg].
     * @return (boolean) Whether the longitude is valid.
     */
    private static boolean withinValidRange(double longitude) {
        return -180 <= longitude && longitude < 360;
    }

    @Override
    public int hashCode() {
        final int prime = 31;
        int result = 1;
//		long temp;
//		temp = Double.doubleToLongBits(longitude);
//		result = prime * result + (int) (temp ^ (temp >>> 32));
        int temp = (int) longitude;
        result = prime * result + temp;
        return result;
    }

    /**
     *@author anselme equals within epsilon
     */
    @Override
    public boolean equals(Object obj) {
        if (this == obj) return true;
        if (obj == null) return false;
        if (getClass() != obj.getClass()) return false;
        Longitude other = (Longitude) obj;

        return Precision.equals(longitude, other.longitude, Math.pow(10, -DECIMALS)/2);
    }

    @Override
    public int compareTo(Longitude o) {
        return Double.compare(longitude, o.longitude);
    }

    /**
     * Longitude [deg] in range [-180, 180).
     * @return (double) Longitude [deg].
     */
    public double getLongitude() {
        return longitude;
    }

    /**
     * Longitude [deg], either in range [0:360) or [-180, 180).
     * @param crossDateLine (boolean) Whether to use range [0:360). Otherwise, [-180, 180).
     * @return (double) Longitude [deg].
     *
     * @author otsuru
     * @since 2023/4/30
     */
    public double getLongitude(boolean crossDateLine) {
        return (crossDateLine && longitude < 0) ? longitude + 360 : longitude;
    }

    /**
     * Longitude in spherical coordinate &phi; [rad] in range [-&pi;, &pi;).
     * @return (double) Longitude &phi; [rad].
     */
    public double getPhi() {
        return phi;
    }

    /**
     * Print padded String so that all longitudes will have uniform number of digits.
     * Total number of digits is the sum of:
     * <ul>
     * <li>1 (the minus sign)</li>
     * <li>3 (the integer part; 0~360)</li>
     * <li>1 (the period)</li>
     * <li>{@value #DECIMALS} (the decimal part)</li>
     * <ul>
     */
    @Override
    public String toString() {
<<<<<<< HEAD
        return MathAid.padToString(longitude, 4, DECIMALS, " ");
=======
        return MathAid.padToString(longitude, 4, PRECISION, false);
>>>>>>> 34961fbd
    }

    /**
     * Print padded String so that all longitudes will have uniform number of digits.
     * Can be printed in range [0:360) instead of [-180:180).
     * Total number of digits is the sum of:
     * <ul>
     * <li>1 (the minus sign)</li>
     * <li>3 (the integer part; 0~360)</li>
     * <li>1 (the period)</li>
     * <li>{@value #DECIMALS} (the decimal part)</li>
     * <ul>
     *
     * @param crossDateLine (boolean) Whether to use range [0:360) instead of [-180:180).
     * @return (String) Padded string of longitude.
     *
     * @author otsuru
     * @since 2023/3/10
     */
    public String toString(boolean crossDateLine) {
        double correctedLongitude = getLongitude(crossDateLine);
<<<<<<< HEAD
        return MathAid.padToString(correctedLongitude, 4, DECIMALS, " ");
=======
        return MathAid.padToString(correctedLongitude, 4, PRECISION, false);
>>>>>>> 34961fbd
    }

    /**
     * Turn the longitude value into a short String code.
     * 1 letter ("N" for -100 and under, "M" for under 0, "P" for under 100, "Q" for 100 and above)
     * followed by 2 + {@value #DECIMALS} digits.
     * @return (String) Code for this longitude.
     */
    public String toCode() {
        String letter;
        double absolute = Math.abs(longitude);
        if (longitude <= -100) {  // -180 ~ -100
            letter = "N";
            absolute -= 100;
        }
        else if (longitude < 0) {  // -100 ~ 0
            letter = "M";
        }
        else if (longitude < 100) {  // 0 ~ 100
            letter = "P";
        }
        else {  // 100 ~ 180
            letter = "Q";
            absolute -= 100;
        }

        int number = (int) Math.round(absolute * Math.pow(10, DECIMALS));

<<<<<<< HEAD
        return letter + MathAid.padToString(number, 2 + DECIMALS, "0");
=======
        return letter + MathAid.padToString(number, 2 + PRECISION, true);
>>>>>>> 34961fbd
    }

}<|MERGE_RESOLUTION|>--- conflicted
+++ resolved
@@ -128,11 +128,7 @@
      */
     @Override
     public String toString() {
-<<<<<<< HEAD
-        return MathAid.padToString(longitude, 4, DECIMALS, " ");
-=======
-        return MathAid.padToString(longitude, 4, PRECISION, false);
->>>>>>> 34961fbd
+        return MathAid.padToString(longitude, 4, DECIMALS, false);
     }
 
     /**
@@ -154,11 +150,7 @@
      */
     public String toString(boolean crossDateLine) {
         double correctedLongitude = getLongitude(crossDateLine);
-<<<<<<< HEAD
-        return MathAid.padToString(correctedLongitude, 4, DECIMALS, " ");
-=======
-        return MathAid.padToString(correctedLongitude, 4, PRECISION, false);
->>>>>>> 34961fbd
+        return MathAid.padToString(correctedLongitude, 4, DECIMALS, false);
     }
 
     /**
@@ -187,11 +179,7 @@
 
         int number = (int) Math.round(absolute * Math.pow(10, DECIMALS));
 
-<<<<<<< HEAD
-        return letter + MathAid.padToString(number, 2 + DECIMALS, "0");
-=======
-        return letter + MathAid.padToString(number, 2 + PRECISION, true);
->>>>>>> 34961fbd
+        return letter + MathAid.padToString(number, 2 + DECIMALS, true);
     }
 
 }