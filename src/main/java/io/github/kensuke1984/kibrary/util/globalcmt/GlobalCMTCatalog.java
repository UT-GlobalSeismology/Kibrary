--- conflicted
+++ resolved
@@ -14,12 +14,11 @@
 import java.util.stream.IntStream;
 
 import javax.swing.JOptionPane;
-import javax.swing.text.Utilities;
 
 import org.apache.commons.io.input.CloseShieldInputStream;
 
 import io.github.kensuke1984.kibrary.Environment;
-
+import io.github.kensuke1984.kibrary.util.FileAid;
 
 /**
  * Catalog of global CMT solutions.
@@ -33,11 +32,6 @@
  */
 public final class GlobalCMTCatalog {
 
-<<<<<<< HEAD
-    private final static Set<NDK> NDKs;
-    private final static Path SHARE_DIR_PATH = Environment.KIBRARY_HOME.resolve("share");
-    private final static Path CATALOG_PATH = SHARE_DIR_PATH.resolve("globalcmt.catalog"); //globalcmt.catalog linacmt.catalog synthetics.catalog NDK_no_rm200503211243A NDK_CMT_20170807.catalog
-=======
     /**
      * The (symbolic link of) catalog to be referenced.
      * This is set as package private so that {@link GlobalCMTCatalogUpdate} can access this.
@@ -45,7 +39,6 @@
     static final Path CATALOG_PATH = Environment.KIBRARY_SHARE.resolve("globalcmt.catalog");
 
     private static final Set<NDK> NDKs;
->>>>>>> 4d7fe50b
 
     static {
         // if an activated catalog does not exist, download the default catalog
@@ -107,43 +100,7 @@
         return catalogFile;
     }
 
-<<<<<<< HEAD
-    private static Set<NDK> readCatalog() {
-        try {
-            if (!Files.exists(CATALOG_PATH)) downloadCatalog(); // if the symbolic link or its target does not exist
-            List<String> lines = Files.readAllLines(CATALOG_PATH);
-            if (lines.size() % 5 != 0) throw new Exception("Global CMT catalog is broken.");
-            return IntStream.range(0, lines.size() / 5).mapToObj(
-                    i -> NDK.read(lines.get(i * 5), lines.get(i * 5 + 1), lines.get(i * 5 + 2), lines.get(i * 5 + 3),
-                            lines.get(i * 5 + 4))).collect(Collectors.toSet());
-        } catch (NullPointerException e) {
-            return null;
-        } catch (Exception e) {
-            e.printStackTrace();
-            return null;
-        }
-    }
 
-    private static void downloadCatalog() throws IOException {
-
-        Path defaultPath = SHARE_DIR_PATH.resolve("default.catalog");
-
-        if (!Files.exists(defaultPath)) {
-            System.err.println("Downloading default catalog ...");
-            Utilities.download(new URL("https://bit.ly/3bl0Ly9"), defaultPath, false);
-        }
-
-        // set symbolic link
-        if(Files.exists(CATALOG_PATH, LinkOption.NOFOLLOW_LINKS)) {
-            // checks whether the symbolic link itself exists, regardless of the existence of its target
-            Files.delete(CATALOG_PATH); //delete symbolic link if it exists
-        }
-        Files.createSymbolicLink(CATALOG_PATH, defaultPath);
-        System.err.println("Default catalog is activated.");
-    }
-
-=======
->>>>>>> 4d7fe50b
     /**
      * Reads catalog file and returns NDKs inside.
      *
