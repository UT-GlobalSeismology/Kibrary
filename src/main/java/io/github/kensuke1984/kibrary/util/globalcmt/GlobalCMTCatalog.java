--- conflicted
+++ resolved
@@ -15,15 +15,12 @@
 import java.util.stream.IntStream;
 
 import javax.swing.JOptionPane;
+import javax.swing.text.Utilities;
 
 import org.apache.commons.io.input.CloseShieldInputStream;
 
 import io.github.kensuke1984.kibrary.Environment;
-<<<<<<< HEAD
-import io.github.kensuke1984.kibrary.util.FileAid;
-=======
-import io.github.kensuke1984.kibrary.util.Utilities;
->>>>>>> d498bd9c
+
 
 /**
  * Catalog of global CMT solutions.
@@ -90,9 +87,7 @@
     }
 
     private static void downloadCatalog() throws IOException {
-<<<<<<< HEAD
-        FileAid.download(new URL("https://bit.ly/3bl0Ly9"), CATALOG_PATH, false);
-=======
+
         Path defaultPath = SHARE_DIR_PATH.resolve("default.catalog");
 
         if (!Files.exists(defaultPath)) {
@@ -107,7 +102,6 @@
         }
         Files.createSymbolicLink(CATALOG_PATH, defaultPath);
         System.err.println("Default catalog is activated.");
->>>>>>> d498bd9c
     }
 
     /**
