package io.github.kensuke1984.kibrary.util.earth;

import java.util.Arrays;
import java.util.stream.Collectors;
import java.util.stream.DoubleStream;
import java.util.stream.IntStream;

import org.apache.commons.math3.analysis.polynomials.PolynomialFunction;
import org.apache.commons.math3.util.Precision;

import io.github.kensuke1984.kibrary.elastic.ElasticMedium;
import io.github.kensuke1984.kibrary.elastic.VariableType;

/**
 * 1D structure of a planet.
 * To be used as input for softwares of <i>Direct Solution Method</i> (DSM)<br>
 * <p>
 * Structures shall be defined as combinations of polynomial functions.
 * The arrays containing structure information must be ordered from radius=0 to radius=planetRadius.
 * <p>
 * Every depth is written in <b>radius</b>.
 * The radii used as the variable x in polynomial functions should be normalized to the planet radius.
 * <p>
 * This class is <b>IMMUTABLE</b> <br>.
 * Caution that member arrays are mutable, so they must be cloned in constructors and getters.
 * ({@link PolynomialFunction} is supposedly immutable, so they do not have to be cloned.)
 * <p>
 * When you try to get values on radius of boundaries, you will get one in the
 * isShallower layer, i.e., the layer which has the radius as rmin.
 *
 * @author Kensuke Konishi, anselme
 * @since version 0.2.10
 * @version 2022/2/10 moved from package dsmsetup into util.earth
 * @version 2022/6/15 recreated this file to make this class actually immutable
 */
public final class PolynomialStructure {

    /**
     * The margin to decide whether two radii are the same value
     */
    private static final double R_EPSILON = 1e-6;

    /**
     * true if default structure, false if user-defined structure
     */
    private final boolean isDefault;
    /**
     * the number of layers
     */
    private final int nZone;
    /**
     * Number of zones of cores.
     */
    private final int nCoreZone;
    private final double[] rmin;
    private final double[] rmax;
    private final PolynomialFunction[] rho;
    private final PolynomialFunction[] vpv;
    private final PolynomialFunction[] vph;
    private final PolynomialFunction[] vsv;
    private final PolynomialFunction[] vsh;
    private final PolynomialFunction[] eta;
    private final double[] qMu;
    private final double[] qKappa;

    /**
     * Get a default structure.
     * @param modelName (String) Name of a default structure
     * @return (PolynomialStructure) structure
     *
     * @author otsuru
     * @since 2022/2/5 moved from inside run() in SyntheticDSMSetup
     */
    public static PolynomialStructure of(String modelName) {
        PolynomialStructure ps = null;

        switch (modelName) {
        case "PREM":
            System.err.println("Using PREM");
            ps = DefaultStructure.PREM;
            break;
        case "IPREM":
            System.err.println("Using IPREM");
            ps = DefaultStructure.IPREM;
            break;
        case "IASP91":
            System.err.println("Using IASP91");
            ps = DefaultStructure.IASP91;
            break;
        case "MIASP91":
            System.err.println("Using MIASP91");
            ps = DefaultStructure.MIASP91;
            break;
        case "AK135":
            System.err.println("Using AK135");
            ps = DefaultStructure.AK135;
            break;
        case "HOMOGEN":
            System.err.println("Using HOMOGEN");
            ps = DefaultStructure.HOMOGEN;
            break;
        default:
            throw new RuntimeException("Model not implemented yet");
        }

        return ps;
    }

    /**
     * Constructor for creating user-defined structures.
     * @param nZone
     * @param rmin
     * @param rmax
     * @param rho
     * @param vpv
     * @param vph
     * @param vsv
     * @param vsh
     * @param eta
     * @param qMu
     * @param qKappa
     */
    public PolynomialStructure(int nZone, int nCoreZone, double[] rmin, double[] rmax, PolynomialFunction[] rho,
            PolynomialFunction[] vpv, PolynomialFunction[] vph, PolynomialFunction[] vsv, PolynomialFunction[] vsh,
            PolynomialFunction[] eta, double[] qMu, double[] qKappa) {
        this(nZone, nCoreZone, rmin, rmax, rho, vpv, vph, vsv, vsh, eta, qMu, qKappa, false);
    }

    /**
     * Constructor for creating default structures in {@link DefaultStructure}.
     * @param nZone
     * @param rmin
     * @param rmax
     * @param rho
     * @param vpv
     * @param vph
     * @param vsv
     * @param vsh
     * @param eta
     * @param qMu
     * @param qKappa
     * @param isDefault
     */
    PolynomialStructure(int nZone, int nCoreZone, double[] rmin, double[] rmax, PolynomialFunction[] rho,
            PolynomialFunction[] vpv, PolynomialFunction[] vph, PolynomialFunction[] vsv, PolynomialFunction[] vsh,
            PolynomialFunction[] eta, double[] qMu, double[] qKappa, boolean isDefault) {
        this.nZone = nZone;
        this.nCoreZone = nCoreZone;
        this.rmin = rmin.clone();
        this.rmax = rmax.clone();
        this.rho = rho.clone();
        this.vpv = vpv.clone();
        this.vph = vph.clone();
        this.vsv = vsv.clone();
        this.vsh = vsh.clone();
        this.eta = eta.clone();
        this.qMu = qMu.clone();
        this.qKappa = qKappa.clone();
        this.isDefault = isDefault;
    }

    /**
     * Constructor for creating default structures in {@link DefaultStructure}.
     * @param nZone
     * @param rmin
     * @param rmax
     * @param rho
     * @param vpv
     * @param vph
     * @param vsv
     * @param vsh
     * @param eta
     * @param qMu
     * @param qKappa
     * @param isDefault
     */
    PolynomialStructure(int nZone, int nCoreZone, double[] rmin, double[] rmax, double[][] rho, double[][] vpv,
            double[][] vph, double[][] vsv, double[][] vsh, double[][] eta, double[] qMu,
            double[] qKappa, boolean isDefault) {
        this.nZone = nZone;
        this.nCoreZone = nCoreZone;
        this.rmin = rmin.clone();
        this.rmax = rmax.clone();

        this.rho = new PolynomialFunction[nZone];
        this.vpv = new PolynomialFunction[nZone];
        this.vph = new PolynomialFunction[nZone];
        this.vsv = new PolynomialFunction[nZone];
        this.vsh = new PolynomialFunction[nZone];
        this.eta = new PolynomialFunction[nZone];
        for (int i = 0; i < nZone; i++) {
            this.rho[i] = new PolynomialFunction(rho[i]);
            this.vpv[i] = new PolynomialFunction(vpv[i]);
            this.vph[i] = new PolynomialFunction(vph[i]);
            this.vsv[i] = new PolynomialFunction(vsv[i]);
            this.vsh[i] = new PolynomialFunction(vsh[i]);
            this.eta[i] = new PolynomialFunction(eta[i]);
        }

        this.qMu = qMu.clone();
        this.qKappa = qKappa.clone();
        this.isDefault = isDefault;

    }

    /**
     * Add boundaries at the input radii.
     * If there is already a boundary at r then nothing will be done.
     *
     * @param boundaries (double...) radii for boundaries. Values smaller than 0 or bigger than
     *              earth radius will be ignored
     * @return a new structure which has additional layers given by input
     * boundaries or this if there all the radiuses already exist in
     * this
     */
    public PolynomialStructure withBoundaries(double... boundaries) {
        return withBoundaries(false, boundaries);
    }

    /**
     * Add boundaries at the input radii.
     * If there is already a boundary at r then nothing will be done.
     *
     * @param isDefault (boolean) whether to create this as a default structure (to be used in {@link DefaultStructure})
     * @param boundaries (double...) radii for boundaries. Values smaller than 0 or bigger than
     *              earth radius will be ignored
     * @return a new structure which has additional layers given by input,
     * or current structure itself if all radii already exist in current structure
     */
    PolynomialStructure withBoundaries(boolean isDefault, double... boundaries) {
        double[] addBoundaries = Arrays.stream(boundaries)
                .filter(d -> 0 < d && d < rmax[nZone - 1] && Arrays.binarySearch(rmin, d) < 0).distinct().sorted()
                .toArray();
        if (addBoundaries.length == 0)
            return this;

        int nZoneNew = nZone + addBoundaries.length;
        int nCoreZoneNew = nCoreZone + (int) Arrays.stream(addBoundaries).filter(r -> r < rmin[nCoreZone]).count();
        double[] rminNew = DoubleStream.concat(Arrays.stream(rmin), Arrays.stream(addBoundaries)).sorted().toArray();
        double[] rmaxNew = DoubleStream.concat(Arrays.stream(rmax), Arrays.stream(addBoundaries)).sorted().toArray();

        PolynomialFunction[] rhoNew = new PolynomialFunction[nZoneNew];
        PolynomialFunction[] vpvNew = new PolynomialFunction[nZoneNew];
        PolynomialFunction[] vphNew = new PolynomialFunction[nZoneNew];
        PolynomialFunction[] vsvNew = new PolynomialFunction[nZoneNew];
        PolynomialFunction[] vshNew = new PolynomialFunction[nZoneNew];
        PolynomialFunction[] etaNew = new PolynomialFunction[nZoneNew];
        double[] qMuNew = new double[nZoneNew];
        double[] qKappaNew = new double[nZoneNew];

        for (int iZoneNew = 0; iZoneNew < nZoneNew; iZoneNew++) {
            double rmin = rminNew[iZoneNew];
            // izone in this for rmin
            int iZoneOld = zoneOf(rmin);
            // copy. PolynomialFunction is immutable so instances do not have to be recreated.
            rhoNew[iZoneNew] = rho[iZoneOld];
            vpvNew[iZoneNew] = vpv[iZoneOld];
            vphNew[iZoneNew] = vph[iZoneOld];
            vsvNew[iZoneNew] = vsv[iZoneOld];
            vshNew[iZoneNew] = vsh[iZoneOld];
            etaNew[iZoneNew] = eta[iZoneOld];
            qMuNew[iZoneNew] = qMu[iZoneOld];
            qKappaNew[iZoneNew] = qKappa[iZoneOld];
        }

        return new PolynomialStructure(nZoneNew, nCoreZoneNew, rminNew, rmaxNew,
                rhoNew, vpvNew, vphNew, vsvNew, vshNew, etaNew, qMuNew, qKappaNew, isDefault);
    }

    /**
     * Add perturbation of a certain parameter to an arbitrary layer.
     * @param r1 (double) Lower radius of layer to add perturbation to
     * @param r2 (double) Upper radius of layer to add perturbation to
     * @param variable (VariableType) The parameter to perburb
     * @param percent (double) Size of perturbation [%]
     * @return a new structure with added perturbations
     */
    public PolynomialStructure withPerturbation(double r1, double r2, VariableType variable, double percent) {
        // look up whether r1 and r2 are existing boundaries or not
        boolean foundR1 = false;
        boolean foundR2 = false;
        for (double r : rmin) {
            if (Precision.equals(r1, r, R_EPSILON))
                foundR1 = true;
            if (Precision.equals(r2, r, R_EPSILON))
                foundR2 = true;
        }

        // add r1 and r2 as boundaries if they were not already
        PolynomialStructure structureNew = this;
        if (!foundR1)
            structureNew = structureNew.withBoundaries(r1);
        if (!foundR2)
            structureNew = structureNew.withBoundaries(r2);

        // get values of structureNew
        int nZoneNew = structureNew.getNZone();
        int nCoreZoneNew = structureNew.getNCoreZone();
        double[] rminNew = structureNew.getRmin();
        double[] rmaxNew = structureNew.getRmax();
        PolynomialFunction[] rhoNew = structureNew.getRho();
        PolynomialFunction[] vpvNew = structureNew.getVpv();
        PolynomialFunction[] vphNew = structureNew.getVph();
        PolynomialFunction[] vsvNew = structureNew.getVsv();
        PolynomialFunction[] vshNew = structureNew.getVsh();
        PolynomialFunction[] etaNew = structureNew.getEta();
        double[] qMuNew = structureNew.getQMu();
        double[] qKappaNew = structureNew.getQKappa();

        // create a constant function
        double coefficient = 1.0 + percent/100.0;
        PolynomialFunction p0 = new PolynomialFunction(new double[] {coefficient});

        // multiply the functions of the corresponding zones
        int izoneR1 = structureNew.zoneOf(r1);
        int izoneR2 = structureNew.zoneOf(r2);
        for (int izone = izoneR1; izone < izoneR2; izone++) {
            switch(variable) {
            case RHO:
                rhoNew[izone] = rhoNew[izone].multiply(p0);
                break;
            case Vpv:
                vpvNew[izone] = vpvNew[izone].multiply(p0);
                break;
            case Vph:
                vphNew[izone] = vphNew[izone].multiply(p0);
                break;
            case Vsv:
                vsvNew[izone] = vsvNew[izone].multiply(p0);
                break;
            case Vsh:
                vshNew[izone] = vshNew[izone].multiply(p0);
                break;
            case ETA:
                etaNew[izone] = etaNew[izone].multiply(p0);
                break;
            case Qmu:
                qMuNew[izone] = qMuNew[izone] * coefficient;
                break;
            case Qkappa:
                qKappaNew[izone] = qKappaNew[izone] * coefficient;
                break;
            default:
                throw new IllegalArgumentException("Illegal parameter type");
            }
        }

        return new PolynomialStructure(nZoneNew, nCoreZoneNew, rminNew, rmaxNew,
                rhoNew, vpvNew, vphNew, vsvNew, vshNew, etaNew, qMuNew, qKappaNew);

    }

    /**
     * Find the number of the zone which includes the given radius.
     * @param r (double) [km] radius [0, rmax]
     * @return (int) the number of the zone which includes r.
     * Note that the zone will be rmin &le; r &lt; rmax except when r = planetRadius
     */
    public int zoneOf(double r) {
        if (r == rmax[nZone - 1])
            return nZone - 1;
        return IntStream.range(0, nZone).filter(i -> rmin[i] <= r && r < rmax[i]).findAny()
                .orElseThrow(() -> new IllegalArgumentException("Input r:" + r + "is invalid."));
    }

    /**
     * Calculate normalized radius x = r / planetRadius
     *
     * @param r (double) [km] radius
     * @return (double) a value x to the input r for polynomial functions
     */
    private double xFor(double r) {
        return r / rmax[nZone - 1];
    }

    /**
     * Get elastic medium at a given radius.
     * @param r
     * @return
     *
     * @author otsuru
     * @since 2022/4/11
     */
    public ElasticMedium mediumAt(double r) {
        ElasticMedium medium = new ElasticMedium();
        medium.set(VariableType.RHO, rho[zoneOf(r)].value(xFor(r)));
        medium.set(VariableType.Vpv, vpv[zoneOf(r)].value(xFor(r)));
        medium.set(VariableType.Vph, vph[zoneOf(r)].value(xFor(r)));
        medium.set(VariableType.Vsv, vsv[zoneOf(r)].value(xFor(r)));
        medium.set(VariableType.Vsh, vsh[zoneOf(r)].value(xFor(r)));
        medium.set(VariableType.ETA, eta[zoneOf(r)].value(xFor(r)));
        medium.set(VariableType.Qmu, qMu[zoneOf(r)]);
        medium.set(VariableType.Qkappa, qKappa[zoneOf(r)]);
        return medium;
    }

    /**
     * Get value of a specified parameter at a given radius.
     * @param variable (VariableType) the type of variable to obtain. Only RHO, Vpv, Vph, Vsv, Vsh, ETA, Qmu, Qkappa are allowed.
     * @param r (double) radius [km]
     * @return (double) value of the parameter at the given radius
     *
     * @author otsuru
     * @since 2022/4/11
     */
    public double getAtRadius(VariableType variable, double r) {
        switch(variable) {
        case RHO:
            return rho[zoneOf(r)].value(xFor(r));
        case Vpv:
            return vpv[zoneOf(r)].value(xFor(r));
        case Vph:
            return vph[zoneOf(r)].value(xFor(r));
        case Vsv:
            return vsv[zoneOf(r)].value(xFor(r));
        case Vsh:
            return vsh[zoneOf(r)].value(xFor(r));
        case ETA:
<<<<<<< HEAD
            return eta[zoneOf(r)].value(toX(r));
/*        case A:
            double vph = getAtRadius(ParameterType.Vph, r);
            return getAtRadius(ParameterType.RHO, r) * vph * vph;
        case C:
            double vpv = getAtRadius(ParameterType.Vpv, r);
            return getAtRadius(ParameterType.RHO, r) * vpv * vpv;
        case F:
            return getAtRadius(ParameterType.ETA, r) * (getAtRadius(ParameterType.A, r) - 2 * getAtRadius(ParameterType.L, r));
        case L:
            double vsv = getAtRadius(ParameterType.Vsv, r);
            return getAtRadius(ParameterType.RHO, r) * vsv * vsv;
        case N:
            double vsh = getAtRadius(ParameterType.Vsh, r);
            return getAtRadius(ParameterType.RHO, r) * vsh * vsh;
        case XI:
            return getAtRadius(ParameterType.N, r) / getAtRadius(ParameterType.L, r);
        // iso
        case Vp:
            return getAtRadius(ParameterType.Vph, r); //TODO is this OK?
        case Vs:
            return Math.sqrt((2 * getAtRadius(ParameterType.L, r) + getAtRadius(ParameterType.N, r)) / 3 / getAtRadius(ParameterType.RHO, r)); //TODO where does this come from?
        case Vb:
            return Math.sqrt(getAtRadius(ParameterType.KAPPA, r) / getAtRadius(ParameterType.RHO, r));
        case LAMBDA:
            return getAtRadius(ParameterType.LAMBDA2MU, r) - 2 * getAtRadius(ParameterType.MU, r);
        case MU:
            double vs = getAtRadius(ParameterType.Vs, r);
            return getAtRadius(ParameterType.RHO, r) * vs * vs;
        case LAMBDA2MU:
            double vp = getAtRadius(ParameterType.Vp, r);
            return getAtRadius(ParameterType.RHO, r) * vp * vp;
        case KAPPA:
            return getAtRadius(ParameterType.LAMBDA, r) + 2./3. * getAtRadius(ParameterType.MU, r);
*/
        // Q
=======
            return eta[zoneOf(r)].value(xFor(r));
>>>>>>> d3377bc9
        case Qmu:
            return qMu[zoneOf(r)];
        case Qkappa:
            return qKappa[zoneOf(r)];
        default:
//            return getMediumAt(r).get(type);
            throw new IllegalArgumentException("Illegal parameter type");
        }
    }

    /**
     * Export structure for use in PSV input files of DSM.
     * @return (String[]) Lines to be printed, including comment lines starting with the letter 'c'.
     */
    public String[] toPSVlines() {
        String[] outString = new String[6 * (nZone) + 7];
        outString[0] = String.valueOf(nZone) + " nzone";
        outString[1] = "c  - Radius (km) -    --- Density (g/cm^3) ---";
        outString[2] = "c                     ---   Vpv     (km/s) ---";
        outString[3] = "c                     ---   Vph     (km/s) ---";
        outString[4] = "c                     ---   Vsv     (km/s) ---";
        outString[5] = "c                     ---   Vsh     (km/s) ---";
        outString[6] = "c                     ---   eta     (ND  ) ---             - Qmu -  - Qkappa -";
        for (int i = 0; i < nZone; i++) {
            outString[6 * i + 7] = rmin[i] + " " + rmax[i] + " " + stringFor(rho[i]);
            outString[6 * i + 8] = "          " + stringFor(vpv[i]);
            outString[6 * i + 9] = "          " + stringFor(vph[i]);
            outString[6 * i + 10] = "          " + stringFor(vsv[i]);
            outString[6 * i + 11] = "          " + stringFor(vsh[i]);
            outString[6 * i + 12] = "          " + stringFor(eta[i]) + " " + qMu[i] + " " + qKappa[i];
        }
        return outString;
    }

    /**
     * Export structure for use in SH input files of DSM. Zones inside the core will not be printed.
     * @return (String[]) Lines to be printed, including comment lines starting with the letter 'c'.
     */
    public String[] toSHlines() {
        int zone = nZone - nCoreZone;
        String[] outString = new String[3 * zone + 4];
        outString[0] = zone + " nzone";
        outString[1] = "c  - Radius (km) -    --- Density (g/cm^3) ---";
        outString[2] = "c                     ---   Vsv     (km/s) ---";
        outString[3] = "c                     ---   Vsh     (km/s) ---          - Qmu -";
        for (int i = nCoreZone; i < nZone; i++) {
            outString[3 * (i - nCoreZone) + 4] = rmin[i] + " " + rmax[i] + " " + stringFor(rho[i]);
            outString[3 * (i - nCoreZone) + 5] = "          " + stringFor(vsv[i]);
            outString[3 * (i - nCoreZone) + 6] = "          " + stringFor(vsh[i]) + " " + qMu[i];
        }
        return outString;
    }

    /**
     * change String line from coefficients a + bx + cx**2 + dx**3 >>>>> a b c d
     *
     * @param pf polynomial function for a layer
     * @return string in a form of this
     */
    static String stringFor(PolynomialFunction pf) {
        return Arrays.stream(Arrays.copyOf(pf.getCoefficients(), 4)).mapToObj(Double::toString)
                .collect(Collectors.joining(" "));
    }

    @Override
    public int hashCode() {
        final int prime = 31;
        int result = 1;
        result = prime * result + nCoreZone;
        result = prime * result + Arrays.hashCode(eta);
        result = prime * result + nZone;
        result = prime * result + Arrays.hashCode(qKappa);
        result = prime * result + Arrays.hashCode(qMu);
        result = prime * result + Arrays.hashCode(rho);
        result = prime * result + Arrays.hashCode(rmax);
        result = prime * result + Arrays.hashCode(rmin);
        result = prime * result + Arrays.hashCode(vph);
        result = prime * result + Arrays.hashCode(vpv);
        result = prime * result + Arrays.hashCode(vsh);
        result = prime * result + Arrays.hashCode(vsv);
        return result;
    }

    /**
     * Whether two structures are the same.
     * They are considered same when all parameters, except for isDefault, are completely the same.
     */
    @Override
    public boolean equals(Object obj) {
        if (this == obj)
            return true;
        if (obj == null)
            return false;
        if (getClass() != obj.getClass())
            return false;
        PolynomialStructure other = (PolynomialStructure) obj;
        if (nCoreZone != other.nCoreZone)
            return false;
        if (!Arrays.equals(eta, other.eta))
            return false;
        if (nZone != other.nZone)
            return false;
        if (!Arrays.equals(qKappa, other.qKappa))
            return false;
        if (!Arrays.equals(qMu, other.qMu))
            return false;
        if (!Arrays.equals(rho, other.rho))
            return false;
        if (!Arrays.equals(rmax, other.rmax))
            return false;
        if (!Arrays.equals(rmin, other.rmin))
            return false;
        if (!Arrays.equals(vph, other.vph))
            return false;
        if (!Arrays.equals(vpv, other.vpv))
            return false;
        if (!Arrays.equals(vsh, other.vsh))
            return false;
        if (!Arrays.equals(vsv, other.vsv))
            return false;
        return true;
    }

    public int getNZone() {
        return nZone;
    }

    public int getNCoreZone() {
        return nCoreZone;
    }

    public double[] getRmin() {
        return rmin.clone();
    }

    public double[] getRmax() {
        return rmax.clone();
    }

    public PolynomialFunction[] getRho() {
        return rho.clone();
    }

    public PolynomialFunction[] getVpv() {
        return vpv.clone();
    }

    public PolynomialFunction[] getVph() {
        return vph.clone();
    }

    public PolynomialFunction[] getVsv() {
        return vsv.clone();
    }

    public PolynomialFunction[] getVsh() {
        return vsh.clone();
    }

    public PolynomialFunction[] getEta() {
        return eta.clone();
    }

    public double[] getQMu() {
        return qMu.clone();
    }

    public double[] getQKappa() {
        return qKappa.clone();
    }

    /**
     * @return true if default structure (already implemented), false if user-defined structure
     */
    public boolean isDefault() {
        return isDefault;
    }

}<|MERGE_RESOLUTION|>--- conflicted
+++ resolved
@@ -416,46 +416,7 @@
         case Vsh:
             return vsh[zoneOf(r)].value(xFor(r));
         case ETA:
-<<<<<<< HEAD
-            return eta[zoneOf(r)].value(toX(r));
-/*        case A:
-            double vph = getAtRadius(ParameterType.Vph, r);
-            return getAtRadius(ParameterType.RHO, r) * vph * vph;
-        case C:
-            double vpv = getAtRadius(ParameterType.Vpv, r);
-            return getAtRadius(ParameterType.RHO, r) * vpv * vpv;
-        case F:
-            return getAtRadius(ParameterType.ETA, r) * (getAtRadius(ParameterType.A, r) - 2 * getAtRadius(ParameterType.L, r));
-        case L:
-            double vsv = getAtRadius(ParameterType.Vsv, r);
-            return getAtRadius(ParameterType.RHO, r) * vsv * vsv;
-        case N:
-            double vsh = getAtRadius(ParameterType.Vsh, r);
-            return getAtRadius(ParameterType.RHO, r) * vsh * vsh;
-        case XI:
-            return getAtRadius(ParameterType.N, r) / getAtRadius(ParameterType.L, r);
-        // iso
-        case Vp:
-            return getAtRadius(ParameterType.Vph, r); //TODO is this OK?
-        case Vs:
-            return Math.sqrt((2 * getAtRadius(ParameterType.L, r) + getAtRadius(ParameterType.N, r)) / 3 / getAtRadius(ParameterType.RHO, r)); //TODO where does this come from?
-        case Vb:
-            return Math.sqrt(getAtRadius(ParameterType.KAPPA, r) / getAtRadius(ParameterType.RHO, r));
-        case LAMBDA:
-            return getAtRadius(ParameterType.LAMBDA2MU, r) - 2 * getAtRadius(ParameterType.MU, r);
-        case MU:
-            double vs = getAtRadius(ParameterType.Vs, r);
-            return getAtRadius(ParameterType.RHO, r) * vs * vs;
-        case LAMBDA2MU:
-            double vp = getAtRadius(ParameterType.Vp, r);
-            return getAtRadius(ParameterType.RHO, r) * vp * vp;
-        case KAPPA:
-            return getAtRadius(ParameterType.LAMBDA, r) + 2./3. * getAtRadius(ParameterType.MU, r);
-*/
-        // Q
-=======
             return eta[zoneOf(r)].value(xFor(r));
->>>>>>> d3377bc9
         case Qmu:
             return qMu[zoneOf(r)];
         case Qkappa:
