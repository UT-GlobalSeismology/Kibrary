--- conflicted
+++ resolved
@@ -28,7 +28,6 @@
  */
 public class Trace {
 
-<<<<<<< HEAD
     /**
      * fit X, Y in this to  y<sub>j</sub> = &sum;<sub>i</sub> (a<sub>i</sub> f<sub>i</sub> (x<sub>j</sub>))
      * by the least-square method.
@@ -49,8 +48,6 @@
         return new LUDecomposition(matrix).getSolver().solve(bb).toArray();
     }
 
-=======
->>>>>>> 50ea7494
     private final double[] X;
     private final double[] Y;
     private final RealVector X_VECTOR;
@@ -148,8 +145,6 @@
 
         return compare.length < base.length ? bestShift : -bestShift;
     }
-<<<<<<< HEAD
-=======
     
     public static int findBestShiftParallel(double[] base, double[] compare) {
         double[] shorter;
@@ -180,7 +175,6 @@
 
         return compare.length < base.length ? bestShift : -bestShift;
     }
->>>>>>> 50ea7494
 
     /**
      * @param i index for <i>x</i> [0, length -1]
@@ -339,6 +333,7 @@
      *
      * @param trace which length must be shorter than this.
      * @return the shift value x0 in x direction for best correlation.
+     * @author anselme RealVector.getNorm() returns a square-rooted norm
      */
     public double findBestShift(Trace trace) {
         int gapLength = X.length - trace.getLength();
@@ -353,9 +348,7 @@
                 cor += Y[i + j] * trace.Y[j];
                 y2 += Y[i + j] * Y[i + j];
             }
-<<<<<<< HEAD
-            cor /= y2 * compY2;
-=======
+//            cor /= y2 * compY2;
             cor /= Math.sqrt(y2) * compY2;
             if (corMax < cor) {
                 shift = X[i] - trace.X[0];
@@ -410,7 +403,6 @@
             }
             cor /= y2 * compY2;
             cor *= 2 * Math.abs(compMax - max) / (compMax + max);
->>>>>>> 50ea7494
             if (corMax < cor) {
                 shift = X[i] - trace.X[0];
                 corMax = cor;
@@ -418,8 +410,6 @@
         }
         return shift;
     }
-<<<<<<< HEAD
-=======
     
     public double findBestL1Shift(Trace trace) {
         int gapLength = X.length - trace.getLength();
@@ -442,7 +432,6 @@
         }
         return shift;
     }
->>>>>>> 50ea7494
 
     /**
      * @param n must be a natural number
@@ -599,13 +588,6 @@
      */
     public void write(Path path, OpenOption... options) throws IOException {
         List<String> outLines = new ArrayList<>(X.length);
-<<<<<<< HEAD
-        for (int i = 0; i < X.length; i++)
-            outLines.add(X[i] + " " + Y[i]);
-        Files.write(path, outLines, options);
-    }
-
-=======
         for (int i = 0; i < X.length; i++) {
             outLines.add(X[i] + " " + Y[i]);
         }
@@ -688,6 +670,5 @@
 			std += (yy - mean) * (yy - mean);
 		return Math.sqrt(std / y.length);
 	}
->>>>>>> 50ea7494
-
+	
 }