package io.github.kensuke1984.kibrary.util.earth;

import org.apache.commons.math3.util.FastMath;
import org.apache.commons.math3.util.Precision;

import io.github.kensuke1984.kibrary.util.MathAid;

/**
 * Latitude [-90, 90].
 * The value is rounded off to the 4th decimal place.
 *<p>
 * This class is <b>IMMUTABLE</b>.
 *
 * @author Kensuke Konishi
 */
final class Latitude implements Comparable<Latitude> {

    /**
     * The number of decimal places to round off the latitude value.
     */
    static final int DECIMALS = 4;

    /**
     * Geographic latitude [deg]. [-90, 90]
     */
    private final double geographicLatitude;
    /**
     * Geocentric latitude [rad]. [-&pi;/2, &pi;/2]
     */
    private final double geocentricLatitudeRad;
    /**
     * Geocentric colatitude &theta; in spherical coordinates [rad]. [0, &pi;]
     */
    private final double theta;

    /**
     * Method to convert a (double) latitude value to a (double) theta value.
     * @param theta [rad] spherical coordinates [0, &pi;]
     * @return geographic latitude [deg]
     */
    static double valueForTheta(double theta) {
        if (theta < 0 || Math.PI < theta) throw new IllegalArgumentException(
                "Invalid theta (must be in [0, pi]): " + theta + " @" +
                        Thread.currentThread().getStackTrace()[1].getMethodName());

        double geocentric = 0.5 * Math.PI - theta;
        return FastMath.toDegrees(Earth.toGeographicLatitude(geocentric));
    }


    /**
     * Construct from geographic latitude. The input must be within [-90, 90].
     * @param geographicLatitude (double) Geographic latitude [deg]. [-90, 90]
     */
    Latitude(double geographicLatitude) {
        if (!withinValidRange(geographicLatitude)) throw new IllegalArgumentException(
                "The input latitude: " + geographicLatitude + " is invalid (must be in [-90, 90]).");

        this.geographicLatitude = Precision.round(geographicLatitude, DECIMALS);
        geocentricLatitudeRad = Earth.toGeocentricLatitude(FastMath.toRadians(this.geographicLatitude));
        theta = 0.5 * Math.PI - geocentricLatitudeRad;
    }

    /**
     * Check if input value is within [-90, 90].
     *
     * @param latitude (double) Input value [deg].
     * @return (boolean) Whether the latitude is valid.
     */
    private static boolean withinValidRange(double latitude) {
        return -90 <= latitude && latitude <= 90;
    }

    @Override
    public int hashCode() {
        final int prime = 31;
        int result = 1;
//		long temp;
//		temp = Double.doubleToLongBits(geographicLatitude);
//		result = prime * result + (int) (temp ^ (temp >>> 32));
        int temp = (int) (geographicLatitude);
        result = prime * result + temp;
        return result;
    }

    /**
     *@author anselme compare within eps
     */
    @Override
    public boolean equals(Object obj) {
        if (this == obj) return true;
        if (obj == null) return false;
        if (getClass() != obj.getClass()) return false;
        Latitude other = (Latitude) obj;

        return Precision.equals(geographicLatitude, other.geographicLatitude,  Math.pow(10, -DECIMALS)/2);
    }

    @Override
    public int compareTo(Latitude o) {
        return Double.compare(geographicLatitude, o.geographicLatitude);
    }

    /**
     * Geographic latitude [deg]. [-90, 90]
     * @return (double) Geographic latitude [deg].
     */
    double getLatitude() {
        return geographicLatitude;
    }

    /**
     * Geocentric latitude [rad]. [-&pi;/2, &pi;/2]
     * @return (double) Geocentric latitude [rad].
     */
    double getGeocentricLatitudeRad() {
        return geocentricLatitudeRad;
    }

    /**
     * Geocentric colatitude in spherical coordinate &theta; [rad]. [0, &pi;]
     * @return (double) Geocentric colatitude &theta; [rad].
     */
    double getTheta() {
        return theta;
    }

    /**
     * Print String so that all latitudes will have uniform number of digits.
     * Total number of digits is the sum of:
     * <ul>
     * <li>1 (the minus sign)</li>
     * <li>2 (the integer part; 0~90)</li>
     * <li>1 (the period)</li>
     * <li>{@value #DECIMALS} (the decimal part)</li>
     * <ul>
     */
    @Override
    public String toString() {
<<<<<<< HEAD
        return MathAid.padToString(geographicLatitude, 3, DECIMALS, " ");
=======
        return MathAid.padToString(geographicLatitude, 3, PRECISION, false);
>>>>>>> 34961fbd
    }

    /**
     * Turn the latitude value into a short String code.
     * 1 letter ("P" for positive or "M" for negative) followed by 2 + {@value #DECIMALS} digits.
     * @return (String) Code for this latitude.
     */
    public String toCode() {
        String sign;
        if (geographicLatitude >= 0) sign = "P";
        else sign = "M";

        double absolute = Math.abs(geographicLatitude);
        int number = (int) Math.round(absolute * Math.pow(10, DECIMALS));

<<<<<<< HEAD
        return sign + MathAid.padToString(number, 2 + DECIMALS, "0");
=======
        return sign + MathAid.padToString(number, 2 + PRECISION, true);
>>>>>>> 34961fbd
    }
}<|MERGE_RESOLUTION|>--- conflicted
+++ resolved
@@ -137,11 +137,7 @@
      */
     @Override
     public String toString() {
-<<<<<<< HEAD
-        return MathAid.padToString(geographicLatitude, 3, DECIMALS, " ");
-=======
-        return MathAid.padToString(geographicLatitude, 3, PRECISION, false);
->>>>>>> 34961fbd
+        return MathAid.padToString(geographicLatitude, 3, DECIMALS, false);
     }
 
     /**
@@ -157,10 +153,6 @@
         double absolute = Math.abs(geographicLatitude);
         int number = (int) Math.round(absolute * Math.pow(10, DECIMALS));
 
-<<<<<<< HEAD
-        return sign + MathAid.padToString(number, 2 + DECIMALS, "0");
-=======
-        return sign + MathAid.padToString(number, 2 + PRECISION, true);
->>>>>>> 34961fbd
+        return sign + MathAid.padToString(number, 2 + DECIMALS, true);
     }
 }