--- conflicted
+++ resolved
@@ -1,21 +1,13 @@
 package io.github.kensuke1984.kibrary.util;
 
-<<<<<<< HEAD
-=======
-import java.util.Arrays;
-import java.util.Comparator;
-import java.util.List;
-import java.util.stream.Collectors;
-
-import org.apache.commons.math3.util.Precision;
-
->>>>>>> 50ea7494
 import io.github.kensuke1984.kibrary.math.geometry.RThetaPhi;
 import io.github.kensuke1984.kibrary.math.geometry.XYZ;
 import org.apache.commons.math3.util.Precision;
 
 import java.util.Arrays;
 import java.util.Comparator;
+import java.util.List;
+import java.util.stream.Collectors;
 
 /**
  * <p>
@@ -30,6 +22,7 @@
  *
  * @author Kensuke Konishi
  * @version 0.1.1.3
+ * @author anselme add methods used for BP/FP catalog
  */
 public class Location extends HorizontalPosition {
 
@@ -37,6 +30,10 @@
      * [km] radius rounded off to the 3 decimal places.
      */
     private final double R;
+    /**
+     * equals within epsilon
+     */
+    private double eps = 1e-4;
 
     /**
      * @param latitude  [deg] geographical latitude
@@ -45,14 +42,14 @@
      */
     public Location(double latitude, double longitude, double r) {
         super(latitude, longitude);
-        R = Precision.round(r, 3);
+//        R = Precision.round(r, 3);
+        R = r;
     }
 
     public static double toLatitude(double theta) {
         return Latitude.toLatitude(theta);
     }
 
-<<<<<<< HEAD
     /**
      * Sorting order is latitude &rarr; longitude &rarr; radius.
      */
@@ -62,21 +59,6 @@
         if (horizontalCompare != 0 || !(o instanceof Location)) return horizontalCompare;
         return Double.compare(R, ((Location) o).R);
     }
-=======
-	/**
-	 * @param latitude
-	 *            [deg] geographical latitude
-	 * @param longitude
-	 *            [deg] longitude
-	 * @param r
-	 *            [km] radius
-	 */
-	public Location(double latitude, double longitude, double r) {
-		super(latitude, longitude);
-//		R = Precision.round(r, 3);
-		R = r;
-	}
->>>>>>> 50ea7494
 
     /**
      * @return [km] radius (not depth)
@@ -85,7 +67,6 @@
         return R;
     }
 
-<<<<<<< HEAD
     /**
      * @return {@link RThetaPhi} of this
      */
@@ -101,6 +82,24 @@
     public XYZ toXYZ() {
         return RThetaPhi.toCartesian(R, getTheta(), getPhi());
     }
+    
+	/**
+	 * used for FP/BP catalog
+	 * @return
+	 * @author anselme
+	 */
+	public XYZ toXYZGeographical() {
+		double theta = Math.toRadians(90. - getLatitude());
+		return RThetaPhi.toCartesian(R, theta, getPhi());
+	}
+	
+	/**
+	 * @return
+	 * @author anselme
+	 */
+	public HorizontalPosition toHorizontalPosition() {
+		return new HorizontalPosition(getLatitude(), getLongitude());
+	}
 
     /**
      * @param location {@link Location} to compute distance with
@@ -109,63 +108,16 @@
     public double getDistance(Location location) {
         return location.toXYZ().getDistance(toXYZ());
     }
-
-    @Override
-    public int hashCode() {
-        int prime = 31;
-        int result = super.hashCode();
-        long temp;
-        temp = Double.doubleToLongBits(R);
-        result = prime * result + (int) (temp ^ (temp >>> 32));
-        return result;
-    }
-
-    @Override
-    public boolean equals(Object obj) {
-        if (this == obj) return true;
-        if (!super.equals(obj)) return false;
-        if (getClass() != obj.getClass()) return false;
-        Location other = (Location) obj;
-        return Double.doubleToLongBits(R) == Double.doubleToLongBits(other.R);
-    }
-=======
-	/**
-	 * @return {@link RThetaPhi} of this
-	 */
-	public RThetaPhi getRThetaPhi() {
-		return new RThetaPhi(R, getTheta(), getPhi());
-	}
-	
-	/**
-	 * Cartesian coordinate
-	 * @return {@link XYZ} of this
-	 */
-	public XYZ toXYZ() {
-		return RThetaPhi.toCartesian(R, getTheta(), getPhi());
-	}
-	
-	public XYZ toXYZGeographical() {
-		double theta = Math.toRadians(90. - getLatitude());
-		return RThetaPhi.toCartesian(R, theta, getPhi());
-	}
-	
-	public HorizontalPosition toHorizontalPosition() {
-		return new HorizontalPosition(getLatitude(), getLongitude());
-	}
-
+    
 	/**
 	 * @param location
-	 *            {@link Location} to compute distance with
-	 * @return [km] one-line distance from the location
+	 * @return
+	 * @author anselme
 	 */
-	public double getDistance(Location location) {
-		return location.toXYZ().getDistance(toXYZ());
-	}
-	
 	public double getDistanceGeographical(Location location) {
 		return location.toXYZGeographical().getDistance(toXYZGeographical());
 	}
-	
+
 	@Override
 	public int hashCode() {
 		final int prime = 31;
@@ -179,42 +131,50 @@
 		return result;
 	}
 
-	@Override
-	public boolean equals(Object obj) {
-		if (this == obj)
-			return true;
-		if (!super.equals(obj))
-			return false;
-		if (getClass() != obj.getClass())
-			return false;
-		Location other = (Location) obj;
-//		if (Double.doubleToLongBits(R) != Double.doubleToLongBits(other.R))
-		if (!Utilities.equalWithinEpsilon(R, other.R, eps))
-			return false;
-		return true;
-	}
+    /**
+     *@author anselme equals within epsilon
+     */
+    @Override
+    public boolean equals(Object obj) {
+        if (this == obj) return true;
+        if (!super.equals(obj)) return false;
+        if (getClass() != obj.getClass()) return false;
+        Location other = (Location) obj;
+//        return Double.doubleToLongBits(R) == Double.doubleToLongBits(other.R);
+        return Utilities.equalWithinEpsilon(R, other.R, eps);
+    }
+
+    /**
+     * @param locations to be sorted.
+     * @return locations in the order of the distance from this.
+     */
+    public Location[] getNearestLocation(Location[] locations) {
+        Location[] newLocations = locations.clone();
+        Arrays.parallelSort(newLocations, Comparator.comparingDouble(this::getDistance));
+        return newLocations;
+    }
 
 	/**
 	 * @param locations
-	 *          to be sorted. 
-	 * @return locations in the order of the distance from this.
+	 * @param maxSearchRange
+	 * @return
+	 * @author anselme
 	 */
-	public Location[] getNearestLocation(Location[] locations) {
-		Location[] newLocations = locations.clone();
+	public Location[] getNearestLocation(Location[] locations, double maxSearchRange) {
+		Location[] newLocations = Arrays.stream(locations).parallel().filter(loc -> {
+	//		System.out.println(loc + " " + this.toString() + " " + this.getDistance(loc));
+			return Math.abs(this.R - loc.getR()) < maxSearchRange;
+		}).collect(Collectors.toList()).toArray(new Location[0]);
+	//	System.out.println(newLocations.length);
 		Arrays.parallelSort(newLocations, Comparator.comparingDouble(this::getDistance));
 		return newLocations;
 	}
 	
-	public Location[] getNearestLocation(Location[] locations, double maxSearchRange) {
-		Location[] newLocations = Arrays.stream(locations).parallel().filter(loc -> {
-//			System.out.println(loc + " " + this.toString() + " " + this.getDistance(loc));
-			return Math.abs(this.R - loc.getR()) < maxSearchRange;
-		}).collect(Collectors.toList()).toArray(new Location[0]);
-//		System.out.println(newLocations.length);
-		Arrays.parallelSort(newLocations, Comparator.comparingDouble(this::getDistance));
-		return newLocations;
-	}
-	
+	/**
+	 * @param locations
+	 * @return
+	 * @author anselme
+	 */
 	public Location[] getNearestHorizontalLocation(Location[] locations) {
 		Location[] newLocations = Arrays.stream(locations)
 				.filter(loc -> loc.getR() == this.getR())
@@ -223,29 +183,10 @@
 		Arrays.sort(newLocations, Comparator.comparingDouble(this::getDistance));
 		return newLocations;
 	}
->>>>>>> 50ea7494
 
-    /**
-     * @param locations to be sorted.
-     * @return locations in the order of the distance from this.
-     */
-    public Location[] getNearestLocation(Location[] locations) {
-        Location[] newLocations = locations.clone();
-        Arrays.sort(newLocations, Comparator.comparingDouble(this::getDistance));
-        return newLocations;
-    }
-
-<<<<<<< HEAD
     @Override
     public String toString() {
         return super.toString() + ' ' + R;
     }
-=======
-	@Override
-	public String toString() {
-		return super.toString() + ' ' + R;
-	}
-	
-	double eps = 1e-4;
->>>>>>> 50ea7494
+    
 }