package io.github.kensuke1984.kibrary.math;

import java.util.ArrayList;
import java.util.Arrays;
import java.util.Comparator;
import java.util.HashMap;
import java.util.LinkedHashMap;
import java.util.List;
import java.util.Map;
import java.util.Set;
import java.util.stream.Collectors;
import java.util.stream.IntStream;

import org.apache.commons.math3.analysis.polynomials.PolynomialFunction;
import org.apache.commons.math3.util.Precision;

import io.github.kensuke1984.kibrary.util.earth.FullPosition;
import io.github.kensuke1984.kibrary.util.earth.HorizontalPosition;

/**
 * Methods concerning interpolation of values on a line or surface.
 *
 * @since a long time ago
 */
public class Interpolation {

    private static final int GRID_PRECISION = 4;

    public static double threePointInterpolation(double x, double[] xi, double[] yi) {
        double[] h = new double[3];
        for (int i = 0; i < 3; i++)
            h[i] = x - xi[i];
        double h01 = xi[1] - xi[0];
        double h02 = xi[2] - xi[0];
        double h12 = xi[2] - xi[1];

        double phi0 = h[1] * h[2] / (h01 * h02);
        double phi1 = -h[0] * h[2] / (h01 * h12);
        double phi2 = h[0] * h[1] / (h02 * h12);

        return yi[0] * phi0 + yi[1] * phi1 + yi[2] * phi2;
    }

    public static double linear(double x, double[] xi, double[] yi) {
        return yi[0] + (yi[1] - yi[0]) * (x - xi[0]) / (xi[1] - xi[0]);
    }

    /**
     * @param originalMap (Map of {@link FullPosition}, Double) Map data to be interpolated.
     * @param sampleLongitudes (double[]) Longitudes at which to interpolate.
     * @param longitudeMargin (double) The margin to append at the western and eastern ends of the region (including edges of voxel gaps).
     *          Also used to recognize voxel gaps in the longitude direction.
     * @param longitudeInKm (boolean) Whether the above value is given in [km] or [deg].
     * @param mosaic (boolean) Whether to create a mosaic-style map. When false, a smooth map will be created.
     * @return (LinkedHashMap of {@link FullPosition} to Double) Interpolated map data.
     *
     * @author otsuru
     * @since 2023/3/24
     */
    public static Map<FullPosition, Double> inEachWestEastLine(Map<FullPosition, Double> originalMap, double[] sampleLongitudes,
            double longitudeMargin, boolean longitudeInKm, boolean mosaic) {
        // This is created as LinkedHashMap to preserve the order of grid points
        Map<FullPosition, Double> interpolatedMap = new LinkedHashMap<>();

        Set<FullPosition> allPositions = originalMap.keySet();
        boolean crossDateLine = HorizontalPosition.crossesDateLine(allPositions);
        double[] radii = allPositions.stream().mapToDouble(pos -> pos.getR()).distinct().sorted().toArray();
        double[] latitudes = allPositions.stream().mapToDouble(pos -> pos.getLatitude()).distinct().sorted().toArray();

        for (double radius : radii) {
            for (double latitude : latitudes) {
                List<FullPosition> inLinePositions = allPositions.stream()
                        .filter(pos -> Precision.equals(pos.getLatitude(), latitude, FullPosition.LATITUDE_EPSILON)
                                && Precision.equals(pos.getR(), radius, FullPosition.RADIUS_EPSILON))
                        .sorted(Comparator.comparing(pos -> (crossDateLine && pos.getLongitude() < 0) ? pos.getLongitude() + 360 : pos.getLongitude()))
                        .collect(Collectors.toList());

                // pack data values at original points along this latitude in a Trace (x is the longitude direction here)
                double[] x = inLinePositions.stream().mapToDouble(position -> position.getLongitude())
                        .map(lon -> (crossDateLine && lon < 0) ? lon + 360 : lon).toArray();
                double[] y = inLinePositions.stream().mapToDouble(position -> originalMap.get(position)).toArray();
                Trace originalTrace = new Trace(x, y);

                // split the trace at gaps
                double smallCircleRadius = radius * Math.cos(Math.toRadians(latitude));
                double longitudeMarginDeg = longitudeInKm ? Math.toDegrees(longitudeMargin / smallCircleRadius) : longitudeMargin;
                List<Trace> splitTraces = splitTraceAtGaps(originalTrace, longitudeMarginDeg);
                // interpolate each of the split traces and store the results
                List<Trace> interpolatedTraces = splitTraces.stream()
                        .map(trace -> interpolateTraceAtPoints(trace, sampleLongitudes, longitudeMarginDeg, mosaic)).collect(Collectors.toList());
                for (Trace interpolatedTrace : interpolatedTraces) {
                    for (int i = 0; i < interpolatedTrace.getLength(); i++) {
                        double longitude = interpolatedTrace.getXAt(i);
                        double value = interpolatedTrace.getYAt(i);
                        FullPosition position = new FullPosition(latitude, longitude, radius);
                        interpolatedMap.put(position, value);
                    }
                }
            }
        }
        return interpolatedMap;
    }

    /**
     * Interpolation on each horizontal 2-D surface.
     * This method supposes that
     * <ul>
     * <li> data points are given on several distinct radii </li>
     * <li> data points are aligned, equally spaced, on several distinct latitudes </li>
     * <li> longitudes of the points are equally spaced along each latitude </li>
     * </ul>
     *
     * In mosaic mode, a two-step nearest-neighbor interpolation is done: first in the longitude direction, then in the latitude.
     * In smooth interpolation, a two-step cubic interpolation is done: first in the longitude direction, then in the latitude.
     *
     * @param originalMap (Map of {@link FullPosition}, Double) Map data to be interpolated.
     * @param gridInterval (double) Grid spacing to be used in output map.
     * @param latitudeMargin (double) The margin to append at the northern and southern ends of the region (including edges of voxel gaps).
     * @param latitudeInKm (boolean) Whether the above value is given in [km] or [deg].
     * @param longitudeMargin (double) The margin to append at the western and eastern ends of the region (including edges of voxel gaps).
     *          Also used to recognize voxel gaps in the longitude direction.
     * @param longitudeInKm (boolean) Whether the above value is given in [km] or [deg].
     * @param mosaic (boolean) Whether to create a mosaic-style map. When false, a smooth map will be created.
     * @return (LinkedHashMap of {@link FullPosition} to Double) Interpolated map data.
     *
     * @author otsuru
     * @since 2023/3/4
     */
    public static Map<FullPosition, Double> inEachMapLayer(Map<FullPosition, Double> originalMap, double gridInterval,
            double latitudeMargin, boolean latitudeInKm, double longitudeMargin, boolean longitudeInKm, boolean mosaic) {
        // This is created as LinkedHashMap to preserve the order of grid points
        Map<FullPosition, Double> interpolatedMap = new LinkedHashMap<>();

        Set<FullPosition> allPositions = originalMap.keySet();
        boolean crossDateLine = HorizontalPosition.crossesDateLine(allPositions);
        double[] radii = allPositions.stream().mapToDouble(pos -> pos.getR()).distinct().sorted().toArray();

        for (double radius : radii) {
            Set<FullPosition> inLayerPositions = allPositions.stream()
                    .filter(pos -> Precision.equals(pos.getR(), radius, FullPosition.RADIUS_EPSILON)).collect(Collectors.toSet());
            double[] latitudes = inLayerPositions.stream().mapToDouble(pos -> pos.getLatitude()).distinct().sorted().toArray();

            // a Map to store interpolated Traces at each latitude
            Map<Double, List<Trace>> eachLatitudeTraces = new HashMap<>();

            //~interpolate along each latitude containing data points
            for (double latitude : latitudes) {
                List<FullPosition> inLatitudePositions = inLayerPositions.stream()
                        .filter(pos -> Precision.equals(pos.getLatitude(), latitude, FullPosition.LATITUDE_EPSILON))
                        .sorted(Comparator.comparing(pos -> pos.getLongitude(crossDateLine)))
                        .collect(Collectors.toList());

                // pack data values at original points along this latitude in a Trace (x is the longitude direction here)
                double[] x = inLatitudePositions.stream().mapToDouble(position -> position.getLongitude(crossDateLine)).toArray();
                double[] y = inLatitudePositions.stream().mapToDouble(position -> originalMap.get(position)).toArray();
                Trace originalTrace = new Trace(x, y);

                // split the trace at gaps
                double smallCircleRadius = radius * Math.cos(Math.toRadians(latitude));
                double longitudeMarginDeg = longitudeInKm ? Math.toDegrees(longitudeMargin / smallCircleRadius) : longitudeMargin;
                List<Trace> splitTraces = splitTraceAtGaps(originalTrace, longitudeMarginDeg);
                // interpolate each of the split traces and store the results
                List<Trace> interpolatedTraces = splitTraces.stream()
                        .map(trace -> interpolateTraceOnGrid(trace, gridInterval, longitudeMarginDeg, mosaic)).collect(Collectors.toList());
                eachLatitudeTraces.put(latitude, interpolatedTraces);
            }

            //~interpolate along each grid longitude (meridian)
            double minLongitude = eachLatitudeTraces.values().stream().flatMap(List::stream)
                    .mapToDouble(trace -> trace.getMinX()).min().getAsDouble();
            double maxLongitude = eachLatitudeTraces.values().stream().flatMap(List::stream)
                    .mapToDouble(trace -> trace.getMaxX()).max().getAsDouble();
            int nGridLongitudes = (int) Math.round((maxLongitude - minLongitude) / gridInterval) + 1;
            for (int i = 0; i < nGridLongitudes; i++) {
                double longitude = Precision.round(minLongitude + i * gridInterval, GRID_PRECISION);

                // extract indices of latitudes with values defined on this longitude
                int[] indicesWithValue = IntStream.range(0, latitudes.length)
                        .filter(j -> hasValueInTraceList(longitude, eachLatitudeTraces.get(latitudes[j]))).sorted().toArray();
                if (indicesWithValue.length == 0) {
                    System.err.println("!! No index for longitude " + longitude);
                    System.err.println("    Did you set the margins properly?");
                    continue;
                }
                // split into groups of consequtive latitudes
                List<int[]> indexGroups = splitIndexGroups(indicesWithValue);
                for (int[] indexArray : indexGroups) {
                    double[] xs = Arrays.stream(indexArray).mapToDouble(j -> latitudes[j]).toArray();
                    // pack data values at original latitudes along this meridian in a Trace (x is the latitude direction here)
                    double[] ys = Arrays.stream(xs).map(latitude -> findValueInTraceList(longitude, eachLatitudeTraces.get(latitude))).toArray();
                    Trace discreteTrace = new Trace(xs, ys);

                    // interpolate the Trace and resample at all grid points
                    double latitudeMarginDeg = latitudeInKm ? Math.toDegrees(latitudeMargin / radius) : latitudeMargin;
                    Trace interpolatedTrace = interpolateTraceOnGrid(discreteTrace, gridInterval, latitudeMarginDeg, mosaic);
                    for (int j = 0; j < interpolatedTrace.getLength(); j++) {
                        interpolatedMap.put(new FullPosition(interpolatedTrace.getXAt(j), longitude, radius), interpolatedTrace.getYAt(j));
                    }
                }
            }
        }

        return interpolatedMap;
    }

    private static boolean hasValueInTraceList(double x, List<Trace> traceList) {
        for (Trace trace : traceList) {
            if (trace.getMinX() <= x && x <= trace.getMaxX()) return true;
        }
        return false;
    }
    private static double findValueInTraceList(double x, List<Trace> traceList) {
        for (Trace trace : traceList) {
            if (trace.getMinX() <= x && x <= trace.getMaxX()) {
                return trace.getYAt(trace.findNearestXIndex(x));
            }
        }
        throw new IllegalArgumentException("Value not found for x=" + x + " in Trace list.");
    }

    public static List<Trace> splitTraceAtGaps(Trace trace, double margin) {
        List<Trace> traceList = new ArrayList<>();
        int iStart = 0;
        // from i=1, check if [x(i-1),x(i)] is much larger than margin*2
        for (int i = 1; i < trace.getLength(); i++) {
            if (trace.getXAt(i) - trace.getXAt(i - 1) > margin * 2.5) {
                traceList.add(trace.subTrace(iStart, i));
                iStart = i;
            }
        }
        // add last trace
        traceList.add(trace.subTrace(iStart, trace.getLength()));
        return traceList;
    }
    private static List<int[]> splitIndexGroups(int[] numbers) {
        List<int[]> groupList = new ArrayList<>();
        // first k of current group
        int kStart = 0;
        // number that corresponds to the last k
        int lastNumber = numbers[0];
        // we have set the values for k=0 above, so start from k=1
        for (int k = 1; k < numbers.length; k++) {
            if (numbers[k] != lastNumber + 1) {
                // add the last group to groupList
                groupList.add(Arrays.copyOfRange(numbers, kStart, k));
                // set the next group starting from k
                kStart = k;
            }
            lastNumber = numbers[k];
        }
        // add last group
        groupList.add(Arrays.copyOfRange(numbers, kStart, numbers.length));
        return groupList;
    }

    /**
     * Interpolates a given 1-D plot at all points that are within the domain and are multiples of the specified grid interval.
     * The domain is taken with a margin on either side, as [xMin-margin:xMax+margin].
     * In mosaic mode, nearest-neighbor interpolation is done; otherwise, cubic interpolation.
     *
     * @param originalTrace ({@link Trace}) Original 1-D plot.
     * @param gridInterval (double) Grid interval at which to interpolate.
     * @param margin (double) The length of margin to add at either end of the domain.
     * @param mosaic (boolean) Whether to interpolate as mosaic (nearest-neighbor). Otherwise, smooth (cubic) interpolation.
     * @return ({@link Trace}) Interpolated 1-D plot, where x values are multiples of gridInterval.
     *
     * @author otsuru
     * @since 2023/3/4
     */
    public static Trace interpolateTraceOnGrid(Trace originalTrace, double gridInterval, double margin, boolean mosaic) {
        // set the x range so that the margin is added to either end
<<<<<<< HEAD
        double startX = Math.ceil((originalTrace.getMinX() - margin) / gridInterval) * gridInterval;
        double endX = Math.floor((originalTrace.getMaxX() + margin) / gridInterval) * gridInterval;
        int nGridXs = (int) Math.round((endX - startX) / gridInterval) + 1;
        // array of sample points at which to interpolate
        double[] xs = new double[nGridXs];
        for (int i = 0; i < nGridXs; i++) {
            xs[i] = startX + i * gridInterval;
=======
        double startLongitude = Math.ceil((originalTrace.getMinX() - margin) / gridInterval) * gridInterval;
        double endLongitude = Math.floor((originalTrace.getMaxX() + margin) / gridInterval) * gridInterval;
        int nGridLongitudes = (int) Math.round((endLongitude - startLongitude) / gridInterval) + 1;
        // array of x and y of interpolated Trace
        double[] xs = new double[nGridLongitudes];
        double[] ys = new double[nGridLongitudes];
        for (int i = 0; i < nGridLongitudes; i++) {
            xs[i] = Precision.round(startLongitude + i * gridInterval, GRID_PRECISION);
>>>>>>> 70f3d53b
        }
        return interpolateTraceAtPoints(originalTrace, xs, margin, mosaic);
    }

    /**
     * Interpolates a given 1-D plot at a set of specified points.
     * The domain is taken with a margin on either side, as [xMin-margin:xMax+margin].
     * If a specified point is outside this domain, it will not be used.
     * In mosaic mode, nearest-neighbor interpolation is done; otherwise, cubic interpolation.
     *
     * @param originalTrace ({@link Trace}) Original 1-D plot.
     * @param samplePoints (double[]) Points at which to interpolate.
     * @param margin (double) The length of margin to add at either end of the domain.
     * @param mosaic (boolean) Whether to interpolate as mosaic (nearest-neighbor). Otherwise, smooth (cubic) interpolation.
     * @return ({@link Trace}) Interpolated 1-D plot, where x values are those included in samplePoints and within the domain.
     *
     * @author otsuru
     * @since 2023/3/24
     */
    private static Trace interpolateTraceAtPoints(Trace originalTrace, double[] samplePoints, double margin, boolean mosaic) {
        int lastIndex = originalTrace.getLength() - 1;
        // set the x range so that the margin is added to either end
        double startX = originalTrace.getMinX() - margin;
        double endX = originalTrace.getMaxX() + margin;
        // extract sample points that are within the domain
        double[] xs = Arrays.stream(samplePoints).filter(x -> startX <= x && x <= endX).toArray();
        double[] ys = new double[xs.length];

        if (mosaic) {
            // use value at nearest index
            for (int i = 0; i < xs.length; i++) {
                ys[i] = originalTrace.getYAt(originalTrace.findNearestXIndex(xs[i]));
            }

        } else {
            // for each interval, including both ends, which is 1 more than the number of points on the Trace (k=-1 is added)
            for (int k = -1; k < originalTrace.getLength(); k++) {
                PolynomialFunction interpolatedFunc = cubic(originalTrace.getY(), k);
                // the actual x values at the ends of the segment, instead of [0:1]
                // At either end of the domain, margin*2 is appended so that only one side of the flipping mirror is used.
                double xLower = (k == -1) ? originalTrace.getXAt(0) - margin * 2 : originalTrace.getXAt(k);
                double xUpper = (k == lastIndex) ? originalTrace.getXAt(lastIndex) + margin * 2 : originalTrace.getXAt(k + 1);

                // compute y values for points that are within this segment
                for (int i = 0; i < xs.length; i++) {
                    if (xLower <= xs[i] && xs[i] < xUpper) {
                        double normalizedX = (xs[i] - xLower) / (xUpper - xLower);
                        ys[i] = interpolatedFunc.value(normalizedX);
                    }
                }
            }
        }
        return new Trace(xs, ys);
    }

    /**
     * Interpolates a given 1-D plot at a specified point.
     * The domain is taken with a margin on either side, as [xMin-margin:xMax+margin].
     * In mosaic mode, nearest-neighbor interpolation is done; otherwise, cubic interpolation.
     *
     * @param originalTrace ({@link Trace}) Original 1-D plot.
     * @param samplePoint (double) Point at which to interpolate. Must be in domain; otherwise, Exception is thrown.
     * @param margin (double) The length of margin to add at either end of the domain.
     * @param mosaic (boolean) Whether to interpolate as mosaic (nearest-neighbor). Otherwise, smooth (cubic) interpolation.
     * @return (double) Interpolated value.
     *
     * @author otsuru
     * @since 2023/3/25
     */
    public static double interpolateTraceAtPoint(Trace originalTrace, double samplePoint, double margin, boolean mosaic) {
        int lastIndex = originalTrace.getLength() - 1;
        // set the x range so that the margin is added to either end
        double startX = originalTrace.getMinX() - margin;
        double endX = originalTrace.getMaxX() + margin;
        if (samplePoint < startX || endX < samplePoint) throw new IllegalArgumentException("samplePoint " + samplePoint + "out of range.");

        if (mosaic) {
            return originalTrace.getYAt(originalTrace.findNearestXIndex(samplePoint));

        } else {
            // find which interval samplePoint is in
            int interval = -1;
            for (int k = 0; k < originalTrace.getLength(); k++) {
                if (samplePoint >= originalTrace.getXAt(k)) interval = k;
            }

            // the actual x values at the ends of the segment, instead of [0:1]
            // At either end of the domain, margin*2 is appended so that only one side of the flipping mirror is used.
            double xLower = (interval == -1) ? originalTrace.getXAt(0) - margin * 2 : originalTrace.getXAt(interval);
            double xUpper = (interval == lastIndex) ? originalTrace.getXAt(lastIndex) + margin * 2 : originalTrace.getXAt(interval + 1);

            // interpolate at samplePoint
            double normalizedX = (samplePoint - xLower) / (xUpper - xLower);
            PolynomialFunction interpolatedFunc = cubic(originalTrace.getY(), interval);
            return interpolatedFunc.value(normalizedX);
        }
    }

    /**
     * Computes cubic interpolation for the segment of the specified index, given a list of values (y_0, y_1, y_2, ...).
     * When specifying index 5, for example, the range [x_5:x_6] will be interpolated,
     * but supposing the x values in that segment are in [0:1] (thus, x_4=-1, x_5=0, x_6=1, and x_7=2).
     * <p>
     * Both ends will be set as a flipped mirror, i.e. f(-1)=-f(0) and f'(-1)=f'(0), f(last+1)=-f(last) and f'(last+1)=f'(last).
     * With indices -1 and lastIndex, the interpolated function to the left and right of the input range can be obtained.
     *
     * @param values (double[]) Data values y_0, y_1, y_2, ...
     * @param iSegment (int) Index of segment to interpolate. [-1:lastIndex]
     * @return (PolynomialFunction) Cubic function.
     *
     * @author otsuru
     * @since 2023/3/8
     */
    private static PolynomialFunction cubic(double[] values, int iSegment) {
        int lastIndex = values.length - 1;
        if (iSegment < -1 || lastIndex < iSegment)
            throw new IllegalArgumentException("iSegment " + iSegment + " out of bounds [-1:" + lastIndex + "]");

        double f0;
        double fPrime0;
        double f1;
        double fPrime1;

        if (values.length == 1) {
            f0 = (iSegment == -1) ? -values[0] : values[0];
            f1 = (iSegment == -1) ? values[0] : -values[0];
            fPrime0 = 0;
            fPrime1 = 0;
        } else if (iSegment == -1) {
            // set left side as a flipped mirror, i.e. f(-1)=-f(0) and f'(-1)=f'(0)
            f0 = -values[0];
            fPrime0 = (values[1] + values[0]) / 2;
            f1 = values[0];
            fPrime1 = (values[1] + values[0]) / 2;
        } else if (iSegment == lastIndex) {
            // set right side as a flipped mirror, i.e. f(last+1)=-f(last) and f'(last+1)=f'(last)
            f0 = values[lastIndex];
            fPrime0 = (-values[lastIndex] - values[lastIndex - 1]) / 2;
            f1 = -values[lastIndex];
            fPrime1 = (-values[lastIndex] - values[lastIndex - 1]) / 2;
        } else {
            if (iSegment == 0) {
                // the left end is a flipped mirror, i.e. f(-1)=-f(0)
                f0 = values[0];
                fPrime0 = (values[1] + values[0]) / 2;
            } else {
                f0 = values[iSegment];
                fPrime0 = (values[iSegment + 1] - values[iSegment - 1]) / 2;
            }
            if (iSegment == lastIndex - 1) {
                // the right end is a flipped mirror, i.e. f(last+1)=-f(last)
                f1 = values[lastIndex];
                fPrime1 = (-values[lastIndex] - values[lastIndex - 1]) / 2;
            } else {
                f1 = values[iSegment + 1];
                fPrime1 = (values[iSegment + 2] - values[iSegment]) / 2;
            }
        }
        double a = 2 * f0 - 2 * f1 + fPrime0 + fPrime1;
        double b = -3 * f0 + 3 * f1 - 2 * fPrime0 - fPrime1;
        double c = fPrime0;
        double d = f0;
        double[] coeffs = {d, c, b, a};
        return new PolynomialFunction(coeffs);
    }

}<|MERGE_RESOLUTION|>--- conflicted
+++ resolved
@@ -269,24 +269,13 @@
      */
     public static Trace interpolateTraceOnGrid(Trace originalTrace, double gridInterval, double margin, boolean mosaic) {
         // set the x range so that the margin is added to either end
-<<<<<<< HEAD
         double startX = Math.ceil((originalTrace.getMinX() - margin) / gridInterval) * gridInterval;
         double endX = Math.floor((originalTrace.getMaxX() + margin) / gridInterval) * gridInterval;
         int nGridXs = (int) Math.round((endX - startX) / gridInterval) + 1;
         // array of sample points at which to interpolate
         double[] xs = new double[nGridXs];
         for (int i = 0; i < nGridXs; i++) {
-            xs[i] = startX + i * gridInterval;
-=======
-        double startLongitude = Math.ceil((originalTrace.getMinX() - margin) / gridInterval) * gridInterval;
-        double endLongitude = Math.floor((originalTrace.getMaxX() + margin) / gridInterval) * gridInterval;
-        int nGridLongitudes = (int) Math.round((endLongitude - startLongitude) / gridInterval) + 1;
-        // array of x and y of interpolated Trace
-        double[] xs = new double[nGridLongitudes];
-        double[] ys = new double[nGridLongitudes];
-        for (int i = 0; i < nGridLongitudes; i++) {
-            xs[i] = Precision.round(startLongitude + i * gridInterval, GRID_PRECISION);
->>>>>>> 70f3d53b
+            xs[i] = Precision.round(startX + i * gridInterval, GRID_PRECISION);
         }
         return interpolateTraceAtPoints(originalTrace, xs, margin, mosaic);
     }
