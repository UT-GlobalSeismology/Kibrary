package io.github.kensuke1984.kibrary.timewindow;

import java.io.IOException;
import java.io.PrintWriter;
import java.nio.charset.Charset;
import java.nio.file.Files;
import java.nio.file.Path;
import java.nio.file.Paths;
import java.nio.file.StandardOpenOption;
import java.util.ArrayList;
import java.util.Arrays;
import java.util.Collections;
import java.util.HashMap;
import java.util.HashSet;
import java.util.List;
import java.util.Map;
import java.util.Set;
import java.util.concurrent.TimeUnit;
import java.util.stream.Collectors;

import org.apache.commons.io.IOUtils;

import io.github.kensuke1984.anisotime.Phase;
import io.github.kensuke1984.kibrary.Operation;
import io.github.kensuke1984.kibrary.Property;
import io.github.kensuke1984.kibrary.external.TauPPhase;
import io.github.kensuke1984.kibrary.external.TauPTimeReader;
<<<<<<< HEAD
=======
import io.github.kensuke1984.kibrary.util.DatasetAid;
>>>>>>> c2506c72
import io.github.kensuke1984.kibrary.util.GadgetAid;
import io.github.kensuke1984.kibrary.util.ThreadAid;
import io.github.kensuke1984.kibrary.util.data.Observer;
import io.github.kensuke1984.kibrary.util.globalcmt.GlobalCMTID;
import io.github.kensuke1984.kibrary.util.sac.SACComponent;
import io.github.kensuke1984.kibrary.util.sac.SACFileAccess;
import io.github.kensuke1984.kibrary.util.sac.SACFileName;
import io.github.kensuke1984.kibrary.util.sac.SACHeaderEnum;

/**
 * Operation that creates a data file of timewindows.
 * <p>
 * Timewindows are created for observed waveforms in event folders under the working directory.
 * For all the waveforms, timewindows are computed by TauP.
 * <p>
 * This class creates a window for each specified phase,
 * starting from (arrival time - frontShift) and ending at (arrival time + rearShift).
 * It also creates a window for each exphase,
 * starting from (arrival time - exFrontShift) and ending at (arrival time + rearShift),
 * and abandons overlapped parts between these.
 * <p>
 * Start and end times of the windows are set to integer multiples of DELTA in SAC files.
 * <p>
 * Timewindow information is written in binary format in "timewindow*.dat".
 * Files that could not produce timewindows are written in "invalidTimewindow*.txt".
 * See {@link TimewindowDataFile}.
 *
 * @author Kensuke Konishi
 * @version 0.2.4
 * @author anselme add phase information, methods for corridor and MTZ inversion
 */
public class TimewindowMaker extends Operation {

    private static final double EX_FRONT_SHIFT = 5.;

    private final Property property;
    /**
     * Path of the work folder
     */
    private Path workPath;
    /**
     * A tag to include in output file names. When this is empty, no tag is used.
     */
    private String tag;
    /**
     * Path of the output file
     */
    private Path outputPath;
    /**
     * タイムウインドウがおかしくて省いたリスト とりあえず startが０以下になるもの TODO:本当？
     */
    private Path invalidList;
    /**
     * set of {@link SACComponent}
     */
    private Set<SACComponent> components;

    private boolean majorArc;
    /**
     * 使いたいフェーズ
     */
    private Set<Phase> usePhases;
    /**
     * 省きたいフェーズ
     */
    private Set<Phase> exPhases;
    /**
     * how many seconds it shifts the starting time [s] phase到着からどれだけずらすか if the
     * value is 5(not -5), then basically, each timewindow starts 5 sec before
     * each usePhase
     */
    private double frontShift;
    /**
     * phase到着から後ろ何秒を取るか if the value is 10, basically, each timewindow ends 10
     * secs after each usephase arrival
     */
    private double rearShift;
    private double minLength;
    /**
     * @author anselme
     */
    private boolean corridor;
    private String model;

    private Set<TimewindowData> timewindowSet;
    private double[][] catalogue_sS;
    private double[][] catalogue_pP;

    /**
     * @param args  none to create a property file <br>
     *              [property file] to run
     * @throws IOException if any
     */
    public static void main(String[] args) throws IOException {
        if (args.length == 0) writeDefaultPropertiesFile();
        else Operation.mainFromSubclass(args);
    }

    public static void writeDefaultPropertiesFile() throws IOException {
        Class<?> thisClass = new Object(){}.getClass().getEnclosingClass();
        Path outPath = Property.generatePath(thisClass);
        try (PrintWriter pw = new PrintWriter(Files.newBufferedWriter(outPath, StandardOpenOption.CREATE_NEW))) {
            pw.println("manhattan " + thisClass.getSimpleName());
            pw.println("##Path of a working folder (.)");
            pw.println("#workPath ");
            pw.println("##(String) A tag to include in output file names. If no tag is needed, leave this blank.");
            pw.println("#tag ");
            pw.println("##SacComponents to be used, listed using spaces (Z R T)");
            pw.println("#components ");
            pw.println("##(boolean) Whether or not to use major arc phases (false)");
            pw.println("#majorArc ");
            pw.println("##TauPPhases to be included in timewindow, listed using spaces (S)");
            pw.println("#usePhases ");
            pw.println("##TauPPhases not to be included in timewindow, listed using spaces, if any");
            pw.println("#exPhases ");
            pw.println("##(double) Time before first phase [sec]. If it is 10, then 10 s before arrival (0)");
            pw.println("#frontShift ");
            pw.println("##(double) Time after last phase [sec]. If it is 60, then 60 s after arrival (0)");
            pw.println("#rearShift ");
            pw.println("##(double) Minimum length for the timewindows [sec] (0)");
            pw.println("#minLength ");
            pw.println("##(boolean) Corridor (false)");
            pw.println("#corridor ");
            pw.println("##(String) Model to compute travel times using TauP (prem)");
            pw.println("#model ");
        }
        System.err.println(outPath + " is created.");
    }

    public TimewindowMaker(Property property) throws IOException {
        this.property = (Property) property.clone();
    }

    @Override
    public void set() throws IOException {
        workPath = property.parsePath("workPath", ".", true, Paths.get(""));
<<<<<<< HEAD
        String date = GadgetAid.getTemporaryString();
        outputPath = workPath.resolve("timewindow" + date + ".dat");
        invalidList = workPath.resolve("invalidTimewindow" + date + ".txt");
        timewindowSet = Collections.synchronizedSet(new HashSet<>());
=======
        if (property.containsKey("tag")) tag = property.parseStringSingle("tag", null);
>>>>>>> c2506c72
        components = Arrays.stream(property.parseStringArray("components", "Z R T"))
                .map(SACComponent::valueOf).collect(Collectors.toSet());
        majorArc = property.parseBoolean("majorArc", "false");
        usePhases = phaseSet(property.parseString("usePhases", "S"));
        exPhases = phaseSet(property.containsValue("exPhases") ? property.parseString("exPhases", null) : null);
        frontShift = property.parseDouble("frontShift", "0");
        rearShift = property.parseDouble("rearShift", "0");
        minLength = property.parseDouble("minLength", "0");
        corridor = property.parseBoolean("corridor", "false");
        model = property.parseString("model", "prem").toLowerCase();

        String catalogueName_sS =  "firstAppearance_sS." + model + ".catalogue";
        String catalogueName_pP =  "firstAppearance_pP." + model + ".catalogue";
        catalogue_sS = readCatalogue(catalogueName_sS);
        catalogue_pP = readCatalogue(catalogueName_pP);

        String dateStr = GadgetAid.getTemporaryString();
        outputPath = workPath.resolve(DatasetAid.generateOutputFileName("timewindow", tag, dateStr, ".dat"));
        invalidList = workPath.resolve(DatasetAid.generateOutputFileName("invalidTimewindow", tag, dateStr, ".txt"));
        timewindowSet = Collections.synchronizedSet(new HashSet<>());
    }

/*
    private void checkAndPutDefaults() {
        if (!property.containsKey("workPath")) property.setProperty("workPath", ".");
        if (!property.containsKey("components")) property.setProperty("components", "Z R T");
        if (!property.containsKey("frontShift")) property.setProperty("frontShift", "0");
        if (!property.containsKey("rearShift")) property.setProperty("rearShift", "0");
        if (!property.containsKey("exPhases")) property.setProperty("exPhases", "");
        if (!property.containsKey("usePhases")) property.setProperty("usePhases", "S");
        if (!property.containsKey("majorArc")) property.setProperty("majorArc", "false");
        if (!property.containsKey("corridor")) property.setProperty("corridor", "false");
        if (!property.containsKey("model")) property.setProperty("model", "prem");
        if (!property.containsKey("minLength")) property.setProperty("minLength", "0");
    }

    private void set() throws IOException {
        checkAndPutDefaults();
        workPath = Paths.get(property.getProperty("workPath"));
        if (!Files.exists(workPath)) throw new NoSuchFileException("The workPath " + workPath + " does not exist");

        String date = GadgetAid.getTemporaryString();
        outputPath = workPath.resolve("timewindow" + date + ".dat");
        invalidList = workPath.resolve("invalidTimewindow" + date + ".txt");
        timewindowSet = Collections.synchronizedSet(new HashSet<>());

        components = Arrays.stream(property.getProperty("components").split("\\s+")).map(SACComponent::valueOf)
                .collect(Collectors.toSet());
        usePhases = phaseSet(property.getProperty("usePhases"));
        exPhases = phaseSet(property.getProperty("exPhases"));
        majorArc = Boolean.parseBoolean(property.getProperty("majorArc"));

        frontShift = Double.parseDouble(property.getProperty("frontShift"));
        rearShift = Double.parseDouble(property.getProperty("rearShift"));

        corridor = Boolean.parseBoolean(property.getProperty("corridor"));

        model = property.getProperty("model").trim().toLowerCase();

        minLength = Double.parseDouble(property.getProperty("minLength"));

        String catalogueName_sS =  "firstAppearance_sS." + model + ".catalogue";
        String catalogueName_pP =  "firstAppearance_pP." + model + ".catalogue";
        catalogue_sS = readCatalogue(catalogueName_sS);
        catalogue_pP = readCatalogue(catalogueName_pP);
    }
*/

    private static Set<Phase> phaseSet(String arg) {
        return (arg == null || arg.isEmpty()) ? Collections.emptySet()
                : Arrays.stream(arg.split("\\s+")).map(Phase::create).collect(Collectors.toSet());
    }

    @Override
    public void run() throws IOException {
        System.out.println("Using exFrontShift = " + EX_FRONT_SHIFT);
        System.err.println("Invalid files, if any, will be listed in " + invalidList);
        ThreadAid.runEventProcess(workPath, eventDir -> {
            try {
                eventDir.sacFileSet().stream().filter(sfn -> sfn.isOBS() && components.contains(sfn.getComponent()))
                        .forEach(sfn -> {
                    try {
                        if (corridor)
                            makeTimeWindowForCorridor(sfn);
                        else
                            makeTimeWindow(sfn);
                    } catch (Exception e) {
                        e.printStackTrace();
                    }
                });
            } catch (IOException e) {
                e.printStackTrace();
            }
            System.err.print(".");
        } , 10, TimeUnit.HOURS);
        // this println() is for starting new line after writing "."s
        System.err.println();

        if (timewindowSet.isEmpty()) {
            System.err.println("No timewindow is created.");
        }
        else {
            System.err.println("Outputting in " + outputPath);
            TimewindowDataFile.write(timewindowSet, outputPath);
            System.err.println(timewindowSet.size() + " timewindows were made.");
        }
    }

    /**
     * @param sacFileName
     * @throws IOException
     * @author Kensuke Konishi
     * @author anselme add contents for sS in MTZ
     */
    private void makeTimeWindow(SACFileName sacFileName) throws IOException {
        SACFileAccess sacFile = sacFileName.read();
        // 震源深さ radius
        double eventR = 6371 - sacFile.getValue(SACHeaderEnum.EVDP);
        // 震源観測点ペアの震央距離
        double epicentralDistance = sacFile.getValue(SACHeaderEnum.GCARC);

        try {
            Set<TauPPhase> usePhases = TauPTimeReader.getTauPPhase(eventR, epicentralDistance, this.usePhases, model);

            // use only the first arrival in case of triplication
            Map<Phase, List<TauPPhase>> nameToPhase = new HashMap<>();
            for (TauPPhase phase : usePhases) {
                if (!nameToPhase.containsKey(phase.getPhaseName())) {
                    List<TauPPhase> list = new ArrayList<>();
                    list.add(phase);
                    nameToPhase.put(phase.getPhaseName(), list);
                }
                else {
                    List<TauPPhase> list = nameToPhase.get(phase.getPhaseName());
                    list.add(phase);
                    nameToPhase.put(phase.getPhaseName(), list);
                }
            }
            usePhases.clear();
            for (Phase phase : nameToPhase.keySet()) {
                TauPPhase firstArrival = nameToPhase.get(phase).get(0);
                for (TauPPhase taupphase : nameToPhase.get(phase)) {
                    if (taupphase.getTravelTime() < firstArrival.getTravelTime())
                        firstArrival = taupphase;
                }
                usePhases.add(firstArrival);
            }

            usePhases.forEach(phase -> phase.getDistance());

            if (!majorArc) {
                usePhases.removeIf(phase -> phase.getPuristDistance() >= 180.);
            }

            Set<TauPPhase> exPhases = this.exPhases.size() == 0 ? Collections.emptySet()
                    : TauPTimeReader.getTauPPhase(eventR, epicentralDistance, this.exPhases, model);

            if (usePhases.isEmpty()) {
                writeInvalid(sacFileName);
                return;
            }
            double[] phaseTime = toTravelTime(usePhases);
            double[] exPhaseTime = exPhases.isEmpty() ? null : toTravelTime(exPhases);

            boolean firstAppearance = false;
            if (exPhaseTime == null) {
                firstAppearance = true;
                if (this.exPhases.size() == 1 && this.exPhases.contains(Phase.create("pP")) && !this.usePhases.contains(Phase.PcP)
                        && this.usePhases.contains(Phase.P)) {
                    if (epicentralDistance > 30)
                        throw new RuntimeException("Unexpected: pP should exist for epicentral distance " + epicentralDistance);

                    double minDepth = catalogue_pP[0][0];
                    double dDepth = catalogue_pP[0][2];
                    int icat = (int) (((6371. - eventR) - minDepth) / dDepth) + 1;

                    double differentialTime = catalogue_pP[icat][2] - catalogue_pP[icat][3];
                    double Ptime = usePhases.stream().filter(p -> p.getPhaseName().equals(Phase.P)).map(p -> p.getTravelTime()).sorted().findFirst().get();

                    exPhaseTime = new double[] {Ptime + differentialTime};
                }

                if (this.exPhases.size() == 1 && this.exPhases.contains(Phase.create("sS")) && !this.usePhases.contains(Phase.ScS)
                        && this.usePhases.contains(Phase.S)) {
                    if (epicentralDistance > 30)
                        throw new RuntimeException("Unexpected: sS should exist for epicentral distance " + epicentralDistance);

                    double minDepth = catalogue_sS[0][0];
                    double dDepth = catalogue_sS[0][2];
                    int icat = (int) (((6371. - eventR) - minDepth) / dDepth) + 1;

                    double differentialTime = catalogue_sS[icat][2] - catalogue_sS[icat][3];
                    double Stime = usePhases.stream().filter(p -> p.getPhaseName().equals(Phase.S)).map(p -> p.getTravelTime()).sorted().findFirst().get();

                    exPhaseTime = new double[] {Stime + differentialTime};
                }
            }

            Timewindow[] windows = createTimeWindows(phaseTime, exPhaseTime, EX_FRONT_SHIFT);

            if (windows == null) {
                writeInvalid(sacFileName);
                return;
            }

            // System.out.println(sacFile.getValue(SacHeaderEnum.E));
            // delta (time step) in SacFile
            double delta = sacFile.getValue(SACHeaderEnum.DELTA);
            double e = sacFile.getValue(SACHeaderEnum.E);
            // station of SacFile
            Observer observer = sacFile.getObserver();
            // global cmt id of SacFile
            GlobalCMTID event = sacFileName.getGlobalCMTID();
            // component of SacFile
            SACComponent component = sacFileName.getComponent();

            // window fix
            Arrays.stream(windows).map(window -> fix(window, delta)).filter(window -> window.getEndTime() <= e).map(
                    window -> new TimewindowData(window.getStartTime(), window.getEndTime(), observer, event, component, containPhases(window, usePhases)))
                    .filter(tw ->  tw.getLength() > minLength)
                    .forEach(timewindowSet::add);
        } catch (RuntimeException e) {
            e.printStackTrace();
        }
    }

    /**
     * @param sacFileName
     * @throws IOException
     * @author anselme
     */
    private void makeTimeWindowForCorridor(SACFileName sacFileName) throws IOException {
        SACFileAccess sacFile = sacFileName.read();
        // 震源深さ radius
        double eventR = 6371 - sacFile.getValue(SACHeaderEnum.EVDP);
        // 震源観測点ペアの震央距離
        double epicentralDistance = sacFile.getValue(SACHeaderEnum.GCARC);
        try {
            // group 1
//          this.frontShift = 20.;
//          this.rearShift = 50.;
//          Set<Phase> usePhasesCorridor = Arrays.stream("s S ScS Sdiff".split(" "))
//                  .map(Phase::create).collect(Collectors.toSet());
//          Set<TauPPhase> usePhases = TauPTimeReader.getTauPPhase(eventR, epicentralDistance, usePhasesCorridor, model);
//          if (!majorArc) {
//              usePhases.removeIf(phase -> phase.getPuristDistance() >= 180.);
//          }
//          Set<Phase> exPhasesCorridor = Arrays.stream("sS sSdiff sScS SS".split(" "))
//                  .map(Phase::create).collect(Collectors.toSet());
//          Set<TauPPhase> exPhases = exPhasesCorridor.size() == 0 ? Collections.emptySet()
//                  : TauPTimeReader.getTauPPhase(eventR, epicentralDistance, exPhasesCorridor, model);
//          if (usePhases.isEmpty()) {
//              writeInvalid(sacFileName);
//              return;
//          }
//          double[] phaseTime = toTravelTime(usePhases);
//          double[] exPhaseTime = exPhases.isEmpty() ? null : toTravelTime(exPhases);
//
//          Timewindow[] windows1 = createTimeWindows(phaseTime, exPhaseTime);
//          //
//
//          // group 2
//          this.frontShift = 20.;
//          this.rearShift = 50.;
//          usePhasesCorridor = Arrays.stream("sS sScS sSdiff".split(" "))
//                  .map(Phase::create).collect(Collectors.toSet());
//          usePhases = TauPTimeReader.getTauPPhase(eventR, epicentralDistance, usePhasesCorridor, model);
//          if (!majorArc) {
//              usePhases.removeIf(phase -> phase.getPuristDistance() >= 180.);
//          }
//          exPhasesCorridor = Arrays.stream("S ScS SS sSS".split(" "))
//                  .map(Phase::create).collect(Collectors.toSet());
//          exPhases = exPhasesCorridor.size() == 0 ? Collections.emptySet()
//                  : TauPTimeReader.getTauPPhase(eventR, epicentralDistance, exPhasesCorridor, model);
//          if (usePhases.isEmpty()) {
//              writeInvalid(sacFileName);
//              return;
//          }
//          phaseTime = toTravelTime(usePhases);
//          exPhaseTime = exPhases.isEmpty() ? null : toTravelTime(exPhases);
//
//          Timewindow[] windows2 = createTimeWindows(phaseTime, exPhaseTime);
//          //
//
//          // group 3
//          this.frontShift = 20.;
//          this.rearShift = 70.;
//          usePhasesCorridor = Arrays.stream("SS".split(" "))
//                  .map(Phase::create).collect(Collectors.toSet());
//          usePhases = TauPTimeReader.getTauPPhase(eventR, epicentralDistance, usePhasesCorridor, model);
//          if (!majorArc) {
//              usePhases.removeIf(phase -> phase.getPuristDistance() >= 180.);
//          }
//          exPhasesCorridor = Arrays.stream("sScS sSS".split(" "))
//                  .map(Phase::create).collect(Collectors.toSet());
//          exPhases = exPhasesCorridor.size() == 0 ? Collections.emptySet()
//                  : TauPTimeReader.getTauPPhase(eventR, epicentralDistance, exPhasesCorridor, model);
//          if (usePhases.isEmpty()) {
//              writeInvalid(sacFileName);
//              return;
//          }
//          phaseTime = toTravelTime(usePhases);
//          exPhaseTime = exPhases.isEmpty() ? null : toTravelTime(exPhases);
//
//          Timewindow[] windows3 = createTimeWindows(phaseTime, exPhaseTime);
//          //
//
//          // group 4
//          this.frontShift = 20.;
//          this.rearShift = 70.;
//          usePhasesCorridor = Arrays.stream("sSS".split(" "))
//                  .map(Phase::create).collect(Collectors.toSet());
//          usePhases = TauPTimeReader.getTauPPhase(eventR, epicentralDistance, usePhasesCorridor, model);
//          if (!majorArc) {
//              usePhases.removeIf(phase -> phase.getPuristDistance() >= 180.);
//          }
//          exPhasesCorridor = Arrays.stream("SS SSS".split(" "))
//                  .map(Phase::create).collect(Collectors.toSet());
//          exPhases = exPhasesCorridor.size() == 0 ? Collections.emptySet()
//                  : TauPTimeReader.getTauPPhase(eventR, epicentralDistance, exPhasesCorridor, model);
//          if (usePhases.isEmpty()) {
//              writeInvalid(sacFileName);
//              return;
//          }
//          phaseTime = toTravelTime(usePhases);
//          exPhaseTime = exPhases.isEmpty() ? null : toTravelTime(exPhases);
//
//          Timewindow[] windows4 = createTimeWindows(phaseTime, exPhaseTime);
            //

            // group 1
            this.frontShift = 10.;
            this.rearShift = 60.;
//          double eventDepth = Earth.EARTH_RADIUS - sacFileName.getGlobalCMTID().getEvent().getCmtLocation().getR();
            Set<Phase> usePhasesCorridor = null;
//          if (eventDepth < 200)
//              usePhasesCorridor = Arrays.stream("s S ScS Sdiff sS sScS sSdiff SS".split(" "))
//                  .map(Phase::create).collect(Collectors.toSet());
//          else
                usePhasesCorridor = Arrays.stream("s S ScS Sdiff sS sScS sSdiff SS sSS".split(" "))
                .map(Phase::create).collect(Collectors.toSet());
            List<TauPPhase> usePhasesList = TauPTimeReader.getTauPPhaseList(eventR, epicentralDistance, usePhasesCorridor, model);
            if (!majorArc) {
                usePhasesList.removeIf(phase -> phase.getPuristDistance() >= 180.);
            }
            Set<Phase> exPhasesCorridor = null;
//          if (eventDepth < 200)
//              exPhasesCorridor = Arrays.stream("sSS SSS sSSS SSSS sSSSS".split(" "))
//                  .map(Phase::create).collect(Collectors.toSet());
//          else
                exPhasesCorridor = Arrays.stream("SSS sSSS SSSS sSSSS".split(" "))
                .map(Phase::create).collect(Collectors.toSet());
            Set<TauPPhase> exPhases = exPhasesCorridor.size() == 0 ? Collections.emptySet()
                    : TauPTimeReader.getTauPPhase(eventR, epicentralDistance, exPhasesCorridor, model);
            if (usePhases.isEmpty()) {
                writeInvalid(sacFileName);
                return;
            }
            double[] phaseTime = toTravelTime(usePhasesList);
            Phase[] phaseNames = toPhaseName(usePhasesList);
            double[] exPhaseTime = exPhases.isEmpty() ? null : toTravelTime(exPhases);

            Timewindow[] windows1 = createTimeWindowsAndSplit(phaseTime, phaseNames, exPhaseTime);
//          //

            // group 5
            this.frontShift = 6.;
            this.rearShift = 70.;
            usePhasesCorridor = Arrays.stream("ScSScS sScSScS".split(" "))
                    .map(Phase::create).collect(Collectors.toSet());
            Set<TauPPhase> usePhases = TauPTimeReader.getTauPPhase(eventR, epicentralDistance, usePhasesCorridor, model);
            if (!majorArc) {
                usePhases.removeIf(phase -> phase.getPuristDistance() >= 180.);
            }
            exPhasesCorridor = Arrays.stream("SSS sSSS SSSS sSSSS SSSSS sSSSSS SSSSSS sSSSSSS".split(" "))
                    .map(Phase::create).collect(Collectors.toSet());
            exPhases = exPhasesCorridor.size() == 0 ? Collections.emptySet()
                    : TauPTimeReader.getTauPPhase(eventR, epicentralDistance, exPhasesCorridor, model);
            if (usePhases.isEmpty()) {
                writeInvalid(sacFileName);
                return;
            }
            phaseTime = toTravelTime(usePhases);
            phaseNames = toPhaseName(usePhasesList);
            exPhaseTime = exPhases.isEmpty() ? null : toTravelTime(exPhases);

            Timewindow[] windows5 = createTimeWindowsAndSplit(phaseTime, phaseNames, exPhaseTime);
            //

            // group 6
            this.frontShift = 6.;
            this.rearShift = 75.;
            usePhasesCorridor = Arrays.stream("ScSScSScS sScSScSScS".split(" "))
                    .map(Phase::create).collect(Collectors.toSet());
            usePhases = TauPTimeReader.getTauPPhase(eventR, epicentralDistance, usePhasesCorridor, model);
            if (!majorArc) {
                usePhases.removeIf(phase -> phase.getPuristDistance() >= 180.);
            }
            exPhasesCorridor = Collections.emptySet();
            exPhases = exPhasesCorridor.size() == 0 ? Collections.emptySet()
                    : TauPTimeReader.getTauPPhase(eventR, epicentralDistance, exPhasesCorridor, model);
            if (usePhases.isEmpty()) {
                writeInvalid(sacFileName);
                return;
            }
            phaseTime = toTravelTime(usePhases);
            phaseNames = toPhaseName(usePhasesList);
            exPhaseTime = exPhases.isEmpty() ? null : toTravelTime(exPhases);

            Timewindow[] windows6 = createTimeWindowsAndSplit(phaseTime, phaseNames, exPhaseTime);
            //

            List<Timewindow> windowList = new ArrayList<>();
            if (windows1 != null) {
                for (Timewindow tw : windows1)
                    windowList.add(tw);
            }
//          if (windows2 != null) {
//              for (Timewindow tw : windows2)
//                  windowList.add(tw);
//          }
//          if (windows3 != null) {
//              for (Timewindow tw : windows3)
//                  windowList.add(tw);
//          }
//          if (windows4 != null) {
//              for (Timewindow tw : windows4)
//                  windowList.add(tw);
//          }
            if (windows5 != null) {
                for (Timewindow tw : windows5)
                    windowList.add(tw);
            }
            if (windows6 != null) {
                for (Timewindow tw : windows6)
                    windowList.add(tw);
            }
//          if (windows7 != null) {
//              for (Timewindow tw : windows7)
//                  windowList.add(tw);
//          }
//          if (windows8 != null) {
//              for (Timewindow tw : windows8)
//                  windowList.add(tw);
//          }
            Timewindow[] windows = windowList.toArray(new Timewindow[windowList.size()]);

            if (windows == null) {
                writeInvalid(sacFileName);
                return;
            }

            // System.out.println(sacFile.getValue(SacHeaderEnum.E));
            // delta (time step) in SacFile
            double delta = sacFile.getValue(SACHeaderEnum.DELTA);
            double e = sacFile.getValue(SACHeaderEnum.E);
            // station of SacFile
            Observer station = sacFile.getObserver();
            // global cmt id of SacFile
            GlobalCMTID id = sacFileName.getGlobalCMTID();
            // component of SacFile
            SACComponent component = sacFileName.getComponent();

            // window fix
            Set<Phase> tmpUsePhases = Arrays.stream("s S ScS Sdiff sS sScS sSdiff SS sSS SSS sSSS SSSS sSSSS ScSScS sScSScS ScSScSScS sScSScSScS".split(" "))
                .map(Phase::create).collect(Collectors.toSet());
            Set<TauPPhase> usePhases_ = TauPTimeReader.getTauPPhase(eventR, epicentralDistance, tmpUsePhases, model);
            Arrays.stream(windows).map(window -> fix(window, delta)).filter(window -> window.getEndTime() <= e).map(
                    window -> new TimewindowData(window.getStartTime(), window.getEndTime(), station, id, component, containPhases(window, usePhases_)))
                    .filter(tw -> tw.getPhases().length > 0)
                    .forEach(tw -> {
                        if (tw.endTime - tw.startTime >= 30.) {
                            timewindowSet.add(tw);
                        }
                        else
                            System.out.println("Ignored length<30s " + tw);
                    });
        } catch (RuntimeException e) {
            e.printStackTrace();
        }
    }

    /**
     * Creates timewindows. all phases have front and rear shifts. if exPhase
     * with front and rear shifts is in the timewindows of use-phases, then the
     * timewindow will be cut.
     *
     * @param phaseTime   must be in order.
     * @param exPhaseTime must be in order.
     * @return created {@link Timewindow} array
     */
    private Timewindow[] createTimeWindows(double[] phaseTime, double[] exPhaseTime) {
        Timewindow[] windows = Arrays.stream(phaseTime)
                .mapToObj(time -> new Timewindow(time - frontShift, time + rearShift)).sorted()
                .toArray(Timewindow[]::new);
        Timewindow[] exWindows = exPhaseTime == null ? null
                : Arrays.stream(exPhaseTime).mapToObj(time -> new Timewindow(time - frontShift, time + rearShift))
                        .sorted().toArray(Timewindow[]::new);

        windows = mergeWindow(windows);

        if (exWindows == null)
            return windows;
        exWindows = mergeWindow(exWindows);
        return considerExPhase(windows, exWindows);
    }

    /**
     * @param phaseTime
     * @param phaseNames
     * @param exPhaseTime
     * @return
     * @author anselme
     * TODO check it
     */
    private Timewindow[] createTimeWindowsAndSplit(double[] phaseTime, Phase[] phaseNames, double[] exPhaseTime) {
//      Timewindow[] windows = Arrays.stream(phaseTime)
//              .mapToObj(time -> new Timewindow(time - frontShift, time + rearShift)).sorted()
//              .toArray(Timewindow[]::new);
        if (phaseTime.length == 0)
            return null;

        Map<Phase, Timewindow[]> phaseWindowMap = new HashMap<>();
        for (int i = 0; i < phaseTime.length; i++) {
            double time = phaseTime[i];
            Phase phase = phaseNames[i];
            if (phaseWindowMap.containsKey(phase)) {
                Timewindow[] windows = phaseWindowMap.get(phase);
                Timewindow[] newWindows = Arrays.copyOf(windows, windows.length + 1);
                newWindows[newWindows.length - 1] = new Timewindow(time - frontShift, time + rearShift);
                phaseWindowMap.replace(phase, newWindows);
            }
            else {
                Timewindow[] windows = new Timewindow[] { new Timewindow(time - frontShift, time + rearShift) };
                phaseWindowMap.put(phase, windows);
            }
        }

        List<Timewindow> list = new ArrayList<>();
        for (Phase phase : phaseWindowMap.keySet()) {
            Timewindow[] windows = Arrays.stream(phaseWindowMap.get(phase)).sorted().toArray(Timewindow[]::new);
            windows = mergeWindow(windows);
            for (Timewindow window : windows)
                list.add(window);
        }

        Timewindow[] windows = list.stream().sorted().toArray(Timewindow[]::new);

        Timewindow[] exWindows = exPhaseTime == null ? null
                : Arrays.stream(exPhaseTime).mapToObj(time -> new Timewindow(time - frontShift, time + rearShift))
                        .sorted().toArray(Timewindow[]::new);

        if (exWindows != null) {
            exWindows = mergeWindow(exWindows);
            windows = considerExPhase(windows, exWindows, minLength);
        }

        return splitWindow(windows, minLength);
    }

    /**
     * @param phaseTime
     * @param exPhaseTime
     * @param exFrontShift
     * @return
     * @author anselme
     * TODO check it
     */
    private Timewindow[] createTimeWindows(double[] phaseTime, double[] exPhaseTime, double exFrontShift) {
        Timewindow[] windows = Arrays.stream(phaseTime)
                .mapToObj(time -> new Timewindow(time - frontShift, time + rearShift)).sorted()
                .toArray(Timewindow[]::new);
        Timewindow[] exWindows = exPhaseTime == null ? null
                : Arrays.stream(exPhaseTime).mapToObj(time -> new Timewindow(time - exFrontShift, time + rearShift))
                        .sorted().toArray(Timewindow[]::new);

        windows = mergeWindow(windows);

        if (exWindows == null)
            return windows;

//      System.out.println(exFrontShift + " " + exWindows[0].getStartTime());

        exWindows = mergeWindow(exWindows);
        return considerExPhase(windows, exWindows);
    }

    /**
     * fix start and end time by delta these time must be (int) * delta
     *
     * @param window {@link Timewindow}
     * @param delta  time step
     * @return fixed {@link Timewindow}
     */
    private static Timewindow fix(Timewindow window, double delta) {
        double startTime = delta * (int) (window.startTime / delta);
        double endTime = delta * (int) (window.endTime / delta);
        return new Timewindow(startTime, endTime);
    }

    /**
     * @param useTimeWindow
     * @param exTimeWindow
     * @return useTimeWindowからexTimeWindowの重なっている部分を取り除く 何もなくなってしまったらnullを返す
     */
    private static Timewindow cutWindow(Timewindow useTimeWindow, Timewindow exTimeWindow) {
        // System.out.println(useTimeWindow+" "+exTimeWindow);
        if (!useTimeWindow.overlap(exTimeWindow)) return useTimeWindow;
        if (exTimeWindow.startTime <= useTimeWindow.startTime)
            return useTimeWindow.endTime <= exTimeWindow.endTime ? null :
                    new Timewindow(exTimeWindow.endTime, useTimeWindow.endTime);
        return new Timewindow(useTimeWindow.startTime, exTimeWindow.startTime);
    }

    /**
     * @param useTimeWindow
     * @param exTimeWindow
     * @param minLength
     * @return useTimeWindowからexTimeWindowの重なっている部分を取り除く 何もなくなってしまったらnullを返す
     * @author anselme
     */
    private static Timewindow cutWindow(Timewindow useTimeWindow, Timewindow exTimeWindow, double minLength) {
        // System.out.println(useTimeWindow+" "+exTimeWindow);
        if (!useTimeWindow.overlap(exTimeWindow)) return useTimeWindow;
        if (exTimeWindow.startTime <= useTimeWindow.startTime)
            return useTimeWindow.endTime <= exTimeWindow.endTime ? null
                    : new Timewindow(exTimeWindow.endTime, useTimeWindow.endTime);
        Timewindow newWindow = new Timewindow(useTimeWindow.startTime, exTimeWindow.startTime);
        return newWindow.getLength() < minLength ? null : newWindow;
    }

    /**
     * eliminate exTimeWindows from useTimeWindows
     *
     * @param useTimeWindows must be in order by start time
     * @param exTimeWindows  must be in order by start time
     * @return timewindows to use
     */
    private static Timewindow[] considerExPhase(Timewindow[] useTimeWindows, Timewindow[] exTimeWindows) {
        List<Timewindow> usable = new ArrayList<>();
        for (Timewindow window : useTimeWindows) {
            for (Timewindow ex : exTimeWindows) {
                window = cutWindow(window, ex);
                if (window == null) break;
            }
            if (window != null) usable.add(window);
        }

        return usable.size() == 0 ? null : usable.toArray(new Timewindow[0]);
    }

    /**
     * eliminate exTimeWindows from useTimeWindows
     *
     * @param useTimeWindows must be in order by start time
     * @param exTimeWindows  must be in order by start time
     * @param minLength
     * @return timewindows to use
     * @author anselme
     */
    private static Timewindow[] considerExPhase(Timewindow[] useTimeWindows, Timewindow[] exTimeWindows, double minLength) {
        List<Timewindow> usable = new ArrayList<>();
        for (Timewindow window : useTimeWindows) {
            for (Timewindow ex : exTimeWindows) {
                window = cutWindow(window, ex, minLength);
                if (window == null)
                    break;
            }
            if (window != null)
                usable.add(window);
        }

        return usable.size() == 0 ? null : usable.toArray(new Timewindow[0]);
    }

    /**
     * if there are any overlapping timeWindows, merge them. the start times
     * must be in order.
     *
     * @param windows to be merged
     * @return windows containing all the input windows in order
     */
    private static Timewindow[] mergeWindow(Timewindow[] windows) {
        if (windows.length == 1)
            return windows;
        List<Timewindow> windowList = new ArrayList<>();
        Timewindow windowA = windows[0];
        for (int i = 1; i < windows.length; i++) {
            Timewindow windowB = windows[i];
            if (windowA.overlap(windowB)) {
                windowA = windowA.merge(windowB);
                if (i == windows.length - 1)
                    windowList.add(windowA);
            } else {
                windowList.add(windowA);
                windowA = windows[i];
                if (i == windows.length - 1)
                    windowList.add(windows[i]);
            }
        }
        return windowList.toArray(new Timewindow[windowList.size()]);
    }

    /**
     * @param windows
     * @param minLength
     * @return
     * @author anselme
     */
    private static Timewindow[] splitWindow(Timewindow[] windows, double minLength) {
        boolean mergeIfshort = true;
        if (windows.length == 1)
            return windows;
        List<Timewindow> windowList = new ArrayList<>();
        Timewindow windowA = windows[0];
        for (int i = 1; i < windows.length; i++) {
            Timewindow windowB = windows[i];
            if (windowA.overlap(windowB)) {
                Timewindow newA = new Timewindow(windowA.startTime, windowB.startTime);
                if (newA.getLength() < minLength) {
                    windowA = newA.merge(windowB);
                } else {
                    windowList.add(newA);
                    windowA = windowB;
                }
                if (i == windows.length - 1)
                    windowList.add(windowA);
            } else {
                windowList.add(windowA);
                windowA = windows[i];
                if (i == windows.length - 1)
                    windowList.add(windows[i]);
            }
        }

        return windowList.toArray(new Timewindow[0]);
    }

    /**
     * @param window
     * @param usePhases
     * @return
     * @author anselme
     */
    private Phase[] containPhases(Timewindow window, Set<TauPPhase> usePhases) {
        Set<Phase> phases = new HashSet<>();
        for (TauPPhase phase : usePhases) {
            double time = phase.getTravelTime();
            if (time <= window.endTime && time >= window.startTime)
                phases.add(phase.getPhaseName());
        }
        return phases.toArray(new Phase[phases.size()]);
    }

    /**
     * @param phases Set of TauPPhases
     * @return travel times in {@link TauPPhase}
     */
    private static double[] toTravelTime(Set<TauPPhase> phases) {
        return phases.stream().mapToDouble(TauPPhase::getTravelTime).toArray();
    }

    private static double[] toTravelTime(List<TauPPhase> phases) {
        return phases.stream().mapToDouble(TauPPhase::getTravelTime).toArray();
    }

    /**
     * @param phases
     * @return
     * @author anselme
     */
    private static Phase[] toPhaseName(List<TauPPhase> phases) {
        Phase[] names = new Phase[phases.size()];
        for (int i = 0; i < names.length; i++)
            names[i] = phases.get(i).getPhaseName();
        return names;
    }

    private synchronized void writeInvalid(SACFileName sacFileName) throws IOException {
        try (PrintWriter pw = new PrintWriter(
                Files.newBufferedWriter(invalidList, StandardOpenOption.CREATE, StandardOpenOption.APPEND))) {
            pw.println(sacFileName);
        }
    }

    /**
     * Read a catalog of travel times. To use for sS, pP phases for the MTZ
     * @param catalog
     * @return
     * @author anselme
     */
    public static double[][] readCatalogue(String catalog) {
        try {
            List<String> lines = IOUtils.readLines(
                    TimewindowMaker.class.getClassLoader().getResourceAsStream(catalog),
                    Charset.defaultCharset());
            String[] ss = lines.get(0).split("\\s+");
            double hmin = Double.parseDouble(ss[0]);
            double hmax = Double.parseDouble(ss[1]);
            double dh = Double.parseDouble(ss[2]);
            int nh = lines.size() - 1;

            if ((hmax - hmin) / dh + 1 != nh)
                throw new Exception("Catalog is broken");

            double[][] catalogue = new double[nh + 1][4];
            catalogue[0] = new double[] {hmin, hmax, dh};
            for (int i = 1; i < nh + 1; i++) {
                ss = lines.get(i).split("\\s+");
                catalogue[i][0] = Double.parseDouble(ss[0]);
                catalogue[i][1] = Double.parseDouble(ss[1]);
                catalogue[i][2] = Double.parseDouble(ss[2]);
                catalogue[i][3] = Double.parseDouble(ss[3]);
            }

            return catalogue;
        } catch (NullPointerException e) {
            return null;
        } catch (Exception e) {
            e.printStackTrace();
            return null;
        }
    }

}<|MERGE_RESOLUTION|>--- conflicted
+++ resolved
@@ -25,10 +25,7 @@
 import io.github.kensuke1984.kibrary.Property;
 import io.github.kensuke1984.kibrary.external.TauPPhase;
 import io.github.kensuke1984.kibrary.external.TauPTimeReader;
-<<<<<<< HEAD
-=======
 import io.github.kensuke1984.kibrary.util.DatasetAid;
->>>>>>> c2506c72
 import io.github.kensuke1984.kibrary.util.GadgetAid;
 import io.github.kensuke1984.kibrary.util.ThreadAid;
 import io.github.kensuke1984.kibrary.util.data.Observer;
@@ -165,14 +162,8 @@
     @Override
     public void set() throws IOException {
         workPath = property.parsePath("workPath", ".", true, Paths.get(""));
-<<<<<<< HEAD
-        String date = GadgetAid.getTemporaryString();
-        outputPath = workPath.resolve("timewindow" + date + ".dat");
-        invalidList = workPath.resolve("invalidTimewindow" + date + ".txt");
-        timewindowSet = Collections.synchronizedSet(new HashSet<>());
-=======
+
         if (property.containsKey("tag")) tag = property.parseStringSingle("tag", null);
->>>>>>> c2506c72
         components = Arrays.stream(property.parseStringArray("components", "Z R T"))
                 .map(SACComponent::valueOf).collect(Collectors.toSet());
         majorArc = property.parseBoolean("majorArc", "false");
