--- conflicted
+++ resolved
@@ -1,13 +1,13 @@
 package io.github.kensuke1984.kibrary.timewindow;
-
-import java.util.List;
-import java.util.stream.Collectors;
-import java.util.stream.Stream;
 
 import io.github.kensuke1984.kibrary.util.Station;
 import io.github.kensuke1984.kibrary.util.globalcmt.GlobalCMTID;
 import io.github.kensuke1984.kibrary.util.sac.SACComponent;
 import io.github.kensuke1984.anisotime.Phase;
+
+import java.util.List;
+import java.util.stream.Collectors;
+import java.util.stream.Stream;
 
 /**
  * Timewindow for a raypath (a pair of a source and a receiver).
@@ -34,18 +34,23 @@
      * event ID
      */
     private final GlobalCMTID id;
-    /**
-     * component
-     */
-    private final SACComponent component;
+	/**
+	 * component
+	 */
+	private final SACComponent component;
+	/**
+	 * seismic phases included in the timewindow (e.g. S, ScS)
+	 */
+	private final Phase[] phases; 
 
-    public TimewindowInformation(double startTime, double endTime, Station station, GlobalCMTID id,
-                                 SACComponent component) {
-        super(startTime, endTime);
-        this.id = id;
-        this.component = component;
-        this.station = station;
-    }
+	public TimewindowInformation(double startTime, double endTime, Station station, GlobalCMTID id,
+			SACComponent component, Phase[] phases) {
+		super(startTime, endTime);
+		this.id = id;
+		this.component = component;
+		this.station = station;
+		this.phases = phases;
+	}
 
     @Override
     public int compareTo(Timewindow o) {
@@ -60,7 +65,6 @@
         return super.compareTo(o);
     }
 
-<<<<<<< HEAD
     @Override
     public int hashCode() {
         int prime = 31;
@@ -86,27 +90,6 @@
         } else if (!station.equals(other.station)) return false;
         return true;
     }
-=======
-	/**
-	 * component
-	 */
-	private final SACComponent component;
-	
-	
-	/**
-	 * seismic phases included in the timewindow (e.g. S, ScS) 
-	 */
-	private final Phase[] phases; 
-
-	public TimewindowInformation(double startTime, double endTime, Station station, GlobalCMTID id,
-			SACComponent component, Phase[] phases) {
-		super(startTime, endTime);
-		this.id = id;
-		this.component = component;
-		this.station = station;
-		this.phases = phases;
-	}
->>>>>>> 50ea7494
 
     public Station getStation() {
         return station;
@@ -116,28 +99,30 @@
         return id;
     }
 
-<<<<<<< HEAD
-    public SACComponent getComponent() {
-        return component;
-    }
-
-    @Override
-    public String toString() {
-        return station + " " + station.getNetwork() + " " + id + " " + component + " " + startTime + " " + endTime;
-    }
-=======
 	public SACComponent getComponent() {
 		return component;
 	}
 	
+	/**
+	 * @return
+	 * @author anselme
+	 */
 	public Phase[] getPhases() {
 		return phases;
 	}
 	
+	/**
+	 * @return
+	 * @author anselme
+	 */
 	public double getAzimuthDegree() {
 		return Math.toDegrees(id.getEvent().getCmtLocation().getAzimuth(station.getPosition()));
 	}
 	
+	/**
+	 * @return
+	 * @author anselme
+	 */
 	public double getDistanceDegree() {
 		return Math.toDegrees(id.getEvent().getCmtLocation().getEpicentralDistance(station.getPosition()));
 	}
@@ -147,6 +132,5 @@
 		List<String> phaseStrings = Stream.of(phases).filter(phase -> phase != null).map(Phase::toString).collect(Collectors.toList());
 		return station + " " + id + " " + component + " " + startTime + " " + endTime + " " + String.join(",", phaseStrings);
 	}
->>>>>>> 50ea7494
 
 }