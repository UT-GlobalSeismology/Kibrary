--- conflicted
+++ resolved
@@ -36,7 +36,6 @@
         this.endTime = Precision.round(endTime, 3);
     }
 
-<<<<<<< HEAD
     @Override
     public int compareTo(Timewindow o) {
         int c = Double.compare(startTime, o.startTime);
@@ -54,27 +53,6 @@
         result = prime * result + (int) (temp ^ (temp >>> 32));
         return result;
     }
-=======
-	/**
-	 * startTime must be less than endTime
-	 * 
-	 * @param startTime
-	 *            start time of the window
-	 * @param endTime
-	 *            end time of the window
-	 */
-	public Timewindow(double startTime, double endTime) {
-		if (endTime < startTime)
-			throw new IllegalArgumentException("startTime: " + startTime + " endTime: " + endTime + " are invalid");
-		this.startTime = Precision.round(startTime, 3);
-		this.endTime = Precision.round(endTime, 3);
-	}
-	
-	@Override
-	public String toString() {
-		return startTime + " " + endTime;
-	}
->>>>>>> 50ea7494
 
     @Override
     public boolean equals(Object obj) {
@@ -99,7 +77,6 @@
         return timeWindow.startTime <= endTime && startTime <= timeWindow.endTime;
     }
 
-<<<<<<< HEAD
     /**
      * Creates a new Timewindow from this and the input timewindow. If the two
      * windows do not overlap, then the interval between them is also included.
@@ -113,19 +90,6 @@
         return new Timewindow(newStart, newEnd);
     }
 
-    public double getStartTime() {
-        return startTime;
-    }
-
-    public double getEndTime() {
-        return endTime;
-    }
-=======
-	/**
-	 * ending time round off to the third decimal place
-	 */
-	protected final double endTime;
-	
 	public double getStartTime() {
 		return startTime;
 	}
@@ -137,6 +101,5 @@
 	public double getLength() {
 		return endTime - startTime;
 	}
->>>>>>> 50ea7494
 
 }