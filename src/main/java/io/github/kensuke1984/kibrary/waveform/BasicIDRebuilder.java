--- conflicted
+++ resolved
@@ -159,15 +159,11 @@
     @Override
     public void run() throws IOException {
 
-<<<<<<< HEAD
-        BasicID[] basicIDs = BasicIDFile.read(basicIDPath, basicPath);
-        basicIDs = Arrays.stream(basicIDs).filter(id -> components.contains(id.getSacComponent()))
+        List<BasicID> basicIDs = BasicIDFile.readAsList(basicIDPath, basicPath);
+        basicIDs = basicIDs.stream().filter(id -> components.contains(id.getSacComponent()))
                 .sorted(Comparator.comparing(BasicID::getObserver))
-                .toArray(BasicID[]::new);
-
-=======
-        List<BasicID> basicIDs = BasicIDFile.readAsList(basicIDPath, basicPath);
->>>>>>> ccb524cd
+                .collect(Collectors.toList());
+
         // sort observed and synthetic
         BasicIDPairUp pairer = new BasicIDPairUp(basicIDs);
         obsIDs = pairer.getObsList();
