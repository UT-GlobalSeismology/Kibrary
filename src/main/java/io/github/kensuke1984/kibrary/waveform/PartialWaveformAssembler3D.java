package io.github.kensuke1984.kibrary.waveform;

import java.io.IOException;
import java.io.PrintWriter;
import java.nio.file.Files;
import java.nio.file.Path;
import java.nio.file.Paths;
import java.nio.file.StandardOpenOption;
import java.util.ArrayList;
import java.util.Arrays;
import java.util.Collections;
import java.util.List;
import java.util.Map;
import java.util.Set;
import java.util.concurrent.ExecutorService;
import java.util.concurrent.Executors;
import java.util.stream.Collectors;
import java.util.stream.IntStream;
import java.util.stream.Stream;

import io.github.kensuke1984.kibrary.Operation;
import io.github.kensuke1984.kibrary.Property;
import io.github.kensuke1984.kibrary.elastic.VariableType;
import io.github.kensuke1984.kibrary.filter.BandPassFilter;
import io.github.kensuke1984.kibrary.filter.ButterworthFilter;
import io.github.kensuke1984.kibrary.math.Trace;
import io.github.kensuke1984.kibrary.source.SourceTimeFunction;
import io.github.kensuke1984.kibrary.source.SourceTimeFunctionHandler;
import io.github.kensuke1984.kibrary.source.SourceTimeFunctionType;
import io.github.kensuke1984.kibrary.timewindow.Timewindow;
import io.github.kensuke1984.kibrary.timewindow.TimewindowData;
import io.github.kensuke1984.kibrary.timewindow.TimewindowDataFile;
import io.github.kensuke1984.kibrary.util.DatasetAid;
import io.github.kensuke1984.kibrary.util.GadgetAid;
import io.github.kensuke1984.kibrary.util.SpcFileAid;
import io.github.kensuke1984.kibrary.util.data.Observer;
import io.github.kensuke1984.kibrary.util.earth.Earth;
import io.github.kensuke1984.kibrary.util.earth.FullPosition;
import io.github.kensuke1984.kibrary.util.earth.HorizontalPosition;
import io.github.kensuke1984.kibrary.util.earth.PolynomialStructure;
import io.github.kensuke1984.kibrary.util.earth.PolynomialStructureFile;
import io.github.kensuke1984.kibrary.util.globalcmt.GlobalCMTID;
import io.github.kensuke1984.kibrary.util.sac.SACComponent;
import io.github.kensuke1984.kibrary.util.spc.PartialType;
import io.github.kensuke1984.kibrary.util.spc.SPCFile;
import io.github.kensuke1984.kibrary.util.spc.SPCFileAccess;
import io.github.kensuke1984.kibrary.util.spc.SPCFileName;
import io.github.kensuke1984.kibrary.util.spc.SPCMode;
import io.github.kensuke1984.kibrary.util.spc.ThreeDPartialMaker;
import io.github.kensuke1984.kibrary.voxel.ParameterType;
import io.github.kensuke1984.kibrary.voxel.VoxelInformationFile;

/**
 * Operation that assembles partial derivative waveforms for 3-D parameters
 * from SPC files created by shfp、shbp、psvfp, and psvbp.
 * Output is written in the format of {@link PartialIDFile}.
 * <p>
 * Timewindows in the input {@link TimewindowDataFile} that satisfy the following criteria will be worked for:
 * <ul>
 * <li> the component is included in the components specified in the property file </li>
 * <li> the (event, observer, component)-pair is included in the input data entry file, if it is specified </li>
 * </ul>
 * <p>
 * SPC files for FP must be inside fpPath/eventDir/modelName/.
 * SPC files for BP must be inside bpPath/observerPositionCode/modelName/ (default) or bpPath/modelName (when using BP catalog).
 * For information about observerPositionCode, see {@link HorizontalPosition#toCode}.
 * Input SPC file names should take the form:<br>
 * voxelPointID.(observerPositionCode or eventID).(PB or PF)...(SH or PSV).spc<br>
 * It is possible to use only SH or only PSV, as well as to use both.
 * <p>
 * A set of partialTypes to work for must be specified.
 * When a voxel information file is provided, only the voxels included in it will be handled;
 * otherwise, all voxel points that have been computed for in FP and BP folders will be used.
 * This class does NOT handle time partials.
 * <p>
 * Time length (tlen) and the number of steps in frequency domain (np) must be same as the values used when running DSM.
 * <p>
 * Source time functions and filters can be applied to the waveforms.
 * The sample rate of the resulting data is {@link #finalSamplingHz}.
 * <p>
 * When using BP catalog, the BP waveforms will be interpolated from waveforms in the catalog
 * based on the epicentral distance from the source (= observer) to the voxel position.
 * <p>
 * Resulting entries can be specified by a (event, observer, component, partialType, voxelPosition, timeframe)-pair.
 *
 * @author Kensuke Konishi
 * @since version 2.3.0.5
 * @version 2021/12/24 renamed from waveformdata.PartialDatasetMaker_v2 to waveform.PartialWaveformAssembler3D
 */
public class PartialWaveformAssembler3D extends Operation {

    /**
     * Number of SPC files to take from BP catalog for interpolation
     */
    private static final int NUM_FROM_CATALOG = 3;

    private final Property property;
    /**
     * Path of the work folder
     */
    private Path workPath;
    /**
     * A tag to include in output folder name. When this is empty, no tag is used.
     */
    private String folderTag;
    /**
     * output directory Path
     */
    private Path outPath;
    /**
     * components to be used
     */
    private Set<SACComponent> components;
    /**
     * spcFileをコンボリューションして時系列にする時のサンプリングHz デフォルトは２０ TODOまだ触れない
     */
    private double partialSamplingHz = 20;
    /**
     * 最後に時系列で切り出す時のサンプリングヘルツ(Hz)
     */
    private double finalSamplingHz;

    /**
     * Path of a timewindow information file
     */
    private Path timewindowPath;
    /**
     * Path of a data entry list file
     */
    private Path dataEntryPath;
    /**
     * Information file about voxels for perturbations
     */
    private Path voxelPath;
    /**
     * set of partial type for computation
     */
    private Set<VariableType> variableTypes;
    /**
     * FPpool folder, containig event folders
     */
    private Path fpPath;
    /**
     * BPpool folder, containig event folders with observers as sources
     */
    private Path bpPath;
    /**
     * BPcat folder, to be used in catalog mode
     */
    private Path bpCatalogPath;
    /**
     * Name of folder, under the event folders, which contains the SPC files.
     * If SPC files are directly under the event folders, set as "".
     */
    private String modelName;
    /**
     * The SPC modes that shall be used: SH, PSV, or BOTH
     */
    private SpcFileAid.UsableSPCMode usableSPCMode;

    /**
     * Whether to use BP catalog
     */
    private boolean bpCatalogMode;
    private double thetamin;
    private double thetamax;
    private double dtheta;

    /**
     * source time function. 0: none, 1: boxcar, 2: triangle, 3: asymmetric triangle, 4: auto
     */
    private SourceTimeFunctionType sourceTimeFunctionType;
    /**
     * Folder containing user-defined source time functions
     */
    private Path userSourceTimeFunctionPath;
    /**
     * Catalog containing source time function durations
     */
    private Path sourceTimeFunctionCatalogPath;

    /**
     * time length (DSM parameter)
     */
    private double tlen;
    /**
     * step of frequency domain (DSM parameter)
     */
    private int np;
    /**
     * lower frequency of bandpass [Hz]
     */
    private double minFreq;
    /**
     * upper frequency of bandpass [Hz]
     */
    private double maxFreq;
    /**
     * see Saito, n
     */
    private int filterNp;
    /**
     * Whether to apply causal filter. true: causal, false: zero-phase
     */
    private boolean causal;
    /**
     * structure file for Q partial
     */
    private Path qStructurePath;


    private int nThreads;
    /**
     * Timewindows to work for.
     */
    private Set<TimewindowData> timewindowSet;
    private Set<FullPosition> voxelPositionSet;
    private Map<GlobalCMTID, SourceTimeFunction> sourceTimeFunctions;
    private ButterworthFilter filter;
    /**
     * バンドパスを安定させるためwindowを左右に ext = max period(s) ずつ伸ばす
     */
    private int ext;
    /**
     * structure for Q partial
     */
    private PolynomialStructure qStructure;
    /**
     * Created {@link PartialID}s.
     */
    private List<PartialID> partialIDs = Collections.synchronizedList(new ArrayList<>());

    private int bpCatNum;
    private List<SPCFileName> bpCatalogSH;
    private List<SPCFileName> bpCatalogPSV;

    /**
     * @param args  none to create a property file <br>
     *              [property file] to run
     * @throws IOException if any
     */
    public static void main(String[] args) throws IOException {
        if (args.length == 0) writeDefaultPropertiesFile();
        else Operation.mainFromSubclass(args);
    }

    public static void writeDefaultPropertiesFile() throws IOException {
        Class<?> thisClass = new Object(){}.getClass().getEnclosingClass();
        Path outPath = Property.generatePath(thisClass);
        try (PrintWriter pw = new PrintWriter(Files.newBufferedWriter(outPath, StandardOpenOption.CREATE_NEW))) {
            pw.println("manhattan " + thisClass.getSimpleName());
            pw.println("##Path of work folder. (.)");
            pw.println("#workPath ");
            pw.println("##(String) A tag to include in output folder name. If no tag is needed, leave this unset.");
            pw.println("#folderTag ");
            pw.println("##SacComponents to be used. (Z R T)");
            pw.println("#components ");
            pw.println("##(double) SAC sampling frequency [Hz]. (20)");
            pw.println("#partialSamplingHz cant change now");
            pw.println("##(double) Sampling frequency in output files [Hz], must be a factor of sacSamplingHz. (1)");
            pw.println("#finalSamplingHz ");
            pw.println("##Path of a timewindow data file, must be set.");
            pw.println("#timewindowPath timewindow.dat");
            pw.println("##Path of a data entry list file, if you want to select raypaths.");
            pw.println("#dataEntryPath selectedEntry.lst");
            pw.println("##Path of a voxel information file, if you want to select the voxels to be worked for.");
            pw.println("#voxelPath voxel.inf");
            pw.println("##VariableTypes to compute for at each voxel, listed using spaces. (MU)");
            pw.println("#variableTypes ");
            pw.println("##Path of a forward propagate spc folder. (FPpool)");
            pw.println("#fpPath ");
            pw.println("##Path of a back propagate spc folder. (BPpool)");
            pw.println("#bpPath ");
            pw.println("##The model name used; e.g. if it is PREM, spectrum files in 'eventDir/PREM' are used. (PREM)");
            pw.println("#modelName ");
            pw.println("##The mode of spc files that have been computed, from {SH, PSV, BOTH}. (BOTH)");
            pw.println("#usableSPCMode ");
            pw.println("##########Settings for BP catalog.");
            pw.println("##(boolean) Whether to interpolate BP from a catalog. (false)");
            pw.println("#bpCatalogMode ");
            pw.println("##Path of a back propagate spc catalog folder, to be used in bpCatalog mode. (BPcat)");
            pw.println("#bpCatalogPath ");
            pw.println("##Theta range and sampling for the BP catalog in the format: thetamin thetamax dtheta. (1. 50. 2e-2)");
            pw.println("#thetaRange ");
            pw.println("##########Computation settings.");
            pw.println("##Path of folder containing source time functions. If not set, the following sourceTimeFunctionType will be used.");
            pw.println("#userSourceTimeFunctionPath ");
            pw.println("##Type of source time function, from {0:none, 1:boxcar, 2:triangle, 3:asymmetricTriangle, 4:auto}. (0)");
            pw.println("##  When 'auto' is selected, the function specified in the GCMT catalog will be used.");
            pw.println("#sourceTimeFunctionType ");
            pw.println("##Path of a catalog to set source time function durations. If unneeded, leave this unset.");
            pw.println("#sourceTimeFunctionCatalogPath ");
            pw.println("##Time length to be computed, must be a power of 2 over 10. (3276.8)");
            pw.println("#tlen ");
            pw.println("##Number of points to be computed in frequency domain, must be a power of 2. (512)");
            pw.println("#np ");
            pw.println("##(double) Minimum value of passband. (0.005)");
            pw.println("#minFreq ");
            pw.println("##(double) Maximum value of passband. (0.08)");
            pw.println("#maxFreq ");
            pw.println("##(int) The value of np for the filter. (4)");
            pw.println("#filterNp ");
            pw.println("##(boolean) Whether to apply causal filter. When false, zero-phase filter is applied. (false)");
            pw.println("#causal ");
            pw.println("##File for Qstructure (if no file, then PREM).");
            pw.println("#qStructurePath ");
        }
        System.err.println(outPath + " is created.");
    }

    public PartialWaveformAssembler3D(Property property) throws IOException {
        this.property = (Property) property.clone();
    }

    @Override
    public void set() throws IOException {
        workPath = property.parsePath("workPath", ".", true, Paths.get(""));
        if (property.containsKey("folderTag")) folderTag = property.parseStringSingle("folderTag", null);
        components = Arrays.stream(property.parseStringArray("components", "Z R T"))
                .map(SACComponent::valueOf).collect(Collectors.toSet());
        partialSamplingHz = 20;  // TODO property.parseDouble("sacSamplingHz", "20");
        finalSamplingHz = property.parseDouble("finalSamplingHz", "1");
        if (partialSamplingHz % finalSamplingHz != 0)
            throw new IllegalArgumentException("Must choose a finalSamplingHz that divides " + partialSamplingHz);

        timewindowPath = property.parsePath("timewindowPath", null, true, workPath);
        if (property.containsKey("dataEntryPath")) {
            dataEntryPath = property.parsePath("dataEntryPath", null, true, workPath);
        }
        if (property.containsKey("voxelPath")) {
            voxelPath = property.parsePath("voxelPath", null, true, workPath);
        }

        variableTypes = Arrays.stream(property.parseStringArray("variableTypes", "MU")).map(VariableType::valueOf)
                .collect(Collectors.toSet());
        for (VariableType type : variableTypes)
            if (type.equals(VariableType.TIME)) throw new IllegalArgumentException("This class does not handle time partials.");

        modelName = property.parseString("modelName", "PREM");  //TODO: use the same system as SPC_SAC ?
        usableSPCMode = SpcFileAid.UsableSPCMode.valueOf(property.parseString("usableSPCMode", "BOTH").toUpperCase());

        fpPath = property.parsePath("fpPath", "FPpool", true, workPath);
        bpCatalogMode = property.parseBoolean("bpCatalogMode", "false");
        if (bpCatalogMode) {
            bpCatalogPath = property.parsePath("bpCatalogPath", "BPcat", true, workPath);
            double[] tmpthetainfo = Stream.of(property.parseStringArray("thetaRange", null))
                    .mapToDouble(Double::parseDouble).toArray();
            thetamin = tmpthetainfo[0];
            thetamax = tmpthetainfo[1];
            dtheta = tmpthetainfo[2];
        } else {
            bpPath = property.parsePath("bpPath", "BPpool", true, workPath);
        }

        if (property.containsKey("userSourceTimeFunctionPath")) {
            userSourceTimeFunctionPath = property.parsePath("userSourceTimeFunctionPath", null, true, workPath);
        } else {
            sourceTimeFunctionType = SourceTimeFunctionType.valueOf(property.parseInt("sourceTimeFunctionType", "0"));
        }
        if (property.containsKey("sourceTimeFunctionCatalogPath")) {
            sourceTimeFunctionCatalogPath = property.parsePath("sourceTimeFunctionCatalogPath", null, true, workPath);
        }

        tlen = property.parseDouble("tlen", "3276.8");
        np = property.parseInt("np", "512");
        maxFreq = property.parseDouble("maxFreq", "0.08");
        minFreq = property.parseDouble("minFreq", "0.005");
        filterNp = property.parseInt("filterNp", "4");
        causal = property.parseBoolean("causal", "false");

        if (property.containsKey("qStructurePath")) {
            qStructurePath = property.parsePath("qinf", null, true, workPath);
        }
    }

    @Override
    public void run() throws IOException {
        System.err.println("Using mode " + usableSPCMode);
        System.err.println("Model name is " + modelName);
        // information about output partial types
        System.err.println(variableTypes.stream().map(Object::toString).collect(Collectors.joining(" ", "Computing for ", "")));

        // read timewindow file and select based on component and entries
        timewindowSet = TimewindowDataFile.readAndSelect(timewindowPath, dataEntryPath, components);

        Set<GlobalCMTID> eventSet = timewindowSet.stream().map(TimewindowData::getGlobalCMTID).collect(Collectors.toSet());
        Set<Observer> observerSet = timewindowSet.stream().map(TimewindowData::getObserver).collect(Collectors.toSet());

        // check that all necessary FP and BP folders exist
        checkSPCExistence(eventSet, observerSet);

        // read BP catalog
        // This is independent of event or observer, thus is read here (not later in the loops).
        if (bpCatalogMode) {
            System.err.println("Using BP catalog");
            if (usableSPCMode != SpcFileAid.UsableSPCMode.PSV)
                bpCatalogSH = SpcFileAid.collectOrderedSpcFileNamePFPB(bpCatalogPath.resolve(modelName), SPCMode.SH);
            if (usableSPCMode != SpcFileAid.UsableSPCMode.SH)
                bpCatalogPSV = SpcFileAid.collectOrderedSpcFileNamePFPB(bpCatalogPath.resolve(modelName), SPCMode.PSV);
            bpCatNum = (int) ((thetamax - thetamin) / dtheta) + 1;
        }

        // read voxel file
        if (voxelPath != null) voxelPositionSet = new VoxelInformationFile(voxelPath).fullPositionSet();

        // design bandpass filter
        filter = designBandPassFilter();
        // to stablize bandpass filtering, extend window at both ends for ext = max period(s) each
        ext = (int) (1 / minFreq * partialSamplingHz);

        // set source time functions
        SourceTimeFunctionHandler stfHandler = new SourceTimeFunctionHandler(sourceTimeFunctionType,
                sourceTimeFunctionCatalogPath, userSourceTimeFunctionPath, eventSet);
        sourceTimeFunctions = stfHandler.createSourceTimeFunctionMap(np, tlen, partialSamplingHz);

        // read Q structure
        if (qStructurePath != null)
            qStructure = PolynomialStructureFile.read(qStructurePath);

        // create output folder
        outPath = DatasetAid.createOutputFolder(workPath, "assembled", folderTag, GadgetAid.getTemporaryString());
        property.write(outPath.resolve("_" + this.getClass().getSimpleName() + ".properties"));

        nThreads = Runtime.getRuntime().availableProcessors();
        System.err.println(nThreads + " processors available.");

        // loop for each event
        int num = 0;
        for (GlobalCMTID event : eventSet.stream().sorted().collect(Collectors.toList())) {
            System.err.println("Working for " + event.toPaddedString() + " : " + (++num) + "/" + eventSet.size());

            // assemble all partials for this event
            workForEvent(event);
        }

        // output in partial folder
        PartialIDFile.write(partialIDs, outPath.resolve("partial"));
    }

    private void workForEvent(GlobalCMTID event) throws IOException {
        // collect observers paired with this event
        Set<Observer> observersForEvent = timewindowSet.stream()
                .filter(info -> info.getGlobalCMTID().equals(event)).map(TimewindowData::getObserver)
                .collect(Collectors.toSet());
        if (observersForEvent.isEmpty())
            return;

        Path fpModelPath = fpPath.resolve(event.toString()).resolve(modelName);

        for (VariableType variableType : variableTypes) {

            // list of FP spc files, collected for each pixel
            // Up to 2 files (SH and PSV) can exist for each pixel.
            List<List<SPCFileName>> fpNames = collectSPCFileNames(fpModelPath, variableType);

            for (Observer observer : observersForEvent) {
                Set<TimewindowData> correspondingTimewindows = timewindowSet.stream()
                        .filter(info -> info.getGlobalCMTID().equals(event) && info.getObserver().equals(observer)).collect(Collectors.toSet());

                // list of BP spc files, collected for each pixel
                // Up to 2 files (SH and PSV) can exist for each pixel.
                List<List<SPCFileName>> bpNames = null;
                if (!bpCatalogMode) {
                    Path bpModelPath = bpPath.resolve(observer.getPosition().toCode()).resolve(modelName);
                    bpNames = collectSPCFileNames(bpModelPath, variableType);
                }

                // create ThreadPool for each set of corresponding FP and BP files (= for each pixel)
                ExecutorService execs = Executors.newFixedThreadPool(nThreads);
                for (int i = 0; i < fpNames.size(); i++) {
                    PartialComputation pc = null;
                    if (bpCatalogMode) {
                        pc = new PartialComputation(fpNames.get(i), correspondingTimewindows, event, observer, variableType);
                    } else {
                        pc = new PartialComputation(fpNames.get(i), bpNames.get(i), correspondingTimewindows, event, observer, variableType);
                    }
                    execs.execute(pc);
                }
                execs.shutdown();
                while (!execs.isTerminated()) {
                    try {
                        Thread.sleep(100);
                    } catch (Exception e) {
                        e.printStackTrace();
                    }
                 }
            }
        }
    }

    private List<List<SPCFileName>> collectSPCFileNames(Path spcModelPath, VariableType type) throws IOException {
        List<List<SPCFileName>> spcNames = new ArrayList<>();

        // collect all psv and sh files
        List<SPCFileName> shList = null;
        List<SPCFileName> psvList = null;
        if (type.equals(VariableType.RHO)) {
            if (usableSPCMode != SpcFileAid.UsableSPCMode.PSV) shList = SpcFileAid.collectOrderedSpcFileNameUFUB(spcModelPath, SPCMode.SH);
            if (usableSPCMode != SpcFileAid.UsableSPCMode.SH) psvList = SpcFileAid.collectOrderedSpcFileNameUFUB(spcModelPath, SPCMode.PSV);
        } else {
            if (usableSPCMode != SpcFileAid.UsableSPCMode.PSV) shList = SpcFileAid.collectOrderedSpcFileNamePFPB(spcModelPath, SPCMode.SH);
            if (usableSPCMode != SpcFileAid.UsableSPCMode.SH) psvList = SpcFileAid.collectOrderedSpcFileNamePFPB(spcModelPath, SPCMode.PSV);
        }

        // organize for each pixel
        int num = (shList != null) ? shList.size() : psvList.size();
        for (int i = 0; i < num; i++) {
            List<SPCFileName> spcsForPixel = new ArrayList<>();
            if (shList != null) spcsForPixel.add(shList.get(i));
            if (psvList != null) spcsForPixel.add(psvList.get(i));
            spcNames.add(spcsForPixel);
        }
        return spcNames;
    }

    private void checkSPCExistence(Set<GlobalCMTID> eventSet, Set<Observer> observerSet) {
        Set<GlobalCMTID> fpNonExistingEvents = eventSet.stream()
                .filter(id -> !Files.exists(fpPath.resolve(id.toString()).resolve(modelName)))
                .collect(Collectors.toSet());
        if (fpNonExistingEvents.size() > 0) {
            fpNonExistingEvents.forEach(event -> System.err.println(event));
            throw new IllegalStateException("FP files are not enough for " + timewindowPath);
        }
        if (!bpCatalogMode) {
            Set<Observer> bpNonExistingObservers = observerSet.stream()
                    .filter(observer -> !Files.exists(bpPath.resolve(observer.getPosition().toCode()).resolve(modelName)))
                    .collect(Collectors.toSet());
            if (bpNonExistingObservers.size() > 0) {
                bpNonExistingObservers.forEach(observer -> System.err.println(observer));
                throw new IllegalStateException("BP files are not enough for " + timewindowPath);
            }
        }
    }

    private ButterworthFilter designBandPassFilter() throws IOException {
        System.err.println("Designing filter.");
        double omegaH = maxFreq * 2 * Math.PI / partialSamplingHz;
        double omegaL = minFreq * 2 * Math.PI / partialSamplingHz;
        ButterworthFilter filter = new BandPassFilter(omegaH, omegaL, filterNp);
        filter.setCausal(causal);
        return filter;
    }

    /**
     * Computation for a set of corresponding FP and BP files.
     * @author Kensuke
     */
    private class PartialComputation implements Runnable {
        private List<SPCFileName> fpNames;
        private List<SPCFileAccess> fpFiles = new ArrayList<>();
        private List<SPCFileName> bpNames;
        private List<SPCFileAccess> bpFiles = new ArrayList<>();
        private Set<TimewindowData> timewindows;
        private GlobalCMTID event;
        private Observer observer;
        private VariableType variableType;
        /**
         * Coefficients for interpolation
         */
        private double[] dhBP = new double[NUM_FROM_CATALOG];

        /**
         * Constructor for non-BPCatalogMode.
         * @param fpNames
         * @param bpNames
         * @param timewindows
         * @param event
         * @param observer
         * @param variableType
         */
        private PartialComputation(List<SPCFileName> fpNames, List<SPCFileName> bpNames, Set<TimewindowData> timewindows,
                GlobalCMTID event, Observer observer, VariableType variableType) {
            this.fpNames = fpNames;
            this.bpNames = bpNames;
            this.timewindows = timewindows;
            this.event = event;
            this.observer = observer;
            this.variableType = variableType;
            if (bpCatalogMode) throw new IllegalStateException("Constructor for non-BPCatalogMode has been called.");
        }

        /**
         * Constructor for BPCatalogMode.
         * @param fpNames
         * @param timewindows
         * @param event
         * @param observer
         * @param variableType
         */
        private PartialComputation(List<SPCFileName> fpNames, Set<TimewindowData> timewindows,
                GlobalCMTID event, Observer observer, VariableType variableType) {
            this.fpNames = fpNames;
            this.timewindows = timewindows;
            this.event = event;
            this.observer = observer;
            this.variableType = variableType;
            if (!bpCatalogMode) throw new IllegalStateException("Constructor for BPCatalogMode has been called.");
        }

        /**
         * Read bp catalogue files to be used.
         * For iterpolation, get {@link #NUM_FROM_CATALOG} bp files.
         * @throws IOException
         */
        private void selectBPFromCatalog() throws IOException {
            HorizontalPosition voxelPos = fpFiles.get(0).getReceiverPosition();
            FullPosition observerPos = observer.getPosition().toFullPosition(Earth.EARTH_RADIUS);
            double distanceBP = observerPos.computeEpicentralDistanceDeg(voxelPos);
            double phiBP = Math.PI - observerPos.computeAzimuthRad(voxelPos);
            if (Double.isNaN(phiBP))
                throw new RuntimeException("PhiBP is NaN: " + fpFiles.get(0));

            // Gain index of epicentral distance catalogue
            int ipointBP = (int) ((distanceBP - thetamin) / dtheta);
            if (ipointBP < 0) {
                System.err.println("Warning: BP distance = " + distanceBP + " is smaller than thetamin = " + thetamin + " : " + fpFiles.get(0));
                ipointBP = 0;
            } else if (ipointBP > bpCatNum - NUM_FROM_CATALOG) {
                System.err.println("Warning: BP distance = " + distanceBP + " is greater than thetamax = " + thetamax + " : " + fpFiles.get(0));
                ipointBP = bpCatNum - NUM_FROM_CATALOG;
            }

            for (int i = 0; i < NUM_FROM_CATALOG; i++) {
                // Compute coefficients for interpolation
                double theta = thetamin + (ipointBP + i) * dtheta;
                dhBP[i] = (distanceBP - theta) / dtheta;

                // add BP file to list
                if (usableSPCMode != SpcFileAid.UsableSPCMode.PSV) {
                    bpFiles.add(SPCFile.getInstance(bpCatalogSH.get(ipointBP + i), phiBP, voxelPos, observerPos));
                }
                if (usableSPCMode != SpcFileAid.UsableSPCMode.SH) {
                    bpFiles.add(SPCFile.getInstance(bpCatalogPSV.get(ipointBP + i), phiBP, voxelPos, observerPos));
                }
            }
        }

        @Override
        public void run() {
            // read fp and bp files
            try {
                for (SPCFileName fpName : fpNames) {
                    fpFiles.add(fpName.read());
                }
                if (bpCatalogMode) {
                    selectBPFromCatalog();
                } else {
                    for (SPCFileName bpName : bpNames) {
                        bpFiles.add(bpName.read());
                    }
                }
            } catch (Exception e) {
                e.printStackTrace();
                return;
            }

            // check that the FP and BP files are pairs and are valid
            if (fpFiles.size() > 2) throw new IllegalStateException("Too many FP files; must be 1 or 2");
            if (fpFiles.size() == 2 && forSamePixel(fpFiles.get(0), fpFiles.get(1)) == false)
                throw new IllegalStateException("FP files do not match: " + fpFiles.get(0) + " " + fpFiles.get(1));
            if (fpFiles.get(0).tlen() != tlen || fpFiles.get(0).np() != np)
                throw new IllegalStateException(fpFiles.get(0).toString() + " has invalid tlen or np: "
                        + tlen + " " + fpFiles.get(0).tlen() + " " + np + " " + fpFiles.get(0).np());
            if (bpCatalogMode) {
                if (fpFiles.size() * NUM_FROM_CATALOG != bpFiles.size())
                    throw new IllegalStateException("Number of FP and BP files do not match");
            } else {
                if (fpFiles.size() != bpFiles.size()) throw new IllegalStateException("Number of FP and BP files do not match");
                for (int i = 0; i < bpFiles.size(); i++) {
                    if (!forSamePixel(fpFiles.get(0), bpFiles.get(i)))
                        throw new IllegalStateException("FP and BP files are not for same pixel: " + fpFiles.get(0) + " " + bpFiles.get(i));
                }
            }

            ThreeDPartialMaker threedPartialMaker = null;
            if (bpCatalogMode) {
                // when usableSCPMode==BOTH, fpFiles=[fpSH, fpPSV] and bpFiles=[bpSH0, bpPSV0, bpSH1, bpPSV1, bpSH2, bpPSV2]
                // otherwise, fpFiles=[fp] and bpFiles=[bp0, bp1, bp2]
                if (fpFiles.size() == 2) {
                    threedPartialMaker = new ThreeDPartialMaker(fpFiles.get(0), fpFiles.get(1), bpFiles.get(0), bpFiles.get(1),
                            bpFiles.get(2), bpFiles.get(3), bpFiles.get(4), bpFiles.get(5), dhBP);
                } else {
                    threedPartialMaker = new ThreeDPartialMaker(fpFiles.get(0), bpFiles.get(0), bpFiles.get(1), bpFiles.get(2), dhBP);
                }
            } else {
                if (fpFiles.size() == 2) {
                    threedPartialMaker = new ThreeDPartialMaker(fpFiles.get(0), fpFiles.get(1), bpFiles.get(0), bpFiles.get(1));
                } else {
                    threedPartialMaker = new ThreeDPartialMaker(fpFiles.get(0), bpFiles.get(0));
                }
            }
            threedPartialMaker.setSourceTimeFunction(sourceTimeFunctions.get(event));
            if (qStructure != null)
                threedPartialMaker.setStructure(qStructure);

            // assemble partial derivatives for waveform at i-th depth
            Set<SACComponent> neededComponents = timewindows.stream().map(TimewindowData::getComponent).collect(Collectors.toSet());
            for (int ibody = 0, nbody = fpFiles.get(0).nbody(); ibody < nbody; ibody++) {
                FullPosition voxelPosition = fpFiles.get(0).getReceiverPosition().toFullPosition(fpFiles.get(0).getBodyR()[ibody]);
                if (voxelPositionSet != null && voxelPositionSet.contains(voxelPosition) == false)
                    continue;

                for (SACComponent component : neededComponents) {
                    double[] partial = threedPartialMaker.createPartialSerial(component, ibody, PartialType.of(ParameterType.VOXEL, variableType));

                    timewindows.stream().filter(timewindow -> timewindow.getComponent() == component).forEach(window -> {
                        Trace cutTrace = cutAndFilter(partial, window);
                        PartialID partialID = new PartialID(observer, event, component, finalSamplingHz, cutTrace.getMinX(),
                                cutTrace.getLength(), 1 / maxFreq, 1 / minFreq, window.getPhases(),
                                sourceTimeFunctionType != SourceTimeFunctionType.NONE,
                                ParameterType.VOXEL, variableType, voxelPosition, cutTrace.getY());
                        partialIDs.add(partialID);
                    });
                }
            }
        }

        private Trace cutAndFilter(double[] partial, Timewindow timewindow) {
            // cut to long window for filtering
            int iStart = (int) (timewindow.getStartTime() * partialSamplingHz) - ext;
            int iEnd = (int) (timewindow.getEndTime() * partialSamplingHz) + ext;
            double[] cutPartial = new double[iEnd - iStart];
            // if cutstart < 0 (i.e. before event time), zero-pad the beginning part
            Arrays.parallelSetAll(cutPartial, i -> (i + iStart < 0 ? 0 : partial[i + iStart]));

            // filter
            double[] filteredPartial = filter.applyFilter(cutPartial);

            // cut and resample in timewindow
            double[] xs = IntStream.range(0, iEnd - iStart).mapToDouble(i -> (i + iStart) / partialSamplingHz).toArray();
            Trace filteredTrace = new Trace(xs, filteredPartial);
            return filteredTrace.resampleInWindow(timewindow, partialSamplingHz, finalSamplingHz);
        }

        private boolean forSamePixel(SPCFileAccess spc1, SPCFileAccess spc2) {
<<<<<<< HEAD
        if (!spc1.getReceiverPosition().equals(spc2.getReceiverPosition())) return false;
=======
            if (!spc1.getReceiverPosition().equals(spc2.getReceiverPosition())) return false;
>>>>>>> b4ea061c
            else return true;
        }

    }

}<|MERGE_RESOLUTION|>--- conflicted
+++ resolved
@@ -733,11 +733,7 @@
         }
 
         private boolean forSamePixel(SPCFileAccess spc1, SPCFileAccess spc2) {
-<<<<<<< HEAD
-        if (!spc1.getReceiverPosition().equals(spc2.getReceiverPosition())) return false;
-=======
             if (!spc1.getReceiverPosition().equals(spc2.getReceiverPosition())) return false;
->>>>>>> b4ea061c
             else return true;
         }
 
