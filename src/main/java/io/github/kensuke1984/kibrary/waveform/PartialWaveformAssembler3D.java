--- conflicted
+++ resolved
@@ -730,13 +730,8 @@
             return filteredTrace.resampleInWindow(timewindow, partialSamplingHz, finalSamplingHz);
         }
 
-<<<<<<< HEAD
-        private boolean forSameVoxel(SPCFileAccess spc1, SPCFileAccess spc2) {
-            if (!spc1.getReceiverPosition().equals(spc2.getReceiverPosition())) return false;
-=======
         private boolean forSamePixel(SPCFileAccess spc1, SPCFileAccess spc2) {
-            if (!spc1.getObserverPosition().equals(spc2.getObserverPosition())) return false;
->>>>>>> 9fcf129f
+        if (!spc1.getReceiverPosition().equals(spc2.getReceiverPosition())) return false;
             else return true;
         }
 
