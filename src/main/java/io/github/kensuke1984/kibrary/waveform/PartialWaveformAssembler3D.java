package io.github.kensuke1984.kibrary.waveform;

import java.io.IOException;
import java.io.PrintWriter;
import java.nio.charset.Charset;
import java.nio.file.Files;
import java.nio.file.Path;
import java.nio.file.Paths;
import java.nio.file.StandardOpenOption;
import java.util.ArrayList;
import java.util.Arrays;
import java.util.Comparator;
import java.util.Date;
import java.util.HashMap;
import java.util.HashSet;
import java.util.List;
import java.util.Map;
import java.util.Set;
import java.util.concurrent.ExecutorService;
import java.util.concurrent.Executors;
import java.util.stream.Collectors;
import java.util.stream.Stream;

import org.apache.commons.io.IOUtils;
import org.apache.commons.math3.complex.Complex;

import io.github.kensuke1984.anisotime.Phase;
import io.github.kensuke1984.kibrary.Operation;
import io.github.kensuke1984.kibrary.Property;
import io.github.kensuke1984.kibrary.correction.SourceTimeFunction;
import io.github.kensuke1984.kibrary.filter.BandPassFilter;
import io.github.kensuke1984.kibrary.filter.ButterworthFilter;
import io.github.kensuke1984.kibrary.timewindow.TimewindowData;
import io.github.kensuke1984.kibrary.timewindow.TimewindowDataFile;
import io.github.kensuke1984.kibrary.util.DatasetAid;
import io.github.kensuke1984.kibrary.util.EventFolder;
import io.github.kensuke1984.kibrary.util.GadgetAid;
import io.github.kensuke1984.kibrary.util.SpcFileAid;
import io.github.kensuke1984.kibrary.util.addons.Phases;
import io.github.kensuke1984.kibrary.util.data.Observer;
import io.github.kensuke1984.kibrary.util.earth.Earth;
import io.github.kensuke1984.kibrary.util.earth.FullPosition;
import io.github.kensuke1984.kibrary.util.earth.HorizontalPosition;
import io.github.kensuke1984.kibrary.util.earth.PolynomialStructure;
import io.github.kensuke1984.kibrary.util.earth.PolynomialStructureFile;
import io.github.kensuke1984.kibrary.util.globalcmt.GlobalCMTCatalog;
import io.github.kensuke1984.kibrary.util.globalcmt.GlobalCMTID;
import io.github.kensuke1984.kibrary.util.sac.SACComponent;
import io.github.kensuke1984.kibrary.util.sac.SACFileAccess;
import io.github.kensuke1984.kibrary.util.sac.SACFileName;
import io.github.kensuke1984.kibrary.util.spc.FormattedSPCFileName;
import io.github.kensuke1984.kibrary.util.spc.PartialType;
import io.github.kensuke1984.kibrary.util.spc.SPCFile;
import io.github.kensuke1984.kibrary.util.spc.SPCFileAccess;
import io.github.kensuke1984.kibrary.util.spc.SPCFileName;
import io.github.kensuke1984.kibrary.util.spc.SPCMode;
import io.github.kensuke1984.kibrary.util.spc.ThreeDPartialMaker;
import io.github.kensuke1984.kibrary.voxel.VoxelInformationFile;

/**
 * Operation that assembles partial waveforms from SPC files created by shfp、shbp、psvfp, and psvbp.
 * <p>
 * SPC files for FP must be inside fpPath/eventDir/modelName/.
 * SPC files for BP must be inside bpPath/observerPositionCode/modelName/ (default) or bpPath/modelName (when using epicentral distance catalogue).
 * For information about observerPositionCode, see {@link HorizontalPosition#toCode}.
 * Input SPC file names should take the form:
 * (point name).(observerPositionCode or eventID).(PB or PF)...(sh or psv).spc
 * <p>
 * A timewindow data file, a voxel information file, and a set of partialTypes to work for must be specified.
 * organize this program file and decide which set of data is worked for.
 *
 * <p>
 * halfDurationはevent informationファイルから読み取る
 *
 * time window informationファイルの中からtime windowを見つける。 その中に入っている震源観測点成分の組み合わせのみ計算する
 *
 * バンドパスをかけて保存する
 *
 *
 * TODO station とかの書き出し
 *
 * 例： directory/19841006/*spc directory/0000KKK/*spc
 *
 * 摂動点の情報がない摂動点に対しては計算しない
 *
 *
 * @author Kensuke Konishi
 * @since version 2.3.0.5
 * @version 2021/12/24 renamed from PartialDatasetMaker_v2
 */
public class PartialWaveformAssembler3D extends Operation {

    private final Property property;
    /**
     * Path of the work folder
     */
    private Path workPath;
    /**
     * A tag to include in output folder name. When this is empty, no tag is used.
     */
    private String tag;
    /**
     * output directory Path
     */
    private Path outPath;
    /**
     * components to be used
     */
    private Set<SACComponent> components;
    /**
     * spcFileをコンボリューションして時系列にする時のサンプリングHz デフォルトは２０ TODOまだ触れない
     */
    private double partialSamplingHz = 20;

    /**
     * 最後に時系列で切り出す時のサンプリングヘルツ(Hz)
     */
    private double finalSamplingHz;

    /**
     * タイムウインドウ情報のファイル
     */
    private Path timewindowPath;
    /**
     * Information file about voxels for perturbations
     */
    private Path voxelPath;
    /**
     * set of partial type for computation
     */
    private Set<PartialType> partialTypes;
    /**
     * FPinfo このフォルダの直下に イベントフォルダ（FP）を置く
     */
    private Path fpPath;
    /**
     * BPinfo このフォルダの直下に 観測点をソースとしたフォルダ（BP）を置く
     */
    private Path bpPath;
    /**
     * bp, fp フォルダの下のどこにspcファイルがあるか 直下なら何も入れない（""）
     */
    private String modelName;
    private String mode;

    /**
     *  For epicentral distance catalogue
     */
    private boolean catalogue;
    private double thetamin;
    private double thetamax;
    private double dtheta;
    private int bpCatNum;
    private SPCFileName[] bpNames;
    private SPCFileName[] bpNames_PSV;

    /**
     * 0:none, 1:boxcar, 2:triangle.
     */
    private int sourceTimeFunction;
    /**
     * The folder contains source time functions.
     */
    private Path sourceTimeFunctionPath;

    /**
     * time length (DSM parameter)
     */
    private double tlen;

    /**
     * step of frequency domain (DSM parameter)
     */
    private int np;
    /**
     * bandpassの最小周波数（Hz）
     */
    private double minFreq;

    /**
     * bandpassの最大周波数（Hz）
     */
    private double maxFreq;
    /**
     * see Saito, n
     */
    private int filterNp;
    /**
     * Whether to apply causal filter. true: causal, false: zero-phase
     */
    private boolean causal;
    /**
     * structure for Q partial
     */
    private PolynomialStructure structure;
    private Path timePartialPath;

    private ButterworthFilter filter;
    /**
     * バンドパスを安定させるためwindowを左右に ext = max period(s) ずつ伸ばす
     */
    private int ext;
    /**
     * sacdataを何ポイントおきに取り出すか
     */
    private int step;
    private Set<TimewindowData> timewindowInformation;
    private Set<GlobalCMTID> touchedSet = new HashSet<>();


    /**
     * @param args  none to create a property file <br>
     *              [property file] to run
     * @throws IOException if any
     */
    public static void main(String[] args) throws IOException {
        if (args.length == 0) writeDefaultPropertiesFile();
        else Operation.mainFromSubclass(args);
    }

    public static void writeDefaultPropertiesFile() throws IOException {
        Class<?> thisClass = new Object(){}.getClass().getEnclosingClass();
        Path outPath = Property.generatePath(thisClass);
        try (PrintWriter pw = new PrintWriter(Files.newBufferedWriter(outPath, StandardOpenOption.CREATE_NEW))) {
            pw.println("manhattan " + thisClass.getSimpleName());
            pw.println("##Path of a working folder (.)");
            pw.println("#workPath ");
            pw.println("##(String) A tag to include in output folder name. If no tag is needed, leave this blank.");
            pw.println("#tag ");
            pw.println("##SacComponents to be used (Z R T)");
            pw.println("#components ");
            pw.println("##(double) Sac sampling Hz (20)");
            pw.println("#partialSamplingHz cant change now");
            pw.println("##(double) Value of sampling Hz in output files, must be a factor of sacSamplingHz (1)");
            pw.println("#finalSamplingHz ");
            pw.println("##Path of a time window file, must be set");
            pw.println("#timewindowPath timewindow.dat");
            pw.println("##Voxel file path, must be set");
            pw.println("#voxelPath voxel.inf");
            pw.println("##PartialTypes to compute for, listed using spaces (MU)");
            pw.println("#partialTypes ");
            pw.println("##Path of a forward propagate spc folder (FPinfo)");
            pw.println("#fpPath ");
            pw.println("##Path of a back propagate spc folder (default:BPinfo, catalogue:BPcat)");
            pw.println("#bpPath ");
            pw.println("##The model name used; e.g. if it is PREM, spectrum files in 'eventDir/PREM' are used. (PREM)");
            pw.println("#modelName ");
            pw.println("##The mode of spc files that have been computed, from {PSV, SH, BOTH} (SH)");
            pw.println("#mode ");
            pw.println("##(boolean) Whether to interpolate fp and bp from a catalogue (false)");
            pw.println("#catalogue ");
            pw.println("##Theta- range and sampling for the BP catalog in the format: thetamin thetamax dtheta. (1. 50. 2e-2)");
            pw.println("#thetaRange ");
            pw.println("##Type of source time function from {0:none, 1:boxcar, 2:triangle, 3: asymmetric triangle (user catalog), 4: coming soon, 5: symmetric triangle (user catalog)} (0)");
            pw.println("## or folder name containing *.stf if you want to use your own GLOBALCMTID.stf");
            pw.println("#sourceTimeFunction ");
            pw.println("##Time length to be computed, must be a power of 2 over 10 (3276.8)");
            pw.println("#tlen ");
            pw.println("##Number of points to be computed in frequency domain, must be a power of 2 (512)");
            pw.println("#np ");
            pw.println("##(double) Minimum value of passband (0.005)");
            pw.println("#minFreq ");
            pw.println("##(double) Maximum value of passband (0.08)");
            pw.println("#maxFreq ");
            pw.println("##(int) The value of np for the filter (4)");
            pw.println("#filterNp ");
            pw.println("##(boolean) Whether to apply causal filter. When false, zero-phase filter is applied. (false)");
            pw.println("#causal ");
            pw.println("##File for Qstructure (if no file, then PREM)");
            pw.println("#qinf ");
            pw.println("##path of the time partials directory, must be set if PartialType contains TIME_SOURCE or TIME_RECEIVER");
            pw.println("#timePartialPath ");
        }
        System.err.println(outPath + " is created.");
    }

    public PartialWaveformAssembler3D(Property property) throws IOException {
        this.property = (Property) property.clone();
    }

    @Override
    public void set() throws IOException {
        workPath = property.parsePath("workPath", ".", true, Paths.get(""));
        if (property.containsKey("tag")) tag = property.parseStringSingle("tag", null);
        components = Arrays.stream(property.parseStringArray("components", "Z R T"))
                .map(SACComponent::valueOf).collect(Collectors.toSet());
        partialSamplingHz = 20;  // TODO property.parseDouble("sacSamplingHz", "20");
        finalSamplingHz = property.parseDouble("finalSamplingHz", "1");
        if (partialSamplingHz % finalSamplingHz != 0)
            throw new IllegalArgumentException("Must choose a finalSamplingHz that divides " + partialSamplingHz);

        catalogue = property.parseBoolean("catalogue", "false");
        if (catalogue) {
            double[] tmpthetainfo = Stream.of(property.parseStringArray("thetaRange", null))
                    .mapToDouble(Double::parseDouble).toArray();
            thetamin = tmpthetainfo[0];
            thetamax = tmpthetainfo[1];
            dtheta = tmpthetainfo[2];

            bpCatNum = (int) ((thetamax - thetamin) / dtheta) + 1;
        }

        timewindowPath = property.parsePath("timewindowPath", null, true, workPath);
        voxelPath = property.parsePath("voxelPath", null, true, workPath);
        partialTypes = Arrays.stream(property.parseStringArray("partialTypes", "MU")).map(PartialType::valueOf)
                .collect(Collectors.toSet());
        fpPath = property.parsePath("fpPath", "FPinfo", true, workPath);
        if (catalogue) {
            bpPath = property.parsePath("bpPath", "BPcat", true, workPath);
        } else {
            bpPath = property.parsePath("bpPath", "BPinfo", true, workPath);
        }

        modelName = property.parseString("modelName", "PREM");  //TODO: use the same system as SPC_SAC ?

        mode = property.parseString("mode", "SH").toUpperCase();
        if ((mode.equals("SH") || mode.equals("PSV") || mode.equals("BOTH")) == false)
                throw new RuntimeException("Error: mode should be one of the following: SH, PSV, BOTH");
        System.err.println("Using mode " + mode);

        if (catalogue)
            readBpCatNames();

        setSourceTimeFunction();

        tlen = property.parseDouble("tlen", "3276.8");
        np = property.parseInt("np", "512");
        maxFreq = property.parseDouble("maxFreq", "0.08");
        minFreq = property.parseDouble("minFreq", "0.005");
        filterNp = property.parseInt("filterNp", "4");
        causal = property.parseBoolean("causal", "false");

        if (partialTypes.contains(PartialType.TIME_RECEIVER) || partialTypes.contains(PartialType.TIME_SOURCE)) {
            timePartialPath = property.parsePath("timePartialPath", null, true, workPath);
        }
        if (property.containsKey("qinf")) {
            structure = PolynomialStructureFile.read(property.parsePath("qinf", null, true, workPath));
        }
    }

    private void readBpCatNames() throws IOException {
        if (mode.equals("SH"))
            bpNames = SpcFileAid.collectOrderedSHSpcFileName(bpPath.resolve(modelName)).toArray(new FormattedSPCFileName[0]);
        else if (mode.equals("PSV"))
            bpNames = SpcFileAid.collectOrderedPSVSpcFileName(bpPath.resolve(modelName)).toArray(new FormattedSPCFileName[0]);
        else if (mode.equals("BOTH"))
            bpNames = SpcFileAid.collectOrderedSHSpcFileName(bpPath.resolve(modelName)).toArray(new FormattedSPCFileName[0]);
            bpNames_PSV = SpcFileAid.collectOrderedPSVSpcFileName(bpPath.resolve(modelName)).toArray(new FormattedSPCFileName[0]);
    }

    private void setSourceTimeFunction() throws IOException {
        String s = property.parseString("sourceTimeFunction", "0");
        if (s.length() == 1 && Character.isDigit(s.charAt(0)))
            sourceTimeFunction = Integer.parseInt(s);
        else {
            sourceTimeFunction = -1;
            sourceTimeFunctionPath = property.parsePath("sourceTimeFunction", null, true, workPath);
        }
        switch (sourceTimeFunction) {
            case -1:
            case 0:
            case 1:
            case 2:
            case 3:
            case 5:
                return;
            default:
                throw new RuntimeException("Integer for source time function is invalid.");
        }
    }

    @Override
    public void run() throws IOException {
        setOutput();
        final int N_THREADS = Runtime.getRuntime().availableProcessors();
//		final int N_THREADS = 1;
        writeLog("Running " + N_THREADS + " threads");
        writeLog("CMTcatalogue: " + GlobalCMTCatalog.getCatalogPath().toString());
        writeLog("SourceTimeFunction=" + sourceTimeFunction);
        if (sourceTimeFunction == 3 || sourceTimeFunction == 5)
            writeLog("STFcatalogue: " + stfcatName);
        setTimeWindow();
        // design bandpass filter
        setBandPassFilter();
        // read a file for perturbation points.
        readPerturbationPoints();

        // バンドパスを安定させるためwindowを左右に ext = max period(s) ずつ伸ばす
        ext = (int) (1 / minFreq * partialSamplingHz);

        // sacdataを何ポイントおきに取り出すか
        step = (int) (partialSamplingHz / finalSamplingHz);
        setPartialFile();
        int fpnum = 0;
        setSourceTimeFunctions();

        // time partials for each event
        if (timePartialPath != null) {
            computeTimePartial(N_THREADS);
        }

        int num = 0;
        for (GlobalCMTID event : eventSet) {
            System.err.println("Working for " + event.toString() + " " + ++num + "/" + eventSet.size());

         // Set of observers for the components and events in the timewindow.
            Set<Observer> observerSet = readObserver(event);
            if (observerSet.isEmpty())
                continue;

            Path fpEventPath = fpPath.resolve(event.toString());
            Path fpModelPath = fpEventPath.resolve(modelName);
            // spectorfile in fpModelFolder
            List<SPCFileName> fpNames = null;
            List<SPCFileName> fpNames_PSV = null;

            for (PartialType type : partialTypes) {

                if (type.isTimePartial())
                    continue;
                else if (type.isDensity()) {
                    if (mode.equals("SH"))
                        fpNames = SpcFileAid.collectOrderedUFUBSHSpcFileName(fpModelPath);
                    else if (mode.equals("PSV"))
                        fpNames = SpcFileAid.collectOrderedUFUBPSVSpcFileName(fpModelPath);
                    else if (mode.equals("BOTH")) {
                        fpNames = SpcFileAid.collectOrderedUFUBSHSpcFileName(fpModelPath);
                        fpNames_PSV = SpcFileAid.collectOrderedUFUBPSVSpcFileName(fpModelPath);
                    }
                } else {
                    if (mode.equals("SH"))
                        fpNames = SpcFileAid.collectOrderedSHSpcFileName(fpModelPath);
                    else if (mode.equals("PSV"))
                        fpNames = SpcFileAid.collectOrderedPSVSpcFileName(fpModelPath);
                    else if (mode.equals("BOTH")) {
                        fpNames = SpcFileAid.collectOrderedSHSpcFileName(fpModelPath);
                        fpNames_PSV = SpcFileAid.collectOrderedPSVSpcFileName(fpModelPath);
                    }
                }
                writeLog(fpNames.size() + " fpfiles are found");

                for (Observer observer : observerSet) {
//                    System.err.println("Working for " + event + " " + observer + " " + observer.getPosition());

                    // create ThreadPool for each bpFiles in bpFolder
                    ExecutorService execs = Executors.newFixedThreadPool(N_THREADS);
                    for (int i = 0; i < fpNames.size(); i++) {
                        PartialComputation pc = null;
                        if (mode.equals("BOTH"))
                            pc = new PartialComputation(fpNames.get(i), fpNames_PSV.get(i), observer, event, type);
                        else
                            pc = new PartialComputation(fpNames.get(i), observer, event, type);

                        execs.execute(pc);
                    }
                    execs.shutdown();
                    while (!execs.isTerminated()) {
                        try {
                        Thread.sleep(100);
                        } catch (Exception e) {
                            e.printStackTrace();
                        }
                     }
                    partialDataWriter.flush();
                    //System.err.println();
                    writeLog(touchedSet.size() + " events are processed");
                    writeLog(fpnum++ + "th " + fpEventPath + " for " + event + " was done ");
                } // end observer loop
            } // end partila type loop
        } // end event loop
        terminate();
    }

    private class WorkerTimePartial implements Runnable {

        private EventFolder eventDir;
        private GlobalCMTID id;

        @Override
        public void run() {
            try {
                writeLog("Running on " + id);
            } catch (IOException e1) {
                e1.printStackTrace();
            }
            Path timePartialFolder = eventDir.toPath();

            if (!Files.exists(timePartialFolder)) {
                throw new RuntimeException(timePartialFolder + " does not exist...");
            }

            Set<SACFileName> sacnameSet;
            try {
                sacnameSet = eventDir.sacFileSet()
                        .stream()
                        .filter(sacname -> sacname.isTemporalPartial())
                        .collect(Collectors.toSet());
            } catch (IOException e1) {
                e1.printStackTrace();
                return;
            }

//			System.out.println(sacnameSet.size());
//			sacnameSet.forEach(name -> System.out.println(name));

            Set<TimewindowData> timewindowCurrentEvent = timewindowInformation
                    .stream()
                    .filter(tw -> tw.getGlobalCMTID().equals(id))
                    .collect(Collectors.toSet());

            // すべてのsacファイルに対しての処理
            for (SACFileName sacname : sacnameSet) {
                try {
                    addTemporalPartial(sacname, timewindowCurrentEvent);
                } catch (ClassCastException e) {
                    // 出来上がったインスタンスがOneDPartialSpectrumじゃない可能性
                    System.err.println(sacname + "is not 1D partial.");
                    continue;
                } catch (Exception e) {
                    System.err.println(sacname + " is invalid.");
                    e.printStackTrace();
                    try {
                        writeLog(sacname + " is invalid.");
                    } catch (IOException e1) {
                        e1.printStackTrace();
                    }
                    continue;
                }
            }
            System.err.print(".");
//
        }

        private void addTemporalPartial(SACFileName sacname, Set<TimewindowData> timewindowCurrentEvent) throws IOException {
            Set<TimewindowData> tmpTws = timewindowCurrentEvent.stream()
                    .filter(info -> info.getObserver().getStation().equals(sacname.getStationCode())) //TODO this may not get unique observer
                    .collect(Collectors.toSet());
            if (tmpTws.size() == 0) {
                return;
            }

            System.err.println(sacname + " (time partials)");

            SACFileAccess sacdata = sacname.read();
            Observer station = sacdata.getObserver();

            for (SACComponent component : components) {
                Set<TimewindowData> tw = tmpTws.stream()
                        .filter(info -> info.getObserver().equals(station))
                        .filter(info -> info.getGlobalCMTID().equals(id))
                        .filter(info -> info.getComponent().equals(component)).collect(Collectors.toSet());

                if (tw.isEmpty()) {
                    tmpTws.forEach(window -> {
                        System.err.println(window);
                        System.err.println(window.getObserver().getPosition());
                    });
                    System.err.println(station.getPosition());
                    System.err.println("Ignoring empty timewindow " + sacname + " " + station);
                    continue;
                }

                for (TimewindowData t : tw) {
                    double[] filteredUt = sacdata.createTrace().getY();
                    cutAndWrite(station, filteredUt, t);
                }
            }
        }
        /**
         * @param u
         *            partial waveform
         * @param timewindowInformation
         *            cut information
         * @return u cut by considering sampling Hz
         */
        private double[] sampleOutput(double[] u, TimewindowData timewindowInformation) {
            int cutstart = (int) (timewindowInformation.getStartTime() * partialSamplingHz);
            // 書きだすための波形
            int outnpts = (int) ((timewindowInformation.getEndTime() - timewindowInformation.getStartTime())
                    * finalSamplingHz);
            double[] sampleU = new double[outnpts];
            // cutting a waveform for outputting
            Arrays.setAll(sampleU, j -> u[cutstart + j * step]);

            return sampleU;
        }

        private void cutAndWrite(Observer station, double[] filteredUt, TimewindowData t) {

            double[] cutU = sampleOutput(filteredUt, t);
            FullPosition stationLocation = new FullPosition(station.getPosition().getLatitude(), station.getPosition().getLongitude(), Earth.EARTH_RADIUS);

            if (sourceTimeFunction == -1)
                System.err.println("Warning: check that the source time function used for the time partial is the same as the one used here.");

            PartialID PIDReceiverSide = new PartialID(station, id, t.getComponent(), finalSamplingHz, t.getStartTime(), cutU.length,
                    1 / maxFreq, 1 / minFreq, t.getPhases(), 0, true, stationLocation, PartialType.TIME_RECEIVER,
                    cutU);
            PartialID PIDSourceSide = new PartialID(station, id, t.getComponent(), finalSamplingHz, t.getStartTime(), cutU.length,
                    1 / maxFreq, 1 / minFreq, t.getPhases(), 0, true, id.getEventData().getCmtPosition(), PartialType.TIME_SOURCE,
                    cutU);

            try {
                if (partialTypes.contains(PartialType.TIME_RECEIVER))
                    partialDataWriter.addPartialID(PIDReceiverSide);
                if (partialTypes.contains(PartialType.TIME_SOURCE))
                    partialDataWriter.addPartialID(PIDSourceSide);
            } catch (Exception e) {
                e.printStackTrace();
            }
        }

        private WorkerTimePartial(EventFolder eventDir) {
            this.eventDir = eventDir;
            id = eventDir.getGlobalCMTID();
        };
    }


    /**
     * 一つのBackPropagationに対して、あるFPを与えた時の計算をさせるスレッドを作る
     *
     * @author Kensuke
     *
     */
    private class PartialComputation implements Runnable {

        private SPCFileName fpName;
        private SPCFileName fpName_other;
        private SPCFileAccess fp;
        private SPCFileAccess fp_other;
        private SPCFileAccess bp;
        private SPCFileAccess bp_other;

        /**
         * use only for catalogue mode
         */
        private SPCFileAccess bp2;
        private SPCFileAccess bp2_other;
        private SPCFileAccess bp3;
        private SPCFileAccess bp3_other;

        private Observer observer;
        private GlobalCMTID event;
        private HorizontalPosition voxelPosition;
        private String mode;
        private PartialType type;

        /**
         * Coefficients for interpolation
         */
        private double[] dhBP = new double[3];

        /**
         * @param fp
         * @param bpFile
         */
        private PartialComputation(SPCFileName fpName, Observer observer, GlobalCMTID event, PartialType type) {
            this.fpName = fpName;
            this.observer = observer;
            this.event = event;
            this.type = type;
            if (fpName.getMode().equals(SPCMode.SH))
                mode = "SH";
            else if (fpName.getMode().equals(SPCMode.PSV))
                mode = "PSV";
            else
                throw new RuntimeException("Invalid mode : " + fpName);
        }

        private PartialComputation(SPCFileName fpName_SH, SPCFileName fpName_PSV, Observer observer, GlobalCMTID event, PartialType type) {
            fpName = fpName_SH;
            fpName_other = fpName_PSV;
            this.observer = observer;
            this.event = event;
            this.type = type;
            mode = "BOTH";
        }

        /**
         * check two spc files are for same voxel
         *
         * @param spc1
         * @param spc2
         * @return
         */
        private boolean checkPair(SPCFileAccess spc1, SPCFileAccess spc2) {
            boolean res = true;
            if (!spc1.getObserverPosition().equals(spc2.getObserverPosition()))
                res = false;
            return res;
        }

        /**
         * cut partial derivative in [start-ext, start+ext] The ext is for
         * filtering .
         *
         * @param u
         * @param property
         * @return
         */
        private Complex[] cutPartial(double[] u, TimewindowData timewindowInformation) {
            int cutstart = (int) (timewindowInformation.getStartTime() * partialSamplingHz) - ext;
            // cutstartが振り切れた場合0 からにする
            if (cutstart < 0)
                return null;
            int cutend = (int) (timewindowInformation.getEndTime() * partialSamplingHz) + ext;
            Complex[] cut = new Complex[cutend - cutstart];
            Arrays.parallelSetAll(cut, i -> new Complex(u[i + cutstart]));

            return cut;
        }

        private Complex[] cutPartial(double[] u, TimewindowData timewindowInformation, double shift) {
            int cutstart = (int) ((timewindowInformation.getStartTime() - shift) * partialSamplingHz) - ext;
            // cutstartが振り切れた場合0 からにする
            if (cutstart < 0)
                return null;
            int cutend = (int) ((timewindowInformation.getEndTime() - shift) * partialSamplingHz) + ext;
            Complex[] cut = new Complex[cutend - cutstart];
            Arrays.parallelSetAll(cut, i -> new Complex(u[i + cutstart]));

            return cut;
        }

        private double[] sampleOutput(Complex[] u, TimewindowData timewindowInformation) {
            // 書きだすための波形
            int outnpts = (int) ((timewindowInformation.getEndTime() - timewindowInformation.getStartTime())
                    * finalSamplingHz);
            double[] sampleU = new double[outnpts];

            // cutting a waveform for outputting
            Arrays.parallelSetAll(sampleU, j -> u[ext + j * step].getReal());
            return sampleU;
        }

        private SourceTimeFunction getSourceTimeFunction() {
            return sourceTimeFunction == 0 ? null : userSourceTimeFunctions.get(event);
        }

        private boolean shiftConvolution;

        @Override
        public void run() {
            // Count the number of events
            touchedSet.add(event);

<<<<<<< HEAD
            String observerSourceCode = bp.getSourceID();
            if (!observer.getPosition().toFullPosition(0).equals(bp.getSourcePosition()))
                throw new RuntimeException("There may be a station with the same name but other networks.");
=======
            // System.out.println("I am " + Thread.currentThread().getName());
            // Read fp file
            try {
                fp = fpName.read();
                if (mode.equals("BOTH")) {
                    fp_other = fpName_other.read();
                    checkPair(fp, fp_other);
                }
            } catch (Exception e) {
                e.printStackTrace();
                return;
            }
>>>>>>> ab44d807

            if (fp.tlen() != tlen || fp.np() != np)
                throw new RuntimeException("FP for " + event + " has invalid tlen or np: " + tlen + " " + fp.tlen() + " " + np + " " + fp.np());

            // Read bp correspond to fp and observer
            try {
                if (catalogue) {
                    getBpCat();
                } else {
                    getBp();
                }
            } catch (IOException e) {
                e.printStackTrace();
                return;
            }

            // Pickup timewindows
            Set<TimewindowData> timewindowList = timewindowInformation.stream()
                    .filter(info -> info.getObserver().equals(observer))
                    .filter(info -> info.getGlobalCMTID().equals(event)).collect(Collectors.toSet());
            if (timewindowList.isEmpty())
                return;

//          System.err.println(id + " " + timewindowList.size() + " " + observerSourceCode);

            if (!checkPair(bp, fp))
                throw new RuntimeException("BP and FP files are not a pair" + bp + " " + fp);
            if (mode.equals("BOTH")) {
                if (!checkPair(bp_other, fp_other))
                    throw new RuntimeException("BP and FP files are not a pair" + bp_other + " " + fp_other);
            }
            if (catalogue) {
                if (!checkPair(bp2, fp))
                    throw new RuntimeException("BP and FP files are not a pair" + bp2 + " " + fp);
                if (!checkPair(bp3, fp))
                    throw new RuntimeException("BP and FP files are not a pair" + bp3 + " " + fp);
                if (mode.equals("BOTH")) {
                    if (!checkPair(bp2_other, fp_other))
                        throw new RuntimeException("BP and FP files are not a pair" + bp2_other + " " + fp_other);
                    if (!checkPair(bp3_other, fp_other))
                        throw new RuntimeException("BP and FP files are not a pair" + bp3_other + " " + fp_other);
                }
            }

            ThreeDPartialMaker threedPartialMaker = null;
            if (catalogue) {
                if (mode.equals("BOTH")) {
                    threedPartialMaker = new ThreeDPartialMaker(fp, fp_other, bp, bp_other, bp2, bp2_other, bp3, bp3_other, dhBP);
                } else {
                    threedPartialMaker = new ThreeDPartialMaker(fp, bp, bp2, bp3, dhBP);
                }
            } else {
                if (mode.equals("BOTH")) {
                    threedPartialMaker = new ThreeDPartialMaker(fp, fp_other, bp, bp_other);
                } else {
                    threedPartialMaker = new ThreeDPartialMaker(fp, bp);
                }
            }

            threedPartialMaker.setSourceTimeFunction(getSourceTimeFunction());

            if (structure != null)
                threedPartialMaker.setStructure(structure);

            // i番目の深さの偏微分波形を作る
            for (int ibody = 0, nbody = bp.nbody(); ibody < nbody; ibody++) {
                FullPosition location = bp.getObserverPosition().toFullPosition(bp.getBodyR()[ibody]);
//				System.err.println(location);

                if (!voxelPositionSet.contains(location))
                    continue;
                    for (SACComponent component : components) {
                        if (timewindowList.stream().noneMatch(info -> info.getComponent() == component))
                            continue;
//						System.err.println(bp.getBodyR()[ibody] + " " + fpname);
                        double[] partial = threedPartialMaker.createPartialSerial(component, ibody, type);
//						System.err.println(component + " " + type + " " + new ArrayRealVector(partial).getLInfNorm());

                        timewindowList.stream().filter(info -> info.getComponent() == component).forEach(info -> {
//							System.err.println(component + " " + info.getComponent());
                            Complex[] u;
                            u = cutPartial(partial, info);

                            u = filter.applyFilter(u);
                            double[] cutU = sampleOutput(u, info);

                            //DEBUG
                            if (location.getR() == 5581 && location.getLongitude() == 14.5) {
                                Path outpath = Paths.get("par_" + type + "_5581_14.5_" + new Phases(info.getPhases()) + "_" + component + ".txt");
                                try {
                                PrintWriter pwtmp = new PrintWriter(outpath.toFile());
                                double t0 = info.getStartTime();
                                for (int ii = 0; ii < cutU.length; ii++)
                                    pwtmp.println((t0 + ii / finalSamplingHz) + " " + cutU[ii]);
                                pwtmp.close();
                                } catch (IOException e) {
                                    e.printStackTrace();
                                }
                            }
                            //

                            PartialID pid = new PartialID(observer, event, component, finalSamplingHz, info.getStartTime(),
                                    cutU.length, 1 / maxFreq, 1 / minFreq, info.getPhases(), 0, sourceTimeFunction != 0, location, type,
                                    cutU);
//							System.err.println(pid.getPerturbationLocation());

                            try {
                                partialDataWriter.addPartialID(pid);
                                //System.err.print(".");
                            } catch (Exception e) {
                                e.printStackTrace();
                            }
                        });
                    }
            }
        }

        /**
         * get bp files correspond to the fp files.
         * @throws IOException
         */
        private void getBp() throws IOException {
             Path bpModelPath = bpPath.resolve(observer.getPosition().toCode() + "/" + modelName);

             String observerID = bpModelPath.getParent().getFileName().toString();
             String pointName = fp.getObserverID();

             SPCFileName bpName;
             SPCFileName bpName_PSV = null;
             if (type.isDensity()) {
                 bpName = new FormattedSPCFileName(bpModelPath.resolve(pointName + "." + observerID + ".UB..." + fpName.getMode() + ".spc"));
                 if (mode.equals("BOTH"))
                     bpName_PSV = new FormattedSPCFileName(bpModelPath.resolve(pointName + "." + observerID + ".UB...PSV.spc"));
             } else {
                 bpName = new FormattedSPCFileName(bpModelPath.resolve(pointName + "." + observerID + ".PB..." + fpName.getMode() + ".spc"));
                 if (mode.equals("BOTH"))
                     bpName_PSV = new FormattedSPCFileName(bpModelPath.resolve(pointName + "." + observerID + ".PB...PSV.spc"));
             }
             if (!bpName.exists())
                 throw new RuntimeException("Bp file not found " + bpName);
             if (mode.equals("BOTH") && !bpName_PSV.exists())
                 throw new RuntimeException("Bp file not found " + bpName_PSV);
                 bp = bpName.read();
                 bp_other = mode.equals("BOTH") ?  bpName_PSV.read() : null;

             if (!observer.getPosition().toFullPosition(0).equals(bp.getSourceLocation()))
                 throw new RuntimeException("There may be a station with the same name but other networks.");
         }

        /**
         * Read bp catalogue files correspond to fp files.
         * For iterpolation, get 3 bp files.
         * @throws IOException
         */
        private void getBpCat() throws IOException {
            Path bpModelPath = bpPath.resolve(modelName);
            HorizontalPosition voxelPos = fp.getObserverPosition();
            String voxelName = fp.getObserverID();
            FullPosition observerPos = observer.getPosition().toFullPosition(Earth.EARTH_RADIUS);
            double distanceBP = observerPos.computeEpicentralDistance(voxelPos) * 180. / Math.PI;
            double phiBP = Math.PI - observerPos.computeAzimuth(voxelPos);
            if (Double.isNaN(phiBP))
                throw new RuntimeException("PhiBP is NaN " + fpName + " " + observer);

            // Gain index of epicentral distance catalogue
            int ipointBP = (int) ((distanceBP - thetamin) / dtheta);
            if (ipointBP < 0) {
                System.err.println("Warning: BP distance = " + distanceBP + " is smaller than thetamin: " + fpName);
                ipointBP = 0;
            } else if (ipointBP > bpCatNum - 3) {
                System.err.println("Warning: BP distance = " + distanceBP + " is greater than thetamax: " + fpName);
                ipointBP = bpCatNum - 3;
            }

            // Compute coefficients for interpolation
            double theta1 = thetamin + ipointBP * dtheta;
            double theta2 = theta1 + dtheta;
            double theta3 = theta2 + dtheta;
            dhBP[0] = (distanceBP - theta1) / dtheta;
            dhBP[1] = (distanceBP - theta2) / dtheta;
            dhBP[2] = (distanceBP - theta3) / dtheta;

//            String formatter = "XY%0" + Integer.toString(bpCatNum).length() + "d";
//            String catName = String.format(formatter, ipointBP + 1);
//            String catName2 = String.format(formatter, ipointBP + 2);
//            String catName3 = String.format(formatter, ipointBP + 3);
//
//            bp = SPCFile.getInstance(new FormattedSPCFileName(bpModelPath.resolve(catName + ".340A_TA.PB..." + fpName.getMode() + ".spc")),
//                    phiBP, voxelPos, observerPos, voxelName);
//            bp2 = SPCFile.getInstance(new FormattedSPCFileName(bpModelPath.resolve(catName2 + ".340A_TA.PB..." + fpName.getMode() + ".spc")),
//                    phiBP, voxelPos, observerPos, voxelName);
//            bp3 = SPCFile.getInstance(new FormattedSPCFileName(bpModelPath.resolve(catName3 + ".340A_TA.PB..." + fpName.getMode() + ".spc")),
//                    phiBP, voxelPos, observerPos, voxelName);
//            if (mode.equals("BOTH")) {
//                bp_other = SPCFile.getInstance(new FormattedSPCFileName(bpModelPath.resolve(catName + ".340A_TA.PB...PSV.spc")),
//                        phiBP, voxelPos, observerPos, voxelName);
//                bp2_other = SPCFile.getInstance(new FormattedSPCFileName(bpModelPath.resolve(catName2 + ".340A_TA.PB...PSV.spc")),
//                        phiBP, voxelPos, observerPos, voxelName);
//                bp3_other = SPCFile.getInstance(new FormattedSPCFileName(bpModelPath.resolve(catName3 + ".340A_TA.PB...PSV.spc")),
//                        phiBP, voxelPos, observerPos, voxelName);
//            }

            bp = SPCFile.getInstance(bpNames[ipointBP], phiBP, voxelPos, observerPos, voxelName);
            bp2 = SPCFile.getInstance(bpNames[ipointBP + 1], phiBP, voxelPos, observerPos, voxelName);
            bp3 = SPCFile.getInstance(bpNames[ipointBP + 2], phiBP, voxelPos, observerPos, voxelName);
            if (mode.equals("BOTH")) {
                bp_other = SPCFile.getInstance(bpNames_PSV[ipointBP], phiBP, voxelPos, observerPos, voxelName);
                bp2_other = SPCFile.getInstance(bpNames_PSV[ipointBP + 1], phiBP, voxelPos, observerPos, voxelName);
                bp3_other = SPCFile.getInstance(bpNames_PSV[ipointBP + 2], phiBP, voxelPos, observerPos, voxelName);
            }
        }
    }


    private void setOutput() throws IOException {
        synchronized (PartialWaveformAssembler3D.class) {
            do {
                dateString = GadgetAid.getTemporaryString();
                outPath = DatasetAid.createOutputFolder(workPath, "assembled", tag, dateString);
                logPath = outPath.resolve("assembler" + dateString + ".log");
            } while (Files.exists(logPath));
            Files.createFile(logPath);
        }
    }

    private void setPartialFile() throws IOException {

        // 書き込み準備
        Path idPath = outPath.resolve("partialID.dat");
        Path datasetPath = outPath.resolve("partial.dat");

        partialDataWriter = new WaveformDataWriter(idPath, datasetPath, observerSet, eventSet, periodRanges,
                phases, voxelPositionSet);
        writeLog("Creating " + idPath + " " + datasetPath);
        System.err.println("Creating " + idPath + " " + datasetPath);

    }


    // TODO
    private Set<Observer> observerSet;
    private Set<GlobalCMTID> eventSet;
    private double[][] periodRanges;
    private Phase[] phases;
    private Set<FullPosition> voxelPositionSet;

    /**
     * Reads timewindow information include observer and GCMTid
     *
     * @throws IOException if any
     */
    private void setTimeWindow() throws IOException {
        // タイムウインドウの情報を読み取る。
        System.err.println("Reading timewindow information");
        timewindowInformation = TimewindowDataFile.read(timewindowPath);
        eventSet = new HashSet<>();
        observerSet = new HashSet<>();
        timewindowInformation.forEach(t -> {
            eventSet.add(t.getGlobalCMTID());
            observerSet.add(t.getObserver());
        });
        phases = timewindowInformation.parallelStream().map(TimewindowData::getPhases).flatMap(p -> Stream.of(p))
                .distinct().toArray(Phase[]::new);

        // TODO should be unneeded
        // this part is moved to method readObserver(GlobalCMTID event)
//        if (observerSet.size() != observerSet.stream().map(Observer::toString).distinct().count()) {
//            System.err.println("CAUTION!! Stations with same name and network but different positions detected!");
//            Map<String, List<Observer>> nameToObserver = new HashMap<>();
//            observerSet.forEach(obs -> {
//                if (nameToObserver.containsKey(obs.toString())) {
//                    List<Observer> tmp = nameToObserver.get(obs.toString());
//                    tmp.add(obs);
//                    nameToObserver.put(obs.toString(), tmp);
//                }
//                else {
//                    List<Observer> tmp = new ArrayList<>();
//                    tmp.add(obs);
//                    nameToObserver.put(obs.toString(), tmp);
//                }
//            });
//            nameToObserver.forEach((name, sta) -> {
//                if (sta.size() > 1) {
//                    sta.stream().forEach(s -> System.out.println(s));
//                }
//            });
//        }

        boolean fpExistence = eventSet.stream().allMatch(id -> Files.exists(fpPath.resolve(id.toString())));
        boolean bpExistence = observerSet.stream().allMatch(observer -> Files.exists(bpPath.resolve(observer.getPosition().toCode())));
        if (!fpExistence) {
            eventSet.stream().filter(id -> !Files.exists(fpPath.resolve(id.toString())))
                .forEach(id -> System.err.println(id));
            throw new RuntimeException("propagation spectors are not enough for " + timewindowPath);
        }
        if (!catalogue && !bpExistence) {
            observerSet.stream().filter(observer -> !Files.exists(bpPath.resolve(observer.getPosition().toCode())))
                .forEach(observer -> System.err.println(observer));
            throw new RuntimeException("propagation spectors are not enough for " + timewindowPath);
        }
        writeLog(timewindowInformation.size() + " timewindows are found in " + timewindowPath + ". " + eventSet.size()
                + " events and " + observerSet.size() + " stations.");
    }

    private void setBandPassFilter() throws IOException {
        System.err.println("Designing filter.");
        double omegaH = maxFreq * 2 * Math.PI / partialSamplingHz;
        double omegaL = minFreq * 2 * Math.PI / partialSamplingHz;
        filter = new BandPassFilter(omegaH, omegaL, filterNp);
        filter.setCausal(causal);
        writeLog(filter.toString());
        periodRanges = new double[][] { { 1 / maxFreq, 1 / minFreq } };
    }

    private void readPerturbationPoints() throws IOException {
        System.err.println("Reading perutbation points");
        voxelPositionSet = new VoxelInformationFile(voxelPath).fullPositionSet();

        if (timePartialPath != null) {
            if (observerSet.isEmpty() || eventSet.isEmpty())
                throw new RuntimeException("stationSet and idSet must be set before perturbationLocation");
            observerSet.forEach(observer -> voxelPositionSet.add(new FullPosition(observer.getPosition().getLatitude(),
                    observer.getPosition().getLongitude(), Earth.EARTH_RADIUS)));
            eventSet.forEach(id -> voxelPositionSet.add(id.getEventData().getCmtPosition()));
        }
        writeLog(voxelPositionSet.size() + " voxel points are found in " + voxelPath);
    }


    private Map<GlobalCMTID, SourceTimeFunction> userSourceTimeFunctions;

    private final String stfcatName = "astf_cc_ampratio_ca.catalog"; //LSTF1 ASTF1 ASTF2
    private final List<String> stfcat = readSTFCatalogue(stfcatName);

    private void setSourceTimeFunctions() throws IOException {
        System.err.println("Set source time functions (SFT)");
        if (sourceTimeFunction == 0) {
            writeLog("NOT using STF");
            return;
        }
        //sourceTimeFunction keyのpropertyがPathの場合
        else if (sourceTimeFunction == -1) {
            readSourceTimeFunctions();
            return;
        }
        userSourceTimeFunctions = new HashMap<>();
        eventSet.forEach(id -> {
            double halfDuration = id.getEventData().getHalfDuration();
            SourceTimeFunction stf;
            switch (sourceTimeFunction) {
            case 1:
                stf = SourceTimeFunction.boxcarSourceTimeFunction(np, tlen, partialSamplingHz, halfDuration);
                try {
                    writeLog("Using boncar STF : For " + id.toString() + " half duration is " + halfDuration);
                } catch (IOException e) {
                    e.printStackTrace();
                }
                break;
            case 2:
                stf = SourceTimeFunction.triangleSourceTimeFunction(np, tlen, partialSamplingHz, halfDuration);
                try {
                    writeLog("Using triangle STF : For " + id.toString() + " half duration is " + halfDuration);
                } catch (IOException e) {
                    e.printStackTrace();
                }
                break;
            case 3:
                if (stfcat.contains("LSTF")) {
                    double halfDuration1 = id.getEventData().getHalfDuration();
                    double halfDuration2 = id.getEventData().getHalfDuration();
                    boolean found = false;
                      for (String str : stfcat) {
                          String[] stflist = str.split("\\s+");
                          GlobalCMTID eventID = new GlobalCMTID(stflist[0]);
                          if(id.equals(eventID)) {
                              if(Integer.valueOf(stflist[3]) >= 5.) {
                                  halfDuration1 = Double.valueOf(stflist[1]);
                                  halfDuration2 = Double.valueOf(stflist[2]);
                                  found = true;
                              }
                          }
                      }
                      if (found) {
                          stf = SourceTimeFunction.asymmetrictriangleSourceTimeFunction(np, tlen, partialSamplingHz, halfDuration1, halfDuration2);
                          try {
                            writeLog("Using asymmetric triangle STF : For " + id.toString() + " half duration is " + halfDuration1 + halfDuration2);
                        } catch (IOException e) {
                            e.printStackTrace();
                        }
                      }
                      else
                          stf = SourceTimeFunction.triangleSourceTimeFunction(np, tlen, partialSamplingHz, id.getEventData().getHalfDuration());
                      try {
                        writeLog("Using triangle STF : For " + id.toString() + " half duration is " + id.getEventData().getHalfDuration());
                    } catch (IOException e) {
                        e.printStackTrace();
                    }
                }
                else {
                    boolean found = false;
                    double ampCorr = 1.;
                    for (String str : stfcat) {
                          String[] ss = str.split("\\s+");
                          GlobalCMTID eventID = new GlobalCMTID(ss[0]);
                          if (id.equals(eventID)) {
                              halfDuration = Double.parseDouble(ss[1]);
                              ampCorr = Double.parseDouble(ss[2]);
                              found = true;
                              break;
                          }
                      }
                    if (found) {
                        stf = SourceTimeFunction.triangleSourceTimeFunction(np, tlen, partialSamplingHz, halfDuration, ampCorr);
                        try {
                            writeLog("Using user own triangle STF : For " + id.toString() + " half duration is " + halfDuration);
                        } catch (IOException e) {
                            e.printStackTrace();
                        }
                    }
                    else {
                        stf = SourceTimeFunction.triangleSourceTimeFunction(np, tlen, partialSamplingHz, id.getEventData().getHalfDuration());
                        try {
                            writeLog("Using triangle STF : For " + id.toString() + " half duration is " + id.getEventData().getHalfDuration());
                        } catch (IOException e) {
                            e.printStackTrace();
                        }

                    }
                }
                break;
            //TODO
            case 4:
                throw new RuntimeException("Case 4 not implemented yet");
            case 5:
                halfDuration = 0.;
                double amplitudeCorrection = 1.;
                boolean found = false;
                  for (String str : stfcat) {
                      String[] stflist = str.split("\\s+");
                      GlobalCMTID eventID = new GlobalCMTID(stflist[0].trim());
                      if(id.equals(eventID)) {
                          halfDuration = Double.valueOf(stflist[1].trim());
                          amplitudeCorrection = Double.valueOf(stflist[2].trim());
                          found = true;
                      }
                  }
                  if (found) {
                      stf = SourceTimeFunction.triangleSourceTimeFunction(np, tlen, partialSamplingHz, halfDuration, 1. / amplitudeCorrection);
                      try {
                          writeLog("Using user own triangle STF : For " + id.toString() + " half duration is " + halfDuration);
                      } catch (IOException e) {
                         e.printStackTrace();
                      }
                  }
                  else {
                      stf = SourceTimeFunction.triangleSourceTimeFunction(np, tlen, partialSamplingHz, id.getEventData().getHalfDuration());
                      try {
                          writeLog("Using triangle STF : For " + id.toString() + " halfDuration is " + id.getEventData().getHalfDuration());
                      } catch (IOException e) {
                          e.printStackTrace();
                      }
                  }
                  break;
            default:
                throw new RuntimeException("Error: undefined source time function identifier (0: none, 1: boxcar, 2: triangle).");
            }
            userSourceTimeFunctions.put(id, stf);
        });
    }

    private void computeTimePartial(int N_THREADS) throws IOException {
        ExecutorService execs = Executors.newFixedThreadPool(N_THREADS);
        Set<EventFolder> timePartialEventDirs = DatasetAid.eventFolderSet(timePartialPath);
        for (EventFolder eventDir : timePartialEventDirs) {
            execs.execute(new WorkerTimePartial(eventDir));
            System.err.println("Working for time partials for " + eventDir);
        }
        execs.shutdown();
        while (!execs.isTerminated()) {
            try {
                Thread.sleep(100);
            } catch (Exception e) {
                e.printStackTrace();
            }
        }
        partialDataWriter.flush();
        System.err.println();
    }

    private String dateString;

    private WaveformDataWriter partialDataWriter;

    private Path logPath;

    private boolean jointCMT;

    /*
     * sort timewindows comparing stations
     */
    private List<TimewindowData> sortTimewindows() {
        List<TimewindowData> timewindows = timewindowInformation.stream().collect(Collectors.toList());

        Comparator<TimewindowData> comparator = new Comparator<TimewindowData>() {
            @Override
            public int compare(TimewindowData o1, TimewindowData o2) {
                int res = o1.getObserver().compareTo(o2.getObserver());
                if (res != 0)
                    return res;
                else {
                    return o1.getGlobalCMTID().compareTo(o2.getGlobalCMTID());
                }
            }
        };
        timewindows.sort(comparator);

        return timewindows;
    }

    private List<Path[]> collectFP_jointCMT(Set<GlobalCMTID> idSet) {
        List<Path[]> paths = new ArrayList<>();

        for (GlobalCMTID id : idSet) {
            Path[] tmpPaths = new Path[6];
            for (int i = 0; i < 6; i++)
                tmpPaths[i] = fpPath.resolve(id + "_mt" + i + "/" + modelName);
            paths.add(tmpPaths);
        }

        return paths;
    }

    private List<String> readSTFCatalogue(String STFcatalogue) throws IOException {
//		System.out.println("STF catalogue: " +  STFcatalogue);
        return IOUtils.readLines(PartialWaveformAssembler3D.class.getClassLoader().getResourceAsStream(STFcatalogue)
                    , Charset.defaultCharset());
    }

    /**
     * read GLOBALCMTID.stf file which user owns
     * @throws IOException
     */
    private void readSourceTimeFunctions() throws IOException {
        userSourceTimeFunctions = eventSet.stream().collect(Collectors.toMap(id -> id, id -> {
            try {
                Path sourceTimeFunctionPath = this.sourceTimeFunctionPath.resolve(id + ".stf");
                return SourceTimeFunction.readSourceTimeFunction(sourceTimeFunctionPath);
            } catch (Exception e) {
                throw new RuntimeException("Source time function file for " + id + " is broken.");
            }
        }));
        writeLog(userSourceTimeFunctions.size() + " stf files are found in " + sourceTimeFunctionPath);
    }

    /**
     * Get observers correspond to a event by reading timewindow information file.
     * @param event
     * @return observerSet
     * @throws IOException
     */
    private Set<Observer> readObserver(GlobalCMTID event) throws IOException {
        Set<Observer> observerSet = timewindowInformation.stream()
         .filter(info -> components.contains(info.getComponent()))
         .filter(info -> info.getGlobalCMTID().equals(event)).map(TimewindowData::getObserver)
         .collect(Collectors.toSet());

        if (observerSet.size() != observerSet.stream().map(Observer::toString).distinct().count()) {
            System.err.println("CAUTION!! Stations with same name and network but different positions detected!");
            Map<String, List<Observer>> nameToObserver = new HashMap<>();
            observerSet.forEach(obs -> {
                if (nameToObserver.containsKey(obs.toString())) {
                    List<Observer> tmp = nameToObserver.get(obs.toString());
                    tmp.add(obs);
                    nameToObserver.put(obs.toString(), tmp);
                }
                else {
                    List<Observer> tmp = new ArrayList<>();
                    tmp.add(obs);
                    nameToObserver.put(obs.toString(), tmp);
                }
            });
            nameToObserver.forEach((name, sta) -> {
                if (sta.size() > 1) {
                    sta.stream().forEach(s -> System.out.println(s));
                }
            });
        }

        writeLog(observerSet.size() + " stations are found in " + event + " .");
        return observerSet;

    }

    private void terminate() throws IOException {
        partialDataWriter.close();
        writeLog(partialDataWriter.getIDPath() + " " + partialDataWriter.getDataPath() + " were created");
    }

    private synchronized void writeLog(String line) throws IOException {
        try (PrintWriter pw = new PrintWriter(
                Files.newBufferedWriter(logPath, StandardOpenOption.CREATE, StandardOpenOption.APPEND))) {
            pw.print(new Date() + " : ");
            pw.println(line);
        }
    }

}<|MERGE_RESOLUTION|>--- conflicted
+++ resolved
@@ -745,11 +745,6 @@
             // Count the number of events
             touchedSet.add(event);
 
-<<<<<<< HEAD
-            String observerSourceCode = bp.getSourceID();
-            if (!observer.getPosition().toFullPosition(0).equals(bp.getSourcePosition()))
-                throw new RuntimeException("There may be a station with the same name but other networks.");
-=======
             // System.out.println("I am " + Thread.currentThread().getName());
             // Read fp file
             try {
@@ -762,7 +757,6 @@
                 e.printStackTrace();
                 return;
             }
->>>>>>> ab44d807
 
             if (fp.tlen() != tlen || fp.np() != np)
                 throw new RuntimeException("FP for " + event + " has invalid tlen or np: " + tlen + " " + fp.tlen() + " " + np + " " + fp.np());
@@ -908,7 +902,7 @@
                  bp = bpName.read();
                  bp_other = mode.equals("BOTH") ?  bpName_PSV.read() : null;
 
-             if (!observer.getPosition().toFullPosition(0).equals(bp.getSourceLocation()))
+             if (!observer.getPosition().toFullPosition(0).equals(bp.getSourcePosition()))
                  throw new RuntimeException("There may be a station with the same name but other networks.");
          }
 
