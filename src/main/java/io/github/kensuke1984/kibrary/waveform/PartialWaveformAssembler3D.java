package io.github.kensuke1984.kibrary.waveform;

import java.io.IOException;
import java.io.PrintWriter;
import java.nio.file.Files;
import java.nio.file.Path;
import java.nio.file.Paths;
import java.nio.file.StandardOpenOption;
import java.util.ArrayList;
import java.util.Arrays;
import java.util.Collections;
import java.util.List;
import java.util.Map;
import java.util.Set;
import java.util.concurrent.ExecutorService;
import java.util.concurrent.Executors;
import java.util.stream.Collectors;
import java.util.stream.IntStream;
import java.util.stream.Stream;

import io.github.kensuke1984.kibrary.Operation;
import io.github.kensuke1984.kibrary.Property;
import io.github.kensuke1984.kibrary.elastic.VariableType;
import io.github.kensuke1984.kibrary.filter.BandPassFilter;
import io.github.kensuke1984.kibrary.filter.ButterworthFilter;
import io.github.kensuke1984.kibrary.math.Trace;
import io.github.kensuke1984.kibrary.source.SourceTimeFunction;
import io.github.kensuke1984.kibrary.source.SourceTimeFunctionHandler;
import io.github.kensuke1984.kibrary.source.SourceTimeFunctionType;
import io.github.kensuke1984.kibrary.timewindow.Timewindow;
import io.github.kensuke1984.kibrary.timewindow.TimewindowData;
import io.github.kensuke1984.kibrary.timewindow.TimewindowDataFile;
import io.github.kensuke1984.kibrary.util.DatasetAid;
import io.github.kensuke1984.kibrary.util.GadgetAid;
import io.github.kensuke1984.kibrary.util.SpcFileAid;
import io.github.kensuke1984.kibrary.util.data.Observer;
import io.github.kensuke1984.kibrary.util.earth.Earth;
import io.github.kensuke1984.kibrary.util.earth.FullPosition;
import io.github.kensuke1984.kibrary.util.earth.HorizontalPosition;
import io.github.kensuke1984.kibrary.util.earth.PolynomialStructure;
import io.github.kensuke1984.kibrary.util.earth.PolynomialStructureFile;
import io.github.kensuke1984.kibrary.util.globalcmt.GlobalCMTID;
import io.github.kensuke1984.kibrary.util.sac.SACComponent;
import io.github.kensuke1984.kibrary.util.spc.PartialType;
import io.github.kensuke1984.kibrary.util.spc.SPCFile;
import io.github.kensuke1984.kibrary.util.spc.SPCFileAccess;
import io.github.kensuke1984.kibrary.util.spc.SPCFileName;
import io.github.kensuke1984.kibrary.util.spc.SPCMode;
import io.github.kensuke1984.kibrary.util.spc.ThreeDPartialMaker;
import io.github.kensuke1984.kibrary.voxel.ParameterType;
import io.github.kensuke1984.kibrary.voxel.VoxelInformationFile;

/**
 * Operation that assembles partial derivative waveforms for 3-D parameters
 * from SPC files created by shfp、shbp、psvfp, and psvbp.
 * Output is written in the format of {@link PartialIDFile}.
 * <p>
 * Timewindows in the input {@link TimewindowDataFile} that satisfy the following criteria will be worked for:
 * <ul>
 * <li> the component is included in the components specified in the property file </li>
 * <li> the (event, observer, component)-pair is included in the input data entry file, if it is specified </li>
 * </ul>
 * <p>
 * SPC files for FP must be inside fpPath/eventDir/modelName/.
 * SPC files for BP must be inside bpPath/observerPositionCode/modelName/ (default) or bpPath/modelName (when using BP catalog).
 * For information about observerPositionCode, see {@link HorizontalPosition#toCode}.
 * Input SPC file names should take the form:<br>
 * voxelPointID.(observerPositionCode or eventID).(PB or PF)...(SH or PSV).spc<br>
 * It is possible to use only SH or only PSV, as well as to use both.
 * <p>
 * A set of partialTypes to work for must be specified.
 * When a voxel information file is provided, only the voxels included in it will be handled;
 * otherwise, all voxel points that have been computed for in FP and BP folders will be used.
 * This class does NOT handle time partials.
 * <p>
 * Time length (tlen) and the number of steps in frequency domain (np) must be same as the values used when running DSM.
 * <p>
 * Source time functions and filters can be applied to the waveforms.
 * The sample rate of the resulting data is {@link #finalSamplingHz}.
 * <p>
 * When using BP catalog, the BP waveforms will be interpolated from waveforms in the catalog
 * based on the epicentral distance from the source (= observer) to the voxel position.
 * <p>
 * Resulting entries can be specified by a (event, observer, component, partialType, voxelPosition, timeframe)-pair.
 *
 * @author Kensuke Konishi
 * @since version 2.3.0.5
 * @version 2021/12/24 renamed from waveformdata.PartialDatasetMaker_v2 to waveform.PartialWaveformAssembler3D
 */
public class PartialWaveformAssembler3D extends Operation {

    /**
     * Number of SPC files to take from BP catalog for interpolation
     */
    private static final int NUM_FROM_CATALOG = 3;

    private final Property property;
    /**
     * Path of the work folder
     */
    private Path workPath;
    /**
     * A tag to include in output folder name. When this is empty, no tag is used.
     */
    private String folderTag;
    /**
     * output directory Path
     */
    private Path outPath;
    /**
     * components to be used
     */
    private Set<SACComponent> components;
    /**
     * spcFileをコンボリューションして時系列にする時のサンプリングHz デフォルトは２０ TODOまだ触れない
     */
    private double partialSamplingHz = 20;
    /**
     * 最後に時系列で切り出す時のサンプリングヘルツ(Hz)
     */
    private double finalSamplingHz;

    /**
     * Path of a timewindow information file
     */
    private Path timewindowPath;
    /**
     * Path of a data entry list file
     */
    private Path dataEntryPath;
    /**
     * Information file about voxels for perturbations
     */
    private Path voxelPath;
    /**
     * set of partial type for computation
     */
    private Set<VariableType> variableTypes;
    /**
     * FPpool folder, containig event folders
     */
    private Path fpPath;
    /**
     * BPpool folder, containig event folders with observers as sources
     */
    private Path bpPath;
    /**
     * BPcat folder, to be used in catalog mode
     */
    private Path bpCatalogPath;
    /**
     * Name of folder, under the event folders, which contains the SPC files.
     * If SPC files are directly under the event folders, set as "".
     */
    private String modelName;
    /**
     * The SPC modes that shall be used: SH, PSV, or BOTH
     */
    private SpcFileAid.UsableSPCMode usableSPCMode;

    /**
     * Whether to use BP catalog
     */
    private boolean bpCatalogMode;
    private double thetamin;
    private double thetamax;
    private double dtheta;

    /**
     * source time function. 0: none, 1: boxcar, 2: triangle, 3: asymmetric triangle, 4: auto
     */
    private SourceTimeFunctionType sourceTimeFunctionType;
    /**
     * Folder containing user-defined source time functions
     */
    private Path userSourceTimeFunctionPath;
    /**
     * Catalog containing source time function durations
     */
    private Path sourceTimeFunctionCatalogPath;

    /**
     * time length (DSM parameter)
     */
    private double tlen;
    /**
     * step of frequency domain (DSM parameter)
     */
    private int np;
    /**
     * lower frequency of bandpass [Hz]
     */
    private double minFreq;
    /**
     * upper frequency of bandpass [Hz]
     */
    private double maxFreq;
    /**
     * see Saito, n
     */
    private int filterNp;
    /**
     * Whether to apply causal filter. true: causal, false: zero-phase
     */
    private boolean causal;
    /**
     * structure file for Q partial
     */
    private Path qStructurePath;


    private int nThreads;
    /**
     * Timewindows to work for.
     */
    private Set<TimewindowData> timewindowSet;
    private Set<FullPosition> voxelPositionSet;
    private Map<GlobalCMTID, SourceTimeFunction> sourceTimeFunctions;
    private ButterworthFilter filter;
    /**
     * バンドパスを安定させるためwindowを左右に ext = max period(s) ずつ伸ばす
     */
    private int ext;
    /**
     * structure for Q partial
     */
    private PolynomialStructure qStructure;
    /**
     * Created {@link PartialID}s.
     */
    private List<PartialID> partialIDs = Collections.synchronizedList(new ArrayList<>());

    private int bpCatNum;
    private List<SPCFileName> bpCatalogSH;
    private List<SPCFileName> bpCatalogPSV;

    /**
     * @param args  none to create a property file <br>
     *              [property file] to run
     * @throws IOException if any
     */
    public static void main(String[] args) throws IOException {
        if (args.length == 0) writeDefaultPropertiesFile();
        else Operation.mainFromSubclass(args);
    }

    public static void writeDefaultPropertiesFile() throws IOException {
        Class<?> thisClass = new Object(){}.getClass().getEnclosingClass();
        Path outPath = Property.generatePath(thisClass);
        try (PrintWriter pw = new PrintWriter(Files.newBufferedWriter(outPath, StandardOpenOption.CREATE_NEW))) {
            pw.println("manhattan " + thisClass.getSimpleName());
            pw.println("##Path of a working folder (.)");
            pw.println("#workPath ");
            pw.println("##(String) A tag to include in output folder name. If no tag is needed, leave this unset.");
            pw.println("#folderTag ");
            pw.println("##SacComponents to be used (Z R T)");
            pw.println("#components ");
            pw.println("##(double) Sac sampling Hz (20)");
            pw.println("#partialSamplingHz cant change now");
            pw.println("##(double) Value of sampling Hz in output files, must be a factor of sacSamplingHz (1)");
            pw.println("#finalSamplingHz ");
            pw.println("##Path of a timewindow data file, must be set");
            pw.println("#timewindowPath timewindow.dat");
            pw.println("##Path of a data entry list file, if you want to select raypaths");
            pw.println("#dataEntryPath selectedEntry.lst");
            pw.println("##Path of a voxel information file, if you want to select the voxels to be worked for");
            pw.println("#voxelPath voxel.inf");
            pw.println("##VariableTypes to compute for at each voxel, listed using spaces (MU)");
            pw.println("#variableTypes ");
            pw.println("##Path of a forward propagate spc folder (FPpool)");
            pw.println("#fpPath ");
            pw.println("##Path of a back propagate spc folder (BPpool)");
            pw.println("#bpPath ");
            pw.println("##The model name used; e.g. if it is PREM, spectrum files in 'eventDir/PREM' are used. (PREM)");
            pw.println("#modelName ");
            pw.println("##The mode of spc files that have been computed, from {SH, PSV, BOTH} (BOTH)");
            pw.println("#usableSPCMode ");
            pw.println("##########Settings for BP catalog");
            pw.println("##(boolean) Whether to interpolate BP from a catalog (false)");
            pw.println("#bpCatalogMode ");
            pw.println("##Path of a back propagate spc catalog folder, to be used in bpCatalog mode (BPcat)");
            pw.println("#bpCatalogPath ");
            pw.println("##Theta range and sampling for the BP catalog in the format: thetamin thetamax dtheta. (1. 50. 2e-2)");
            pw.println("#thetaRange ");
            pw.println("##########Computation settings");
            pw.println("##Path of folder containing source time functions. If not set, the following sourceTimeFunctionType will be used.");
            pw.println("#userSourceTimeFunctionPath ");
            pw.println("##Type of source time function, from {0:none, 1:boxcar, 2:triangle, 3:asymmetricTriangle, 4:auto} (0)");
            pw.println("##  When 'auto' is selected, the function specified in the GCMT catalog will be used.");
            pw.println("#sourceTimeFunctionType ");
            pw.println("##Path of a catalog to set source time function durations. If unneeded, leave this unset.");
            pw.println("#sourceTimeFunctionCatalogPath ");
            pw.println("##Time length to be computed, must be a power of 2 over 10 (3276.8)");
            pw.println("#tlen ");
            pw.println("##Number of points to be computed in frequency domain, must be a power of 2 (512)");
            pw.println("#np ");
            pw.println("##(double) Minimum value of passband (0.005)");
            pw.println("#minFreq ");
            pw.println("##(double) Maximum value of passband (0.08)");
            pw.println("#maxFreq ");
            pw.println("##(int) The value of np for the filter (4)");
            pw.println("#filterNp ");
            pw.println("##(boolean) Whether to apply causal filter. When false, zero-phase filter is applied. (false)");
            pw.println("#causal ");
            pw.println("##File for Qstructure (if no file, then PREM)");
            pw.println("#qStructurePath ");
        }
        System.err.println(outPath + " is created.");
    }

    public PartialWaveformAssembler3D(Property property) throws IOException {
        this.property = (Property) property.clone();
    }

    @Override
    public void set() throws IOException {
        workPath = property.parsePath("workPath", ".", true, Paths.get(""));
        if (property.containsKey("folderTag")) folderTag = property.parseStringSingle("folderTag", null);
        components = Arrays.stream(property.parseStringArray("components", "Z R T"))
                .map(SACComponent::valueOf).collect(Collectors.toSet());
        partialSamplingHz = 20;  // TODO property.parseDouble("sacSamplingHz", "20");
        finalSamplingHz = property.parseDouble("finalSamplingHz", "1");
        if (partialSamplingHz % finalSamplingHz != 0)
            throw new IllegalArgumentException("Must choose a finalSamplingHz that divides " + partialSamplingHz);

        timewindowPath = property.parsePath("timewindowPath", null, true, workPath);
        if (property.containsKey("dataEntryPath")) {
            dataEntryPath = property.parsePath("dataEntryPath", null, true, workPath);
        }
        if (property.containsKey("voxelPath")) {
            voxelPath = property.parsePath("voxelPath", null, true, workPath);
        }

        variableTypes = Arrays.stream(property.parseStringArray("variableTypes", "MU")).map(VariableType::valueOf)
                .collect(Collectors.toSet());
        for (VariableType type : variableTypes)
            if (type.equals(VariableType.TIME)) throw new IllegalArgumentException("This class does not handle time partials.");

        modelName = property.parseString("modelName", "PREM");  //TODO: use the same system as SPC_SAC ?
        usableSPCMode = SpcFileAid.UsableSPCMode.valueOf(property.parseString("usableSPCMode", "BOTH").toUpperCase());

        fpPath = property.parsePath("fpPath", "FPpool", true, workPath);
        bpCatalogMode = property.parseBoolean("bpCatalogMode", "false");
        if (bpCatalogMode) {
            bpCatalogPath = property.parsePath("bpCatalogPath", "BPcat", true, workPath);
            double[] tmpthetainfo = Stream.of(property.parseStringArray("thetaRange", null))
                    .mapToDouble(Double::parseDouble).toArray();
            thetamin = tmpthetainfo[0];
            thetamax = tmpthetainfo[1];
            dtheta = tmpthetainfo[2];
        } else {
            bpPath = property.parsePath("bpPath", "BPpool", true, workPath);
        }

        if (property.containsKey("userSourceTimeFunctionPath")) {
            userSourceTimeFunctionPath = property.parsePath("userSourceTimeFunctionPath", null, true, workPath);
        } else {
            sourceTimeFunctionType = SourceTimeFunctionType.valueOf(property.parseInt("sourceTimeFunctionType", "0"));
        }
        if (property.containsKey("sourceTimeFunctionCatalogPath")) {
            sourceTimeFunctionCatalogPath = property.parsePath("sourceTimeFunctionCatalogPath", null, true, workPath);
        }

        tlen = property.parseDouble("tlen", "3276.8");
        np = property.parseInt("np", "512");
        maxFreq = property.parseDouble("maxFreq", "0.08");
        minFreq = property.parseDouble("minFreq", "0.005");
        filterNp = property.parseInt("filterNp", "4");
        causal = property.parseBoolean("causal", "false");

        if (property.containsKey("qStructurePath")) {
            qStructurePath = property.parsePath("qinf", null, true, workPath);
        }
    }

    @Override
    public void run() throws IOException {
        System.err.println("Using mode " + usableSPCMode);
        System.err.println("Model name is " + modelName);

        // read timewindow file and select based on component and entries
        timewindowSet = TimewindowDataFile.readAndSelect(timewindowPath, dataEntryPath, components);

        Set<GlobalCMTID> eventSet = timewindowSet.stream().map(TimewindowData::getGlobalCMTID).collect(Collectors.toSet());
        Set<Observer> observerSet = timewindowSet.stream().map(TimewindowData::getObserver).collect(Collectors.toSet());

        // check that all necessary FP and BP folders exist
        checkSPCExistence(eventSet, observerSet);

        // read BP catalog
        // This is independent of event or observer, thus is read here (not later in the loops).
        if (bpCatalogMode) {
            System.err.println("Using BP catalog");
            if (usableSPCMode != SpcFileAid.UsableSPCMode.PSV)
                bpCatalogSH = SpcFileAid.collectOrderedSpcFileNamePFPB(bpCatalogPath.resolve(modelName), SPCMode.SH);
            if (usableSPCMode != SpcFileAid.UsableSPCMode.SH)
                bpCatalogPSV = SpcFileAid.collectOrderedSpcFileNamePFPB(bpCatalogPath.resolve(modelName), SPCMode.PSV);
            bpCatNum = (int) ((thetamax - thetamin) / dtheta) + 1;
        }

        // read voxel file
        if (voxelPath != null) voxelPositionSet = new VoxelInformationFile(voxelPath).fullPositionSet();

        // design bandpass filter
        filter = designBandPassFilter();
        // to stablize bandpass filtering, extend window at both ends for ext = max period(s) each
        ext = (int) (1 / minFreq * partialSamplingHz);

        // set source time functions
        SourceTimeFunctionHandler stfHandler = new SourceTimeFunctionHandler(sourceTimeFunctionType,
                sourceTimeFunctionCatalogPath, userSourceTimeFunctionPath, eventSet);
        sourceTimeFunctions = stfHandler.createSourceTimeFunctionMap(np, tlen, partialSamplingHz);

        // read Q structure
        if (qStructurePath != null)
            qStructure = PolynomialStructureFile.read(qStructurePath);

        // create output folder
        outPath = DatasetAid.createOutputFolder(workPath, "assembled", folderTag, GadgetAid.getTemporaryString());
        property.write(outPath.resolve("_" + this.getClass().getSimpleName() + ".properties"));

        nThreads = Runtime.getRuntime().availableProcessors();
        System.err.println(nThreads + " processors available.");

        // loop for each event
        int num = 0;
        for (GlobalCMTID event : eventSet.stream().sorted().collect(Collectors.toList())) {
            System.err.println("Working for " + event.toPaddedString() + " : " + (++num) + "/" + eventSet.size());

            // assemble all partials for this event
            workForEvent(event);
        }

        // output in partial folder
        PartialIDFile.write(partialIDs, outPath.resolve("partial"));
    }

    private void workForEvent(GlobalCMTID event) throws IOException {
        // collect observers paired with this event
        Set<Observer> observersForEvent = timewindowSet.stream()
                .filter(info -> info.getGlobalCMTID().equals(event)).map(TimewindowData::getObserver)
                .collect(Collectors.toSet());
        if (observersForEvent.isEmpty())
            return;

        Path fpModelPath = fpPath.resolve(event.toString()).resolve(modelName);

        for (VariableType variableType : variableTypes) {

            // list of FP spc files, collected for each pixel
            // Up to 2 files (SH and PSV) can exist for each pixel.
            List<List<SPCFileName>> fpNames = collectSPCFileNames(fpModelPath, variableType);

            for (Observer observer : observersForEvent) {
                Set<TimewindowData> correspondingTimewindows = timewindowSet.stream()
                        .filter(info -> info.getGlobalCMTID().equals(event) && info.getObserver().equals(observer)).collect(Collectors.toSet());

                // list of BP spc files, collected for each pixel
                // Up to 2 files (SH and PSV) can exist for each pixel.
                List<List<SPCFileName>> bpNames = null;
                if (!bpCatalogMode) {
                    Path bpModelPath = bpPath.resolve(observer.getPosition().toCode()).resolve(modelName);
                    bpNames = collectSPCFileNames(bpModelPath, variableType);
                }

                // create ThreadPool for each set of corresponding FP and BP files (= for each pixel)
                ExecutorService execs = Executors.newFixedThreadPool(nThreads);
                for (int i = 0; i < fpNames.size(); i++) {
                    PartialComputation pc = null;
                    if (bpCatalogMode) {
                        pc = new PartialComputation(fpNames.get(i), correspondingTimewindows, event, observer, variableType);
                    } else {
                        pc = new PartialComputation(fpNames.get(i), bpNames.get(i), correspondingTimewindows, event, observer, variableType);
                    }
                    execs.execute(pc);
                }
                execs.shutdown();
                while (!execs.isTerminated()) {
                    try {
                        Thread.sleep(100);
                    } catch (Exception e) {
                        e.printStackTrace();
                    }
                 }
            }
        }
    }

    private List<List<SPCFileName>> collectSPCFileNames(Path spcModelPath, VariableType type) throws IOException {
        List<List<SPCFileName>> spcNames = new ArrayList<>();

        // collect all psv and sh files
        List<SPCFileName> shList = null;
        List<SPCFileName> psvList = null;
        if (type.equals(VariableType.RHO)) {
            if (usableSPCMode != SpcFileAid.UsableSPCMode.PSV) shList = SpcFileAid.collectOrderedSpcFileNameUFUB(spcModelPath, SPCMode.SH);
            if (usableSPCMode != SpcFileAid.UsableSPCMode.SH) psvList = SpcFileAid.collectOrderedSpcFileNameUFUB(spcModelPath, SPCMode.PSV);
        } else {
            if (usableSPCMode != SpcFileAid.UsableSPCMode.PSV) shList = SpcFileAid.collectOrderedSpcFileNamePFPB(spcModelPath, SPCMode.SH);
            if (usableSPCMode != SpcFileAid.UsableSPCMode.SH) psvList = SpcFileAid.collectOrderedSpcFileNamePFPB(spcModelPath, SPCMode.PSV);
        }

        // organize for each pixel
        int num = (shList != null) ? shList.size() : psvList.size();
        for (int i = 0; i < num; i++) {
            List<SPCFileName> spcsForPixel = new ArrayList<>();
            if (shList != null) spcsForPixel.add(shList.get(i));
            if (psvList != null) spcsForPixel.add(psvList.get(i));
            spcNames.add(spcsForPixel);
        }
        return spcNames;
    }

    private void checkSPCExistence(Set<GlobalCMTID> eventSet, Set<Observer> observerSet) {
        Set<GlobalCMTID> fpNonExistingEvents = eventSet.stream()
                .filter(id -> !Files.exists(fpPath.resolve(id.toString()).resolve(modelName)))
                .collect(Collectors.toSet());
        if (fpNonExistingEvents.size() > 0) {
            fpNonExistingEvents.forEach(event -> System.err.println(event));
            throw new IllegalStateException("FP files are not enough for " + timewindowPath);
        }
        if (!bpCatalogMode) {
            Set<Observer> bpNonExistingObservers = observerSet.stream()
                    .filter(observer -> !Files.exists(bpPath.resolve(observer.getPosition().toCode()).resolve(modelName)))
                    .collect(Collectors.toSet());
            if (bpNonExistingObservers.size() > 0) {
                bpNonExistingObservers.forEach(observer -> System.err.println(observer));
                throw new IllegalStateException("BP files are not enough for " + timewindowPath);
            }
        }
    }

    private ButterworthFilter designBandPassFilter() throws IOException {
        System.err.println("Designing filter.");
        double omegaH = maxFreq * 2 * Math.PI / partialSamplingHz;
        double omegaL = minFreq * 2 * Math.PI / partialSamplingHz;
        ButterworthFilter filter = new BandPassFilter(omegaH, omegaL, filterNp);
        filter.setCausal(causal);
        return filter;
    }

    /**
     * Computation for a set of corresponding FP and BP files.
     * @author Kensuke
     */
    private class PartialComputation implements Runnable {
        private List<SPCFileName> fpNames;
        private List<SPCFileAccess> fpFiles = new ArrayList<>();
        private List<SPCFileName> bpNames;
        private List<SPCFileAccess> bpFiles = new ArrayList<>();
        private Set<TimewindowData> timewindows;
        private GlobalCMTID event;
        private Observer observer;
        private VariableType variableType;
        /**
         * Coefficients for interpolation
         */
        private double[] dhBP = new double[NUM_FROM_CATALOG];

        /**
         * Constructor for non-BPCatalogMode.
         * @param fpNames
         * @param bpNames
         * @param timewindows
         * @param event
         * @param observer
         * @param variableType
         */
        private PartialComputation(List<SPCFileName> fpNames, List<SPCFileName> bpNames, Set<TimewindowData> timewindows,
                GlobalCMTID event, Observer observer, VariableType variableType) {
            this.fpNames = fpNames;
            this.bpNames = bpNames;
            this.timewindows = timewindows;
            this.event = event;
            this.observer = observer;
            this.variableType = variableType;
            if (bpCatalogMode) throw new IllegalStateException("Constructor for non-BPCatalogMode has been called.");
        }

        /**
         * Constructor for BPCatalogMode.
         * @param fpNames
         * @param timewindows
         * @param event
         * @param observer
         * @param variableType
         */
        private PartialComputation(List<SPCFileName> fpNames, Set<TimewindowData> timewindows,
                GlobalCMTID event, Observer observer, VariableType variableType) {
            this.fpNames = fpNames;
            this.timewindows = timewindows;
            this.event = event;
            this.observer = observer;
            this.variableType = variableType;
            if (!bpCatalogMode) throw new IllegalStateException("Constructor for BPCatalogMode has been called.");
        }

        /**
         * Read bp catalogue files to be used.
         * For iterpolation, get {@link #NUM_FROM_CATALOG} bp files.
         * @throws IOException
         */
        private void selectBPFromCatalog() throws IOException {
            HorizontalPosition voxelPos = fpFiles.get(0).getReceiverPosition();
            FullPosition observerPos = observer.getPosition().toFullPosition(Earth.EARTH_RADIUS);
            double distanceBP = observerPos.computeEpicentralDistanceDeg(voxelPos);
            double phiBP = Math.PI - observerPos.computeAzimuthRad(voxelPos);
            if (Double.isNaN(phiBP))
                throw new RuntimeException("PhiBP is NaN: " + fpFiles.get(0));

            // Gain index of epicentral distance catalogue
            int ipointBP = (int) ((distanceBP - thetamin) / dtheta);
            if (ipointBP < 0) {
                System.err.println("Warning: BP distance = " + distanceBP + " is smaller than thetamin = " + thetamin + " : " + fpFiles.get(0));
                ipointBP = 0;
            } else if (ipointBP > bpCatNum - NUM_FROM_CATALOG) {
                System.err.println("Warning: BP distance = " + distanceBP + " is greater than thetamax = " + thetamax + " : " + fpFiles.get(0));
                ipointBP = bpCatNum - NUM_FROM_CATALOG;
            }

            for (int i = 0; i < NUM_FROM_CATALOG; i++) {
                // Compute coefficients for interpolation
                double theta = thetamin + (ipointBP + i) * dtheta;
                dhBP[i] = (distanceBP - theta) / dtheta;

                // add BP file to list
                if (usableSPCMode != SpcFileAid.UsableSPCMode.PSV) {
                    bpFiles.add(SPCFile.getInstance(bpCatalogSH.get(ipointBP + i), phiBP, voxelPos, observerPos));
                }
                if (usableSPCMode != SpcFileAid.UsableSPCMode.SH) {
                    bpFiles.add(SPCFile.getInstance(bpCatalogPSV.get(ipointBP + i), phiBP, voxelPos, observerPos));
                }
            }
        }

        @Override
        public void run() {
            // read fp and bp files
            try {
                for (SPCFileName fpName : fpNames) {
                    fpFiles.add(fpName.read());
                }
                if (bpCatalogMode) {
                    selectBPFromCatalog();
                } else {
                    for (SPCFileName bpName : bpNames) {
                        bpFiles.add(bpName.read());
                    }
                }
            } catch (Exception e) {
                e.printStackTrace();
                return;
            }

            // check that the FP and BP files are pairs and are valid
            if (fpFiles.size() > 2) throw new IllegalStateException("Too many FP files; must be 1 or 2");
            if (fpFiles.size() == 2 && forSamePixel(fpFiles.get(0), fpFiles.get(1)) == false)
                throw new IllegalStateException("FP files do not match: " + fpFiles.get(0) + " " + fpFiles.get(1));
            if (fpFiles.get(0).tlen() != tlen || fpFiles.get(0).np() != np)
                throw new IllegalStateException(fpFiles.get(0).toString() + " has invalid tlen or np: "
                        + tlen + " " + fpFiles.get(0).tlen() + " " + np + " " + fpFiles.get(0).np());
            if (bpCatalogMode) {
                if (fpFiles.size() * NUM_FROM_CATALOG != bpFiles.size())
                    throw new IllegalStateException("Number of FP and BP files do not match");
            } else {
                if (fpFiles.size() != bpFiles.size()) throw new IllegalStateException("Number of FP and BP files do not match");
                for (int i = 0; i < bpFiles.size(); i++) {
                    if (!forSamePixel(fpFiles.get(0), bpFiles.get(i)))
                        throw new IllegalStateException("FP and BP files are not for same pixel: " + fpFiles.get(0) + " " + bpFiles.get(i));
                }
            }

            ThreeDPartialMaker threedPartialMaker = null;
            if (bpCatalogMode) {
                // when usableSCPMode==BOTH, fpFiles=[fpSH, fpPSV] and bpFiles=[bpSH0, bpPSV0, bpSH1, bpPSV1, bpSH2, bpPSV2]
                // otherwise, fpFiles=[fp] and bpFiles=[bp0, bp1, bp2]
                if (fpFiles.size() == 2) {
                    threedPartialMaker = new ThreeDPartialMaker(fpFiles.get(0), fpFiles.get(1), bpFiles.get(0), bpFiles.get(1),
                            bpFiles.get(2), bpFiles.get(3), bpFiles.get(4), bpFiles.get(5), dhBP);
                } else {
                    threedPartialMaker = new ThreeDPartialMaker(fpFiles.get(0), bpFiles.get(0), bpFiles.get(1), bpFiles.get(2), dhBP);
                }
            } else {
                if (fpFiles.size() == 2) {
                    threedPartialMaker = new ThreeDPartialMaker(fpFiles.get(0), fpFiles.get(1), bpFiles.get(0), bpFiles.get(1));
                } else {
                    threedPartialMaker = new ThreeDPartialMaker(fpFiles.get(0), bpFiles.get(0));
                }
            }
            threedPartialMaker.setSourceTimeFunction(sourceTimeFunctions.get(event));
            if (qStructure != null)
                threedPartialMaker.setStructure(qStructure);

            // assemble partial derivatives for waveform at i-th depth
            Set<SACComponent> neededComponents = timewindows.stream().map(TimewindowData::getComponent).collect(Collectors.toSet());
            for (int ibody = 0, nbody = fpFiles.get(0).nbody(); ibody < nbody; ibody++) {
                FullPosition voxelPosition = fpFiles.get(0).getReceiverPosition().toFullPosition(fpFiles.get(0).getBodyR()[ibody]);
                if (voxelPositionSet != null && voxelPositionSet.contains(voxelPosition) == false)
                    continue;

                for (SACComponent component : neededComponents) {
                    double[] partial = threedPartialMaker.createPartialSerial(component, ibody, PartialType.of(ParameterType.VOXEL, variableType));

                    timewindows.stream().filter(timewindow -> timewindow.getComponent() == component).forEach(window -> {
                        Trace cutTrace = cutAndFilter(partial, window);
                        PartialID partialID = new PartialID(observer, event, component, finalSamplingHz, cutTrace.getMinX(),
                                cutTrace.getLength(), 1 / maxFreq, 1 / minFreq, window.getPhases(),
                                sourceTimeFunctionType != SourceTimeFunctionType.NONE,
                                ParameterType.VOXEL, variableType, voxelPosition, cutTrace.getY());
                        partialIDs.add(partialID);
                    });
                }
            }
        }

        private Trace cutAndFilter(double[] partial, Timewindow timewindow) {
            // cut to long window for filtering
            int iStart = (int) (timewindow.getStartTime() * partialSamplingHz) - ext;
            int iEnd = (int) (timewindow.getEndTime() * partialSamplingHz) + ext;
            double[] cutPartial = new double[iEnd - iStart];
            // if cutstart < 0 (i.e. before event time), zero-pad the beginning part
            Arrays.parallelSetAll(cutPartial, i -> (i + iStart < 0 ? 0 : partial[i + iStart]));

            // filter
            double[] filteredPartial = filter.applyFilter(cutPartial);

            // cut and resample in timewindow
            double[] xs = IntStream.range(0, iEnd - iStart).mapToDouble(i -> (i + iStart) / partialSamplingHz).toArray();
            Trace filteredTrace = new Trace(xs, filteredPartial);
            return filteredTrace.resampleInWindow(timewindow, partialSamplingHz, finalSamplingHz);
        }

<<<<<<< HEAD
        private boolean forSameVoxel(SPCFileAccess spc1, SPCFileAccess spc2) {
            if (!spc1.getReceiverPosition().equals(spc2.getReceiverPosition())) return false;
=======
        /**
         * Cut partial derivative in [start-ext, start+ext]. The ext is for filtering.
         *
         * @param u
         * @param property
         * @return
         */
        private Complex[] cutPartial(double[] u, TimewindowData timewindowInformation) {
            int cutstart = (int) (timewindowInformation.getStartTime() * partialSamplingHz) - ext;
            int cutend = (int) (timewindowInformation.getEndTime() * partialSamplingHz) + ext;
            Complex[] cut = new Complex[cutend - cutstart];
            // if cutstart < 0 (i.e. before event time), zero-pad the beginning part
            Arrays.parallelSetAll(cut, i -> (i + cutstart < 0 ? new Complex(0) : new Complex(u[i + cutstart])));

            return cut;
        }

        private double[] sampleOutput(Complex[] u, TimewindowData timewindowInformation) {
            // data points of waveform that is to be output
            int outNpts = (int) ((timewindowInformation.getEndTime() - timewindowInformation.getStartTime())
                    * finalSamplingHz);
            double[] sampleU = new double[outNpts];

            // cut waveform for output
            Arrays.parallelSetAll(sampleU, j -> u[ext + j * step].getReal());
            return sampleU;
        }

        private boolean forSamePixel(SPCFileAccess spc1, SPCFileAccess spc2) {
            if (!spc1.getObserverPosition().equals(spc2.getObserverPosition())) return false;
>>>>>>> e87f4f88
            else return true;
        }

    }

}<|MERGE_RESOLUTION|>--- conflicted
+++ resolved
@@ -730,41 +730,8 @@
             return filteredTrace.resampleInWindow(timewindow, partialSamplingHz, finalSamplingHz);
         }
 
-<<<<<<< HEAD
-        private boolean forSameVoxel(SPCFileAccess spc1, SPCFileAccess spc2) {
+        private boolean forSamePixel(SPCFileAccess spc1, SPCFileAccess spc2) {
             if (!spc1.getReceiverPosition().equals(spc2.getReceiverPosition())) return false;
-=======
-        /**
-         * Cut partial derivative in [start-ext, start+ext]. The ext is for filtering.
-         *
-         * @param u
-         * @param property
-         * @return
-         */
-        private Complex[] cutPartial(double[] u, TimewindowData timewindowInformation) {
-            int cutstart = (int) (timewindowInformation.getStartTime() * partialSamplingHz) - ext;
-            int cutend = (int) (timewindowInformation.getEndTime() * partialSamplingHz) + ext;
-            Complex[] cut = new Complex[cutend - cutstart];
-            // if cutstart < 0 (i.e. before event time), zero-pad the beginning part
-            Arrays.parallelSetAll(cut, i -> (i + cutstart < 0 ? new Complex(0) : new Complex(u[i + cutstart])));
-
-            return cut;
-        }
-
-        private double[] sampleOutput(Complex[] u, TimewindowData timewindowInformation) {
-            // data points of waveform that is to be output
-            int outNpts = (int) ((timewindowInformation.getEndTime() - timewindowInformation.getStartTime())
-                    * finalSamplingHz);
-            double[] sampleU = new double[outNpts];
-
-            // cut waveform for output
-            Arrays.parallelSetAll(sampleU, j -> u[ext + j * step].getReal());
-            return sampleU;
-        }
-
-        private boolean forSamePixel(SPCFileAccess spc1, SPCFileAccess spc2) {
-            if (!spc1.getObserverPosition().equals(spc2.getObserverPosition())) return false;
->>>>>>> e87f4f88
             else return true;
         }
 
