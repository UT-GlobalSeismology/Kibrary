package io.github.kensuke1984.kibrary.waveform;

import java.io.IOException;
import java.io.PrintWriter;
import java.nio.file.Files;
import java.nio.file.Path;
import java.nio.file.Paths;
import java.nio.file.StandardOpenOption;
import java.util.ArrayList;
import java.util.Arrays;
import java.util.Collections;
import java.util.List;
import java.util.Map;
import java.util.Set;
import java.util.concurrent.ExecutorService;
import java.util.stream.Collectors;
import java.util.stream.IntStream;

import org.apache.commons.math3.util.Precision;

import io.github.kensuke1984.kibrary.Operation;
import io.github.kensuke1984.kibrary.Property;
import io.github.kensuke1984.kibrary.elastic.VariableType;
import io.github.kensuke1984.kibrary.filter.BandPassFilter;
import io.github.kensuke1984.kibrary.filter.ButterworthFilter;
import io.github.kensuke1984.kibrary.math.Trace;
import io.github.kensuke1984.kibrary.source.SourceTimeFunction;
import io.github.kensuke1984.kibrary.source.SourceTimeFunctionHandler;
import io.github.kensuke1984.kibrary.source.SourceTimeFunctionType;
import io.github.kensuke1984.kibrary.timewindow.TimewindowData;
import io.github.kensuke1984.kibrary.timewindow.TimewindowDataFile;
import io.github.kensuke1984.kibrary.util.DatasetAid;
import io.github.kensuke1984.kibrary.util.GadgetAid;
import io.github.kensuke1984.kibrary.util.SpcFileAid;
import io.github.kensuke1984.kibrary.util.ThreadAid;
import io.github.kensuke1984.kibrary.util.data.Observer;
import io.github.kensuke1984.kibrary.util.earth.FullPosition;
import io.github.kensuke1984.kibrary.util.earth.HorizontalPosition;
import io.github.kensuke1984.kibrary.util.globalcmt.GlobalCMTID;
import io.github.kensuke1984.kibrary.util.sac.SACComponent;
import io.github.kensuke1984.kibrary.util.spc.FormattedSPCFileName;
import io.github.kensuke1984.kibrary.util.spc.SPCFileAccess;
import io.github.kensuke1984.kibrary.util.spc.SPCFileName;
import io.github.kensuke1984.kibrary.util.spc.SPCMode;
import io.github.kensuke1984.kibrary.voxel.ParameterType;

/**
 * Operation that assembles partial derivative waveforms for 1-D parameters
 * from SPC files created by sshshi and sshpsvi, or sshsh and sshpsv.
 * Output is written in the format of {@link PartialIDFile}.
 * <p>
 * Timewindows in the input {@link TimewindowDataFile} that satisfy the following criteria will be worked for:
 * <ul>
 * <li> the component is included in the components specified in the property file </li>
 * <li> the (event, observer, component)-pair is included in the input data entry file, if it is specified </li>
 * </ul>
 * <p>
 * SPC files must be inside (shPath,psvPath)/eventDir/modelName/.
 * It is possible to use only SH or only PSV, as well as to use both.
 * Input SPC file names should take the form:<br>
 * observerPositionCode.eventID.partialType...(SH or PSV).spc<br>
 * For information about observerPositionCode, see {@link HorizontalPosition#toCode}.
 * <p>
 * A set of partialTypes and perturbation radii to work for must be specified.
 * This class does NOT handle time partials.
 * <p>
 * Time length (tlen) and the number of steps in frequency domain (np) must be same as the values used when running DSM.
 * <p>
 * Source time functions and filters can be applied to the waveforms.
 * The sample rate of the resulting data is {@link #finalSamplingHz}.
 * <p>
 * Resulting entries can be specified by a (event, observer, component, partialType, perturbationRadius, timeframe)-pair.
 *
 * @author Kensuke Konishi
 * @since version 0.2.0.3
 * @version 2021/12/24 renamed from Partial1DDatasetMaker to PartialWaveformAssembler1D
 */
public class PartialWaveformAssembler1D extends Operation {

    private final Property property;
    /**
     * Path of the work folder
     */
    private Path workPath;
    /**
     * A tag to include in output folder name. When this is empty, no tag is used.
     */
    private String folderTag;
    /**
     * output directory Path
     */
    private Path outPath;
    /**
     * components to be used
     */
    private Set<SACComponent> components;
    /**
     * spcFileをコンボリューションして時系列にする時のサンプリングHz デフォルトは２０ TODOまだ触れない
     */
    private double partialSamplingHz = 20;
    /**
     * 最後に時系列で切り出す時のサンプリングヘルツ(Hz)
     */
    private double finalSamplingHz;

    /**
     * Path of a timewindow information file
     */
    private Path timewindowPath;
    /**
     * Path of a data entry list file
     */
    private Path dataEntryPath;
    /**
     * set of variable types for computation
     */
    private Set<VariableType> variableTypes;
    /**
     * Radii of layers, when selecting to work for certain layers.
     */
    private double[] layerRadii;
    private Path shPath;
    private Path psvPath;
    /**
     * The SPC modes that shall be used: SH, PSV, or BOTH
     */
    private SpcFileAid.UsableSPCMode usableSPCMode;
    /**
     * the name of a folder containing SPC files (e.g. PREM)（""）
     */
    private String modelName;

    /**
     * source time function. 0: none, 1: boxcar, 2: triangle, 3: asymmetric triangle, 4: auto
     */
    private SourceTimeFunctionType sourceTimeFunctionType;
    /**
     * Folder containing user-defined source time functions
     */
    private Path userSourceTimeFunctionPath;
    /**
     * Catalog containing source time function durations
     */
    private Path sourceTimeFunctionCatalogPath;

    /**
     * time length (DSM parameter)
     */
    private double tlen;
    /**
     * step of frequency domain (DSM parameter)
     */
    private int np;
    /**
     * lower frequency of bandpass [Hz]
     */
    private double lowFreq;
    /**
     * upper frequency of bandpass [Hz]
     */
    private double highFreq;
    /**
     * see Saito, n
     */
    private int filterNp;
    /**
     * Whether to apply causal filter. true: causal, false: zero-phase
     */
    private boolean causal;


    /**
     * Timewindows to work for.
     */
    private Set<TimewindowData> timewindowSet;
    private Map<GlobalCMTID, SourceTimeFunction> sourceTimeFunctions;
    private ButterworthFilter filter;

    /**
     * Created {@link PartialID}s.
     */
    private List<PartialID> partialIDs = Collections.synchronizedList(new ArrayList<>());



    private int lsmooth;


    /**
     * @param args  none to create a property file <br>
     *              [property file] to run
     * @throws IOException if any
     */
    public static void main(String[] args) throws IOException {
        if (args.length == 0) writeDefaultPropertiesFile();
        else Operation.mainFromSubclass(args);
    }

    public static void writeDefaultPropertiesFile() throws IOException {
        Class<?> thisClass = new Object(){}.getClass().getEnclosingClass();
        Path outPath = Property.generatePath(thisClass);
        try (PrintWriter pw = new PrintWriter(Files.newBufferedWriter(outPath, StandardOpenOption.CREATE_NEW))) {
            pw.println("manhattan " + thisClass.getSimpleName());
            pw.println("##Path of work folder. (.)");
            pw.println("#workPath ");
            pw.println("##(String) A tag to include in output folder name. If no tag is needed, leave this unset.");
            pw.println("#folderTag ");
            pw.println("##SacComponents to be used. (Z R T)");
            pw.println("#components ");
            pw.println("##(double) SAC sampling frequency [Hz]. (20) can't be changed now");
            pw.println("#partialSamplingHz the value will be ignored");
            pw.println("##(double) Sampling frequency in output files [Hz], must be a factor of sacSamplingHz. (1)");
            pw.println("#finalSamplingHz ");
            pw.println("##Path of a timewindow data file, must be set.");
            pw.println("#timewindowPath timewindow.dat");
            pw.println("##Path of a data entry list file, if you want to select raypaths.");
            pw.println("#dataEntryPath selectedEntry.lst");
            pw.println("##VariableTypes to compute for at each voxel, listed using spaces. (MU)");
            pw.println("#variableTypes ");
            pw.println("##(double[]) Layer radii, listed using spaces, if you want to select layers to be worked for.");
            pw.println("#layerRadii ");
            pw.println("##Path of an SH folder. (.)");
            pw.println("#shPath ");
            pw.println("##Path of a PSV folder. (.)");
            pw.println("#psvPath ");
            pw.println("##The mode of spc files that have been computed, from {SH, PSV, BOTH}. (BOTH)");
            pw.println("#usableSPCMode ");
            pw.println("##The model name used; e.g. if it is PREM, spectrum files in 'eventDir/PREM' are used. (PREM)");
            pw.println("#modelName ");
            pw.println("##########Computation settings.");
            pw.println("##Path of folder containing source time functions. If not set, the following sourceTimeFunctionType will be used.");
            pw.println("#userSourceTimeFunctionPath ");
            pw.println("##Type of source time function, from {0:none, 1:boxcar, 2:triangle, 3:asymmetricTriangle, 4:auto}. (0)");
            pw.println("##  When 'auto' is selected, the function specified in the GCMT catalog will be used.");
            pw.println("#sourceTimeFunctionType ");
            pw.println("##Path of a catalog to set source time function durations. If unneeded, leave this unset.");
            pw.println("#sourceTimeFunctionCatalogPath ");
            pw.println("##Time length to be computed, must be a power of 2 over 10. (3276.8)");
            pw.println("#tlen ");
            pw.println("##Number of points to be computed in frequency domain, must be a power of 2. (512)");
            pw.println("#np ");
            pw.println("##Lower limit of the frequency band [Hz]. (0.005)");
            pw.println("#lowFreq ");
            pw.println("##Higher limit of the frequency band [Hz]. (0.08)");
            pw.println("#highFreq ");
            pw.println("##(int) The value of NP for the filter. (4)");
            pw.println("#filterNp ");
            pw.println("##(boolean) Whether to apply causal filter. When false, zero-phase filter is applied. (false)");
            pw.println("#causal ");
        }
        System.err.println(outPath + " is created.");
    }

    public PartialWaveformAssembler1D(Property property) throws IOException {
        this.property = (Property) property.clone();
    }

    @Override
    public void set() throws IOException {
        workPath = property.parsePath("workPath", ".", true, Paths.get(""));
        if (property.containsKey("folderTag")) folderTag = property.parseStringSingle("folderTag", null);
        components = Arrays.stream(property.parseStringArray("components", "Z R T"))
                .map(SACComponent::valueOf).collect(Collectors.toSet());
        partialSamplingHz = 20;  // TODO property.parseDouble("sacSamplingHz", "20");
        finalSamplingHz = property.parseDouble("finalSamplingHz", "1");
        if (partialSamplingHz % finalSamplingHz != 0)
            throw new IllegalArgumentException("Must choose a finalSamplingHz that divides " + partialSamplingHz);

        timewindowPath = property.parsePath("timewindowPath", null, true, workPath);
        if (property.containsKey("dataEntryPath")) {
            dataEntryPath = property.parsePath("dataEntryPath", null, true, workPath);
        }
        variableTypes = Arrays.stream(property.parseStringArray("variableTypes", "MU")).map(VariableType::valueOf)
                .collect(Collectors.toSet());
        for (VariableType type : variableTypes)
            if (type.equals(VariableType.TIME)) throw new IllegalArgumentException("This class does not handle time partials.");
        if (property.containsKey("layerRadii")) {
            layerRadii = property.parseDoubleArray("layerRadii", null);
        }

        shPath = property.parsePath("shPath", ".", true, workPath);
        psvPath = property.parsePath("psvPath", ".", true, workPath);
        usableSPCMode = SpcFileAid.UsableSPCMode.valueOf(property.parseString("usableSPCMode", "BOTH").toUpperCase());
        modelName = property.parseString("modelName", "PREM");  //TODO: use the same system as SPC_SAC ?

        if (property.containsKey("userSourceTimeFunctionPath")) {
            userSourceTimeFunctionPath = property.parsePath("userSourceTimeFunctionPath", null, true, workPath);
        } else {
            sourceTimeFunctionType = SourceTimeFunctionType.valueOf(property.parseInt("sourceTimeFunctionType", "0"));
        }
        if (property.containsKey("sourceTimeFunctionCatalogPath")) {
            sourceTimeFunctionCatalogPath = property.parsePath("sourceTimeFunctionCatalogPath", null, true, workPath);
        }

        tlen = property.parseDouble("tlen", "3276.8");
        np = property.parseInt("np", "512");
        lowFreq = property.parseDouble("lowFreq", "0.005");
        highFreq = property.parseDouble("highFreq", "0.08");
        filterNp = property.parseInt("filterNp", "4");
        causal = property.parseBoolean("causal", "false");
    }

    private void setLsmooth() {
        int pow2np = Integer.highestOneBit(np);
        if (pow2np < np)
            pow2np *= 2;

        int lsmooth = (int) (0.5 * tlen * partialSamplingHz / pow2np);
        int ismooth = Integer.highestOneBit(lsmooth);
        this.lsmooth = ismooth == lsmooth ? lsmooth : ismooth * 2;
    }


    @Override
    public void run() throws IOException {
        System.err.println("Using mode " + usableSPCMode);
        System.err.println("Model name is " + modelName);
        // information about output partial types
        System.err.println(variableTypes.stream().map(Object::toString).collect(Collectors.joining(" ", "Computing for ", "")));

        setLsmooth();

        // read timewindow file and select based on component and entries
        timewindowSet = TimewindowDataFile.readAndSelect(timewindowPath, dataEntryPath, components);

        // collect events
        Set<GlobalCMTID> eventSet = timewindowSet.stream().map(TimewindowData::getGlobalCMTID).collect(Collectors.toSet());

        // set source time functions
        SourceTimeFunctionHandler stfHandler = new SourceTimeFunctionHandler(sourceTimeFunctionType,
                sourceTimeFunctionCatalogPath, userSourceTimeFunctionPath, eventSet);
        sourceTimeFunctions = stfHandler.createSourceTimeFunctionMap(np, tlen, partialSamplingHz);

        // design bandpass filter
        filter = designBandPassFilter();

        // create output folder
        outPath = DatasetAid.createOutputFolder(workPath, "assembled", folderTag, GadgetAid.getTemporaryString());
        property.write(outPath.resolve("_" + this.getClass().getSimpleName() + ".properties"));

        ExecutorService es = ThreadAid.createFixedThreadPool();
        System.err.println("Working for " + eventSet.size() + " events.");
        // for each event, execute run() of class Worker, which is defined at the bottom of this java file
        eventSet.stream().map(Worker::new).forEach(es::execute);
        es.shutdown();
        while (!es.isTerminated()){
            ThreadAid.sleep(1000);
        }
        // this println() is for starting new line after writing "."s
        System.err.println();

        // output in partial folder
        PartialIDFile.write(partialIDs, outPath.resolve("partial"));
    }

    private ButterworthFilter designBandPassFilter() throws IOException {
        System.err.println("Designing filter. " + lowFreq + " - " + highFreq);
        double omegaH = highFreq * 2 * Math.PI / partialSamplingHz;
        double omegaL = lowFreq * 2 * Math.PI / partialSamplingHz;
        ButterworthFilter filter = new BandPassFilter(omegaH, omegaL, filterNp);
        filter.setCausal(causal);
        return filter;
    }

    private class Worker implements Runnable {

        private final GlobalCMTID event;
        private final Path shModelPath;
        private final Path psvModelPath;

        private Worker(GlobalCMTID event) {
            this.event = event;
            shModelPath = shPath.resolve(event.toString()).resolve(modelName);
            psvModelPath = psvPath.resolve(event.toString()).resolve(modelName);
        }

        @Override
        public void run() {
            if (usableSPCMode != SpcFileAid.UsableSPCMode.PSV && Files.exists(shModelPath) == false) {
                System.err.println(shModelPath + " does not exist...");
                return;
            }
            if (usableSPCMode != SpcFileAid.UsableSPCMode.SH && Files.exists(psvModelPath) == false) {
                System.err.println(psvModelPath + " does not exist...");
                return;
            }

            Set<Observer> correspondingObservers = timewindowSet.stream()
                    .filter(timewindow -> timewindow.getGlobalCMTID().equals(event))
                    .map(TimewindowData::getObserver).collect(Collectors.toSet());

            for (Observer observer : correspondingObservers) {
                for (VariableType variableType : variableTypes) {
                    try {
                        convertSPCToPartials(observer, variableType);
                    } catch (IOException e) {
                        // this println() is for starting new line after writing "."s
                        System.err.println();
                        System.err.println("Failure for " + observer + " " + variableType);
                        e.printStackTrace();
                    }
                }
            }
            System.err.print(".");
        }

        private void convertSPCToPartials(Observer observer, VariableType variableType) throws IOException {
            // collect SPC files
            SPCFileAccess shSPCFile = (usableSPCMode != SpcFileAid.UsableSPCMode.PSV) ? findSPCFile(observer, variableType, SPCMode.SH) : null;
            SPCFileAccess psvSPCFile = (usableSPCMode != SpcFileAid.UsableSPCMode.SH) ? findSPCFile(observer, variableType, SPCMode.PSV) : null;

            // collect corresponding timewindows
            Set<TimewindowData> correspondingTimewindows = timewindowSet.stream()
                    .filter(timewindow -> timewindow.getGlobalCMTID().equals(event) && timewindow.getObserver().equals(observer))
                    .collect(Collectors.toSet());

            for (TimewindowData timewindow : correspondingTimewindows) {
                if (usableSPCMode == SpcFileAid.UsableSPCMode.SH) {
                    buildPartialWaveform(shSPCFile, timewindow, variableType);
                } else if (usableSPCMode == SpcFileAid.UsableSPCMode.PSV) {
                    buildPartialWaveform(psvSPCFile, timewindow, variableType);
                } else {
                    buildPartialWaveform(shSPCFile, psvSPCFile, timewindow, variableType);
                }
            }
        }

        private SPCFileAccess findSPCFile(Observer observer, VariableType variableType, SPCMode mode) throws IOException {
            Path modelPath = (mode == SPCMode.SH) ? shModelPath : psvModelPath;
            Path spcPath = modelPath.resolve(observer.getPosition().toCode() + "." + event + "." + variableType.to1DSpcType() + "..." + mode + ".spc");
            if (!SPCFileName.isFormatted(spcPath)) {
                throw new IllegalStateException(spcPath + " has invalid SPC file name.");
            }
            SPCFileName spcName = new FormattedSPCFileName(spcPath);
            SPCFileAccess spcFile = spcName.read();
            if (spcFile.tlen() != tlen || spcFile.np() != np) {
                throw new IllegalStateException(spcFile + " has different tlen or np.");
            }
            process(spcFile);
            return spcFile;
        }

        private void buildPartialWaveform(SPCFileAccess spcFile, TimewindowData timewindow, VariableType variableType) {
            for (int k = 0; k < spcFile.nbody(); k++) {
                double currentBodyR = spcFile.getBodyR()[k];
                if (layerRadii != null) {
                    boolean exists = false;
                    for (double radius : layerRadii)
                        if (Precision.equals(radius, currentBodyR, FullPosition.RADIUS_EPSILON))
                            exists = true;
                    if (!exists)
                        continue;
                }
                double[] ut = spcFile.getSpcBodyList().get(k).getSpcComponent(timewindow.getComponent()).getTimeseries();

                // apply filter
                double[] filteredUt = filter.applyFilter(ut);

                cutAndWrite(filteredUt, timewindow, currentBodyR, variableType);
            }
        }
        private void buildPartialWaveform(SPCFileAccess shSPCFile, SPCFileAccess psvSPCFile, TimewindowData timewindow, VariableType variableType) {
            for (int k = 0; k < shSPCFile.nbody(); k++) {
                if (!Precision.equals(shSPCFile.getBodyR()[k], psvSPCFile.getBodyR()[k], FullPosition.RADIUS_EPSILON)) {
                    throw new RuntimeException("SH and PSV bodyR differ " + shSPCFile.getBodyR()[k] + " " + psvSPCFile.getBodyR()[k]);
                }
                double currentBodyR = shSPCFile.getBodyR()[k];
                if (layerRadii != null) {
                    boolean exists = false;
                    for (double radius : layerRadii)
                        if (Precision.equals(radius, currentBodyR, FullPosition.RADIUS_EPSILON))
                            exists = true;
                    if (!exists)
                        continue;
                }
                double[] shUt = shSPCFile.getSpcBodyList().get(k).getSpcComponent(timewindow.getComponent()).getTimeseries();
                double[] psvUt = psvSPCFile.getSpcBodyList().get(k).getSpcComponent(timewindow.getComponent()).getTimeseries();

                if (shUt.length != psvUt.length)
                    throw new RuntimeException("sh and psv timeseries do not have the same length " + shUt.length + " " + psvUt.length);

                // apply filter
                double[] filteredSHUt = filter.applyFilter(shUt);
                double[] filteredPSVUt = filter.applyFilter(psvUt);
                double[] summedUt = new double[filteredSHUt.length];
                for (int it = 0; it < filteredSHUt.length; it++)
                    summedUt[it] = filteredSHUt[it] + filteredPSVUt[it];

                cutAndWrite(summedUt, timewindow, currentBodyR, variableType);
            }
        }

        private void process(SPCFileAccess spcFile) {
            for (SACComponent component : components) {
                spcFile.getSpcBodyList().stream().map(body -> body.getSpcComponent(component))
                        .forEach(spcComponent -> {
                            spcComponent.applySourceTimeFunction(sourceTimeFunctions.get(event));
                            spcComponent.toTimeDomain(lsmooth);
                            spcComponent.applyGrowingExponential(spcFile.omegai(), tlen);
                            spcComponent.amplitudeCorrection(tlen);
                        });
            }
        }

        private void cutAndWrite(double[] filteredUt, TimewindowData timewindow, double bodyR, VariableType variableType) {
            double[] xs = IntStream.range(0, filteredUt.length).mapToDouble(i -> i / partialSamplingHz).toArray();
            Trace filteredTrace = new Trace(xs, filteredUt);
            Trace resampledTrace = filteredTrace.resampleInWindow(timewindow, partialSamplingHz, finalSamplingHz);

<<<<<<< HEAD
            PartialID partialID = new PartialID(observer, event, timewindow.getComponent(), finalSamplingHz,
                    timewindow.getStartTime(), resampledTrace.getLength(), 1 / highFreq, 1 / lowFreq,
=======
            PartialID partialID = new PartialID(timewindow.getObserver(), event, timewindow.getComponent(), finalSamplingHz,
                    timewindow.getStartTime(), resampledTrace.getLength(), 1 / maxFreq, 1 / minFreq,
>>>>>>> 4a0eae96
                    timewindow.getPhases(), sourceTimeFunctionType != SourceTimeFunctionType.NONE,
                    ParameterType.LAYER, variableType, new FullPosition(0, 0, bodyR), resampledTrace.getY());
            partialIDs.add(partialID);
        }

    }

}<|MERGE_RESOLUTION|>--- conflicted
+++ resolved
@@ -507,13 +507,8 @@
             Trace filteredTrace = new Trace(xs, filteredUt);
             Trace resampledTrace = filteredTrace.resampleInWindow(timewindow, partialSamplingHz, finalSamplingHz);
 
-<<<<<<< HEAD
-            PartialID partialID = new PartialID(observer, event, timewindow.getComponent(), finalSamplingHz,
+            PartialID partialID = new PartialID(timewindow.getObserver(), event, timewindow.getComponent(), finalSamplingHz,
                     timewindow.getStartTime(), resampledTrace.getLength(), 1 / highFreq, 1 / lowFreq,
-=======
-            PartialID partialID = new PartialID(timewindow.getObserver(), event, timewindow.getComponent(), finalSamplingHz,
-                    timewindow.getStartTime(), resampledTrace.getLength(), 1 / maxFreq, 1 / minFreq,
->>>>>>> 4a0eae96
                     timewindow.getPhases(), sourceTimeFunctionType != SourceTimeFunctionType.NONE,
                     ParameterType.LAYER, variableType, new FullPosition(0, 0, bodyR), resampledTrace.getY());
             partialIDs.add(partialID);
