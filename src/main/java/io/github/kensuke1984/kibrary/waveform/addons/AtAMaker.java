package io.github.kensuke1984.kibrary.waveform.addons;

import java.io.BufferedWriter;
import java.io.FileWriter;
import java.io.IOException;
import java.io.PrintWriter;
import java.nio.charset.Charset;
import java.nio.file.Files;
import java.nio.file.Path;
import java.nio.file.Paths;
import java.nio.file.StandardOpenOption;
import java.util.ArrayList;
import java.util.Arrays;
import java.util.Collections;
import java.util.Date;
import java.util.HashMap;
import java.util.HashSet;
import java.util.List;
import java.util.Map;
import java.util.Properties;
import java.util.Set;
import java.util.concurrent.Callable;
import java.util.concurrent.ExecutorService;
import java.util.concurrent.Executors;
import java.util.concurrent.Future;
import java.util.concurrent.atomic.AtomicInteger;
import java.util.stream.Collectors;
import java.util.stream.IntStream;
import java.util.stream.Stream;

import org.apache.commons.io.IOUtils;
import org.apache.commons.math3.complex.Complex;
import org.apache.commons.math3.linear.ArrayRealVector;
import org.apache.commons.math3.util.FastMath;

import io.github.kensuke1984.anisotime.Phase;
import io.github.kensuke1984.kibrary.Operation_old;
import io.github.kensuke1984.kibrary.Property_old;
import io.github.kensuke1984.kibrary.correction.SourceTimeFunction;
import io.github.kensuke1984.kibrary.correction.StaticCorrectionType;
import io.github.kensuke1984.kibrary.filter.BandPassFilter;
import io.github.kensuke1984.kibrary.filter.ButterworthFilter;
import io.github.kensuke1984.kibrary.inversion.addons.HorizontalParameterMapping;
import io.github.kensuke1984.kibrary.inversion.addons.ParameterMapping;
import io.github.kensuke1984.kibrary.inversion.addons.ResampleGrid;
import io.github.kensuke1984.kibrary.inversion.addons.ThreeDParameterMapping;
import io.github.kensuke1984.kibrary.inversion.addons.Weighting;
import io.github.kensuke1984.kibrary.inversion.addons.WeightingType;
import io.github.kensuke1984.kibrary.timewindow.TimewindowData;
import io.github.kensuke1984.kibrary.timewindow.TimewindowDataFile;
import io.github.kensuke1984.kibrary.util.GadgetAid;
import io.github.kensuke1984.kibrary.util.SpcFileAid;
import io.github.kensuke1984.kibrary.util.addons.FrequencyRange;
import io.github.kensuke1984.kibrary.util.addons.Phases;
import io.github.kensuke1984.kibrary.util.data.Observer;
import io.github.kensuke1984.kibrary.util.earth.Earth;
import io.github.kensuke1984.kibrary.util.earth.FullPosition;
import io.github.kensuke1984.kibrary.util.earth.HorizontalPosition;
import io.github.kensuke1984.kibrary.util.earth.PolynomialStructure_old;
import io.github.kensuke1984.kibrary.util.globalcmt.GlobalCMTID;
import io.github.kensuke1984.kibrary.util.sac.SACComponent;
import io.github.kensuke1984.kibrary.util.sac.WaveformType;
import io.github.kensuke1984.kibrary.util.spc.FormattedSPCFileName;
import io.github.kensuke1984.kibrary.util.spc.PartialType;
import io.github.kensuke1984.kibrary.util.spc.SPCBody;
import io.github.kensuke1984.kibrary.util.spc.SPCComponent;
import io.github.kensuke1984.kibrary.util.spc.SPCFile;
import io.github.kensuke1984.kibrary.util.spc.SPCFileAccess;
import io.github.kensuke1984.kibrary.util.spc.SPCFileName;
import io.github.kensuke1984.kibrary.util.spc.ThreeDPartialMaker;
import io.github.kensuke1984.kibrary.voxel.UnknownParameter;
import io.github.kensuke1984.kibrary.voxel.UnknownParameterFile;
import io.github.kensuke1984.kibrary.waveform.BasicID;
import io.github.kensuke1984.kibrary.waveform.BasicIDFile;
import io.github.kensuke1984.kibrary.waveform.PartialID;
import io.github.kensuke1984.kibrary.waveform.WaveformDataWriter;

public class AtAMaker implements Operation_old {
    private Properties PROPERTY;

    private Path workPath;
    private Path outPath;

<<<<<<< HEAD
    private String dateString;
    private Path logPath;

    private Path fpPath;
    private Path bpPath;
    private Path timewindowPath;

    private Path[] waveformIDPath;
    private Path[] waveformPath;

    private final StaticCorrectionType[] correctionTypes;

    private Set<TimewindowData> timewindowInformation;
    private final PartialType[] partialTypes;
    private final SACComponent[] components;

    private int partialSamplingHz;
    private int[] ext;
    private double finalSamplingHz;
    private int[] step;

    private ButterworthFilter[] filter;
    private int filterNp;

    private boolean backward;

    private PolynomialStructure structure;

    private int sourceTimeFunction;

    private Map<GlobalCMTID, SourceTimeFunction> userSourceTimeFunctions;

    private String modelName;

    private Path sourceTimeFunctionPath;

    private double tlen;
    private int np;

    private Path unknownParameterPath;
    private final UnknownParameter[] originalUnknownParameters;
    private final UnknownParameter[] newUnknownParameters;
    private final Set<Double> originalUnkownRadii;

    private boolean testBP;

    private boolean testFP;

    private boolean outPartial;

    private final FrequencyRange[] frequencyRanges;

    private final WeightingType[] weightingTypes;

    private AtAEntry[][][][] ataBuffer;

    private AtdEntry[][][][][] atdEntries;

    private double[][][][] residualVarianceNumerator;

    private double[][][][] residualVarianceDenominator;

    private int numberOfBuffers;

    private Path[] bufferFiles;

    private int[] bufferStartIndex;

    private int nOriginalUnknown;

    private int nNewUnknown;

    private int nWeight;

    private int nFreq;

    private int n0AtA;

    private int n0AtABuffer;

    private int nwindowBuffer;
    private int nwindowBufferLastIteration;
    private int nInteration;

    private String thetaInfo;
    private double thetamin;
    private double thetamax;
    private double dtheta;

    private boolean correctionBootstrap;
    private int nSample;

    private int nproc;

    private Path outpartialDir;

    private int computationFlag;

    private boolean quickAndDirty;

    private boolean fastCompute;

    Path verticalMappingFile;
    Path horizontalMappingFile;

    ParameterMapping mapping;
    HorizontalParameterMapping horizontalMapping;
    ThreeDParameterMapping threedMapping;

    private int workProgressCounter;
    private int progressStep;
    private int progressStep1D;

    private final SPCFileName[] bpnames;
    private final SPCFileName[] bpnames_PSV;
    private List<SPCFileName> fpnames;
    private Map<GlobalCMTID, List<SPCFileName>> fpnameMap;
    private List<SPCFileName> fpnames_PSV;
    private Map<GlobalCMTID, List<SPCFileName>> fpnameMap_PSV;

    private double[][][][][] partials;

    private Complex[][][][][] partialFreqs;

    private double[][][][][][] partialCorrs;

    public final BasicID[][] basicIDArray;

    private WaveformDataWriter[] writers;

    private boolean threeD;

    private Path rootWaveformPath;

    private Path[] partialIDPaths;

    private Path[] partialPaths;

    private boolean catalogueFP;

    private int resamplingRate;

    private String mode;

    Map<Phases, Integer> phaseMap;

    AtomicInteger windowCounter;
//	int windowCounter;

    AtomicInteger totalWindowCounter;

    Phases[] usedPhases;

    Map<HorizontalPosition, SPCFileAccess> bpMap;

    private final String stfcatName = "LSTF1.stfcat"; //LSTF1 ASTF1 ASTF2
    private final List<String> stfcat = readSTFCatalogue(stfcatName);

    private Path logfile;

    private TimewindowData[] timewindowOrder;

    private final int bufferMargin = 10;

    private boolean doubledifference;

    /**
     * @param args
     *            [parameter file name]
     */
    public static void main(String[] args) throws IOException {
        AtAMaker atam = new AtAMaker(Property_old.parse(args));
        long startTime = System.nanoTime();

        System.err.println(AtAMaker.class.getName() + " is going..");

        // verify memory requirements
//		AtAEntry entry = new AtAEntry();
//		long size = SizeOf.sizeOf(entry);
//		System.out.println("Size of one AtAEntry = " + SizeOf.humanReadable(size));
//		System.out.println("Size of the AtA matrix = (nWeightingType * nFrequencyRanges * nUnknowns * 30 (buffer for different phases))^2");
        //

        atam.run();

        System.err.println(AtAMaker.class.getName() + " finished in "
                + GadgetAid.toTimeString(System.nanoTime() - startTime));
    }

    /**
     * @throws IOException
     */
    public static void writeDefaultPropertiesFile() throws IOException {
        Path outPath = Paths.get(AtAMaker.class.getSimpleName() + GadgetAid.getTemporaryString() + ".properties");
        try (PrintWriter pw = new PrintWriter(Files.newBufferedWriter(outPath, StandardOpenOption.CREATE_NEW))) {
            pw.println("manhattan AtAMaker");
            pw.println("##Number of processors used for parallel computation (1)");
            pw.println("#nproc");
            pw.println("##Path of a working folder (.)");
            pw.println("#workPath");
            pw.println("##SacComponents to be used (Z R T)");
            pw.println("#components");
            pw.println("#rootWaveformSpcPath");
            pw.println("##Path of the root folder for waveformIDPath and waveformPath. (.)");
            pw.println("#rootWaveformPath");
            pw.println("##Path of waveformID files, must be set. Multiple paths with different static correction can be set, separated by a space");
            pw.println("#waveformIDPath");
            pw.println("##Path a waveform files, must be set. Multiple paths with different static correction can be set, separated by a space");
            pw.println("#waveformPath");
            pw.println("##Static correction type used for corresponding waveform(ID)Path, must be set. Multiple types can be set, separated by a space");
            pw.println("#correctionTypes");
            pw.println("##Mode: PSV, SH, BOTH (SH)");
            pw.println("#mode");
            pw.println("##Path of the back propagate spc catalog folder (BPcat/PREM)");
            pw.println("#bpPath");
            pw.println("##Path of a forward propagate spc folder (FPinfo)");
            pw.println("#fpPath");
            pw.println("##Boolean interpolate FP from catalogue (false)");
            pw.println("#catalogueFP");
            pw.println("##Theta- range and sampling for the BP catalog in the format: thetamin thetamax thetasampling. (1. 50. 2e-2)");
            pw.println("#thetaInfo");
            pw.println("##Boolean use the closest grid point in the catalogue without interpolation (if the catalogue is dense enough) (false)");
            pw.println("#quickAndDirty");
            pw.println("## Consider only 30 deg distance around raypath (false)");
            pw.println("#fastCompute");
            pw.println("##Compute AtA and Atd (1), Atd only (2), or PartialID files (3). (3)");
            pw.println("#computationFlag");
            pw.println("##String if it is PREM spector file is in bpdir/PREM (PREM)");
            pw.println("#modelName");
            pw.println("##Type source time function 0:none, 1:boxcar, 2:triangle. (2)");
            pw.println("##or folder name containing *.stf if you want to your own GLOBALCMTID.stf ");
            pw.println("#sourceTimeFunction");
            pw.println("##Path of a time window file, must be set");
            pw.println("#timewindowPath timewindow.dat");
            pw.println("##Compute types. Can enter multiple values (separated by a space). (MU)");
            pw.println("#partialTypes");
            pw.println("##Path of the unknown parameter file for the target model, must be set");
            pw.println("#unknownParameterPath");
            pw.println("##Weighting scheme for data weighting. Choose among (RECIPROCAL, IDENTITY). Can enter multiple values (separated by a space). (RECIPROCAL)");
            pw.println("#weightingTypes");
            pw.println("##double time length DSM parameter tlen, must be set");
            pw.println("#tlen 3276.8");
            pw.println("##int step of frequency domain DSM parameter np, must be set");
            pw.println("#np 512");
            pw.println("##Compute 3D partials: true; Compute 1D partials: false. (true)");
            pw.println("#threeD");
            pw.println("#=========================================================");
            pw.println("#===================== Filter, Sampling ==================");
            pw.println("##double minimum value of passband (0.005). Can enter multiple values (separated by a space).");
            pw.println("#minFreq");
            pw.println("##double maximum value of passband (0.08). Can enter multiple values (separated by a space).");
            pw.println("#maxFreq");
            pw.println("##The value of np for the filter (4)");
            pw.println("#filterNp");
            pw.println("##Filter if backward filtering is applied (false)");
            pw.println("#backward");
            pw.println("##partialSamplingHz cant change now");
            pw.println("#double (20)");
            pw.println("##double SamplingHz in output dataset (1)");
            pw.println("#finalSamplingHz");
            pw.println("#=========================================================");
            pw.println("#===================== Combine voxels (3D) ===============");
            pw.println("##Int resampling rate of the target model for integration of the partials (1)");
            pw.println("#resamplingRate");
            pw.println("##Path of a file with the mapping to combine unknown parameters, ignored if not set");
            pw.println("#verticalMappingFile");
            pw.println("#horizontalMappingFile");
            pw.println("#=========================================================");
            pw.println("#===================== Options for computation ===========");
            pw.println("##Number of timewindow to store in the (temporary) partial vector (100)");
            pw.println("#nwindowBuffer");
            pw.println("##Number of buffers files for AtA matrix (higher number increases I/0) (1)");
            pw.println("#numberOfBuffers");
            pw.println("#=========================================================");
            pw.println("#===================== Time partials =====================");
            pw.println("##path of the time partials directory, must be set if PartialType containes TIME_SOURCE or TIME_RECEIVER");
            pw.println("#timePartialPath");
            pw.println("##File for Qstructure (if no file, then PREM)");
            pw.println("#qinf");
            pw.println("#=========================================================");
            pw.println("#===================== Bootstrap =========================");
            pw.println("#correctionBootstrap false");
            pw.println("#nSample 100");
            pw.println("#=========================================================");
            pw.println("#===================== Debug =============================");
            pw.println("##Output the back-propagated wavefield as time series (false)");
            pw.println("#testBP");
            pw.println("##Output the forward-propagated wavefield as time series (false)");
            pw.println("#testFP");
            pw.println("##Output the partial as time series (false)");
            pw.println("#outPartial");
            pw.println("##Compute a double difference Kernel (false)");
            pw.println("#doubledifference");
        }
        System.err.println(outPath + " is created.");
    }

    /**
     * @param property
     * @throws IOException
     */
    public AtAMaker(Properties property) throws IOException {
        this.PROPERTY = (Properties) property.clone();

        checkAndPutDefaults();
        workPath = Paths.get(PROPERTY.getProperty("workPath"));
        if (!Files.exists(workPath))
            throw new RuntimeException("The workPath: " + workPath + " does not exist");

        mode = PROPERTY.getProperty("mode").trim().toUpperCase();
        if (!(mode.equals("SH") || mode.equals("PSV") || mode.equals("BOTH")))
                throw new RuntimeException("Error: mode should be one of the following: SH, PSV, BOTH");
        System.err.println("Using mode " + mode);

        //frequency ranges
        double[] minFreqs = Stream.of(PROPERTY.getProperty("minFreq").trim().split("\\s+")).mapToDouble(Double::parseDouble).toArray();
        double[] maxFreqs = Stream.of(PROPERTY.getProperty("maxFreq").trim().split("\\s+")).mapToDouble(Double::parseDouble).toArray();
        if (minFreqs.length != maxFreqs.length)
            throw new RuntimeException("Error: number of entries for minFreq and maxFreq differ");
        frequencyRanges = new FrequencyRange[minFreqs.length];
        for (int i = 0; i < minFreqs.length; i++) {
            frequencyRanges[i] = new FrequencyRange(minFreqs[i], maxFreqs[i]);
            System.err.println(frequencyRanges[i]);
        }

        //weighting types
        weightingTypes = Stream.of(PROPERTY.getProperty("weightingTypes").trim().split("\\s+")).map(type -> WeightingType.valueOf(type))
                 .collect(Collectors.toList()).toArray(new WeightingType[0]);
            if (weightingTypes.length < 0)
                throw new IllegalArgumentException("Error: weightingTypes must be set");
=======
public class AtAMaker implements Operation_old {
	private Properties PROPERTY;
	
	private Path workPath;
	private Path fpPath;
	private Path bpPath;
	private Path timewindowPath;
	
	private Path[] waveformIDPath;
	private Path[] waveformPath;
	
	private final StaticCorrectionType[] correctionTypes;
	
	private Set<TimewindowData> timewindowInformation;
	private final PartialType[] partialTypes;
	private final SACComponent[] components;
	
	private int partialSamplingHz;
	private int[] ext;
	private double finalSamplingHz;
	private int[] step;
	
	private ButterworthFilter[] filter;
	private int filterNp;
	
	private boolean backward;
	
	private PolynomialStructure_old structure;
	
	private int sourceTimeFunction;
	
	private Map<GlobalCMTID, SourceTimeFunction> userSourceTimeFunctions;
	
	private String modelName;
	
	private Path sourceTimeFunctionPath;
	
	private double tlen;
	private int np;
	
	private Path unknownParameterPath;
	private final UnknownParameter[] originalUnknownParameters;
	private final UnknownParameter[] newUnknownParameters;
	private final Set<Double> originalUnkownRadii;
	
	private boolean testBP;
	
	private boolean testFP;
	
	private boolean outPartial;
	
	private final FrequencyRange[] frequencyRanges;
	
	private final WeightingType[] weightingTypes;
	
	private AtAEntry[][][][] ataBuffer;
	
	private AtdEntry[][][][][] atdEntries;
	
	private double[][][][] residualVarianceNumerator;
	
	private double[][][][] residualVarianceDenominator;
	
	private int numberOfBuffers;
	
	private Path[] bufferFiles;
	
	private int[] bufferStartIndex;
	
	private int nOriginalUnknown;
	
	private int nNewUnknown;
	
	private int nWeight;
	
	private int nFreq;
	
	private int n0AtA;
	
	private int n0AtABuffer;
	
	private int nwindowBuffer;
	private int nwindowBufferLastIteration;
	private int nInteration;
	
	private String thetaInfo;
	private double thetamin;
	private double thetamax;
	private double dtheta;
	
	private boolean correctionBootstrap;
	private int nSample;
	
	private int nproc;
	
	private Path outpartialDir;
	
	private int computationFlag;
	
	private boolean quickAndDirty;
	
	private boolean fastCompute;
	
	Path verticalMappingFile;
	Path horizontalMappingFile;
	
	ParameterMapping mapping;
	HorizontalParameterMapping horizontalMapping;
	ThreeDParameterMapping threedMapping;
	
	private int workProgressCounter;
	private int progressStep;
	private int progressStep1D;
	
	private final SPCFileName[] bpnames;
	private final SPCFileName[] bpnames_PSV;
	private List<SPCFileName> fpnames;
	private Map<GlobalCMTID, List<SPCFileName>> fpnameMap;
	private List<SPCFileName> fpnames_PSV;
	private Map<GlobalCMTID, List<SPCFileName>> fpnameMap_PSV;
	
	private double[][][][][] partials;
	
	private Complex[][][][][] partialFreqs;
	
	private double[][][][][][] partialCorrs;
	
	public final BasicID[][] basicIDArray;
	
	private WaveformDataWriter[] writers;
	
	private boolean threeD;
	
	/* (non-Javadoc)
	 * @see io.github.kensuke1984.kibrary.Operation#getWorkPath()
	 */
	@Override
	public Path getWorkPath() {
		return workPath;
	}
	
	/* (non-Javadoc)
	 * @see io.github.kensuke1984.kibrary.Operation#getProperties()
	 */
	@Override
	public Properties getProperties() {
		return PROPERTY;
	}
	
	/**
	 * @param property
	 * @throws IOException
	 */
	public AtAMaker(Properties property) throws IOException {
		this.PROPERTY = (Properties) property.clone();
		
		checkAndPutDefaults();
		workPath = Paths.get(PROPERTY.getProperty("workPath"));
		if (!Files.exists(workPath))
			throw new RuntimeException("The workPath: " + workPath + " does not exist");
		
		mode = PROPERTY.getProperty("mode").trim().toUpperCase();
		if (!(mode.equals("SH") || mode.equals("PSV") || mode.equals("BOTH")))
				throw new RuntimeException("Error: mode should be one of the following: SH, PSV, BOTH");
		System.out.println("Using mode " + mode);
		
		//frequency ranges
		double[] minFreqs = Stream.of(PROPERTY.getProperty("minFreq").trim().split("\\s+")).mapToDouble(Double::parseDouble).toArray();
		double[] maxFreqs = Stream.of(PROPERTY.getProperty("maxFreq").trim().split("\\s+")).mapToDouble(Double::parseDouble).toArray();
		if (minFreqs.length != maxFreqs.length)
			throw new RuntimeException("Error: number of entries for minFreq and maxFreq differ");
		frequencyRanges = new FrequencyRange[minFreqs.length];
		for (int i = 0; i < minFreqs.length; i++) {
			frequencyRanges[i] = new FrequencyRange(minFreqs[i], maxFreqs[i]);
			System.out.println(frequencyRanges[i]);
		}
		
		//weighting types
		weightingTypes = Stream.of(PROPERTY.getProperty("weightingTypes").trim().split("\\s+")).map(type -> WeightingType.valueOf(type))
			 	.collect(Collectors.toList()).toArray(new WeightingType[0]);
			if (weightingTypes.length < 0)
				throw new IllegalArgumentException("Error: weightingTypes must be set");
>>>>>>> d3377bc9
//			if (weightingTypes.length > 1)
//				throw new IllegalArgumentException("Error: only 1 weighting type can be set now");

        //sac components
        components = Arrays.stream(PROPERTY.getProperty("components").split("\\s+")).map(SACComponent::valueOf)
                .collect(Collectors.toList()).toArray(new SACComponent[0]);

        //partial types
        partialTypes = Arrays.stream(PROPERTY.getProperty("partialTypes").split("\\s+")).map(PartialType::valueOf)
                .collect(Collectors.toSet()).toArray(new PartialType[0]);

        System.err.print("Using partial types: ");
        for (PartialType type : partialTypes)
            System.err.print(type + " ");
        System.err.println();

        //correction types
        correctionBootstrap = Boolean.parseBoolean(PROPERTY.getProperty("correctionBootstrap"));

        if (!correctionBootstrap) {
            correctionTypes = Stream.of(PROPERTY.getProperty("correctionTypes").trim().split("\\s+")).map(s -> StaticCorrectionType.valueOf(s.trim()))
                .collect(Collectors.toList()).toArray(new StaticCorrectionType[0]);
        }
        else {
            correctionTypes = new StaticCorrectionType[nSample];
            for (int isample = 0; isample < nSample; isample++) {
                correctionTypes[isample] = StaticCorrectionType.valueOf(String.format("RND%4d", isample));
            }
        }

        //bpnames
        bpPath = getPath("bpPath");
        bpnames = SpcFileAid.collectOrderedSHSpcFileName(bpPath).toArray(new FormattedSPCFileName[0]);
        if (mode.equals("PSV") || mode.equals("BOTH"))
            bpnames_PSV = SpcFileAid.collectOrderedPSVSpcFileName(bpPath).toArray(new FormattedSPCFileName[0]);
        else
            bpnames_PSV = null;

        //basicIDs
        computationFlag = Integer.parseInt(PROPERTY.getProperty("computationFlag"));

        if (computationFlag != 3) {
            rootWaveformPath = Paths.get(PROPERTY.getProperty("rootWaveformPath").trim());

            if (!correctionBootstrap) {
                if (PROPERTY.getProperty("rootWaveformPath").trim().equals(".")) {
                    waveformIDPath = Stream.of(PROPERTY.getProperty("waveformIDPath").trim().split("\\s+")).map(s -> Paths.get(s))
                            .collect(Collectors.toList()).toArray(new Path[0]);
                    waveformPath = Stream.of(PROPERTY.getProperty("waveformPath").trim().split("\\s+")).map(s -> Paths.get(s))
                            .collect(Collectors.toList()).toArray(new Path[0]);
                }
                else {
                    waveformIDPath = Stream.of(PROPERTY.getProperty("waveformIDPath").trim().split("\\s+")).map(s -> rootWaveformPath.resolve(s))
                            .collect(Collectors.toList()).toArray(new Path[0]);
                    waveformPath = Stream.of(PROPERTY.getProperty("waveformPath").trim().split("\\s+")).map(s -> rootWaveformPath.resolve(s))
                                .collect(Collectors.toList()).toArray(new Path[0]);
                }
            }
            else {
                waveformIDPath = new Path[nSample];
                waveformPath = new Path[nSample];
                for (int isample = 0; isample < nSample; isample++) {
                    waveformIDPath[isample] = rootWaveformPath.resolve(String.format("waveformID_RND%4d.dat", isample));
                    waveformPath[isample] = rootWaveformPath.resolve(String.format("waveform_RND%4d.dat", isample));
                }
            }

            basicIDArray = new BasicID[waveformIDPath.length][];
            for (int i = 0; i < waveformIDPath.length; i++) {
                basicIDArray[i] = BasicIDFile.read(waveformIDPath[i], waveformPath[i]);
            }
        }
        else {
            basicIDArray = null;
        }

        // unknowns
        unknownParameterPath = getPath("unknownParameterPath");
        resamplingRate = Integer.parseInt(PROPERTY.getProperty("resamplingRate"));
        if (PROPERTY.containsKey("verticalMappingFile"))
            verticalMappingFile = Paths.get(PROPERTY.getProperty("verticalMappingFile").trim());
        else
            verticalMappingFile = null;
        if (PROPERTY.containsKey("horizontalMappingFile"))
            horizontalMappingFile = Paths.get(PROPERTY.getProperty("horizontalMappingFile").trim());
        else
            horizontalMappingFile = null;

        numberOfBuffers = Integer.parseInt(PROPERTY.getProperty("numberOfBuffers"));

            List<UnknownParameter> targetUnknowns = UnknownParameterFile.read(unknownParameterPath);
            List<Double> lats = targetUnknowns.stream().map(p -> p.getPosition().getLatitude()).distinct().collect(Collectors.toList());
            List<Double> lons = targetUnknowns.stream().map(p -> p.getPosition().getLatitude()).distinct().collect(Collectors.toList());
            Collections.sort(lats);
            Collections.sort(lons);
            double dlat = Math.abs(lats.get(1) - lats.get(0));
            double dlon = Math.abs(lons.get(1) - lons.get(0));
            System.err.println("Target grid increments lat, lon = " + dlat + ", " + dlon);

            if (resamplingRate >= 1) {
                ResampleGrid sampler = new ResampleGrid(targetUnknowns, dlat, dlon, resamplingRate);
                originalUnknownParameters = sampler.getResampledUnkowns().toArray(new UnknownParameter[0]);
                originalHorizontalPositions = Stream.of(originalUnknownParameters).map(p -> p.getPosition().toHorizontalPosition()).distinct()
                        .collect(Collectors.toList());
                originalUnkownRadii = targetUnknowns.stream().map(p -> p.getPosition().getR())
                        .collect(Collectors.toSet());

                if (verticalMappingFile == null) throw new RuntimeException("Please set a verticalMappingFile");
                System.err.println("Using 3-D mapping with resampler: " + verticalMappingFile + " " + resamplingRate);
                threedMapping = new ThreeDParameterMapping(sampler, verticalMappingFile);
                newUnknownParameters = threedMapping.getNewUnknowns();
                horizontalMapping = null;
            }
            else if (verticalMappingFile != null && horizontalMappingFile != null) {
                originalUnknownParameters = targetUnknowns.toArray(new UnknownParameter[0]);
                originalHorizontalPositions = Stream.of(originalUnknownParameters).map(p -> p.getPosition().toHorizontalPosition()).distinct()
                        .collect(Collectors.toList());
                originalUnkownRadii = targetUnknowns.stream().map(p -> p.getPosition().getR())
                        .collect(Collectors.toSet());
                System.err.println("Using 3-D mapping with " + verticalMappingFile + " " + horizontalMappingFile);
                threedMapping = new ThreeDParameterMapping(horizontalMappingFile, verticalMappingFile, originalUnknownParameters);
                newUnknownParameters = threedMapping.getNewUnknowns();
            }
            else {
                System.err.println("No mapping");
                originalUnknownParameters = targetUnknowns.toArray(new UnknownParameter[0]);
                mapping = new ParameterMapping(originalUnknownParameters);
                newUnknownParameters = mapping.getUnknowns();
                horizontalMapping = null;
                threedMapping = null;
                originalUnkownRadii = targetUnknowns.stream().map(p -> p.getPosition().getR())
                        .collect(Collectors.toSet());
                originalHorizontalPositions = Stream.of(originalUnknownParameters).map(p -> p.getPosition().toHorizontalPosition()).distinct()
                        .collect(Collectors.toList());
            }
//		else {
//			originalUnknownParameters = UnknownParameterFile.read(unknownParameterPath).toArray(new UnknownParameter[0]);
//			newUnknownParameters = originalUnknownParameters;
//			originalHorizontalPositions = null;
//			originalUnkownRadii = Arrays.stream(originalUnknownParameters).map(p -> p.getLocation().getR())
//					.collect(Collectors.toSet());
//		}
<<<<<<< HEAD

        nOriginalUnknown = originalUnknownParameters.length;
        nNewUnknown = newUnknownParameters.length;

        n0AtA = nNewUnknown * (nNewUnknown + 1) / 2;
        int ntmp = n0AtA / numberOfBuffers;
        n0AtABuffer = n0AtA - ntmp * (numberOfBuffers - 1);
        bufferStartIndex = new int[numberOfBuffers];
        for (int i = 0; i < numberOfBuffers; i++)
            bufferStartIndex[i] = i * ntmp;

        set();
    }

    /**
     * @throws IOException
     */
    private void set() throws IOException {
        setOutput();
        fpPath = getPath("fpPath");
        timewindowPath = getPath("timewindowPath");

        if (PROPERTY.containsKey("qinf"))
            structure = new PolynomialStructure(getPath("qinf"));
        try {
            sourceTimeFunction = Integer.parseInt(PROPERTY.getProperty("sourceTimeFunction"));
        } catch (Exception e) {
            sourceTimeFunction = -1;
            sourceTimeFunctionPath = getPath("sourceTimeFunction");
        }
        modelName = PROPERTY.getProperty("modelName");

        tlen = Double.parseDouble(PROPERTY.getProperty("tlen"));
        np = Integer.parseInt(PROPERTY.getProperty("np"));

        partialSamplingHz = 20;
        // =Double.parseDouble(reader.getFirstValue("partialSamplingHz")); TODO

        finalSamplingHz = Double.parseDouble(PROPERTY.getProperty("finalSamplingHz"));

        filterNp = Integer.parseInt(PROPERTY.getProperty("filterNp"));

        testBP = Boolean.parseBoolean(PROPERTY.getProperty("testBP"));

        testFP = Boolean.parseBoolean(PROPERTY.getProperty("testFP"));

        outPartial = Boolean.parseBoolean(PROPERTY.getProperty("outPartial"));

        nSample = Integer.parseInt(PROPERTY.getProperty("nSample"));

        double[] tmpthetainfo = Stream.of(PROPERTY.getProperty("thetaInfo").trim().split("\\s+")).mapToDouble(Double::parseDouble)
                .toArray();
        thetamin = tmpthetainfo[0];
        thetamax = tmpthetainfo[1];
        dtheta = tmpthetainfo[2];

        bufferFiles = new Path[numberOfBuffers];
        for (int i = 0; i < numberOfBuffers; i++) {
            Path path = outPath.resolve("ata_tmp_buffer_" + i + ".dat");
            Files.deleteIfExists(path);
            bufferFiles[i] = path;
        }

        nWeight = weightingTypes.length;

        nFreq = frequencyRanges.length;

        nproc = Integer.parseInt(PROPERTY.getProperty("nproc"));

        nwindowBuffer = Integer.parseInt(PROPERTY.getProperty("nwindowBuffer"));

        outpartialDir = outPath.resolve("partials");

        backward = Boolean.parseBoolean(PROPERTY.getProperty("backward"));

=======
		
		nOriginalUnknown = originalUnknownParameters.length;
		nNewUnknown = newUnknownParameters.length;
		
		n0AtA = nNewUnknown * (nNewUnknown + 1) / 2;
		int ntmp = n0AtA / numberOfBuffers;
		n0AtABuffer = n0AtA - ntmp * (numberOfBuffers - 1);
		bufferStartIndex = new int[numberOfBuffers];
		for (int i = 0; i < numberOfBuffers; i++)
			bufferStartIndex[i] = i * ntmp;
		
		set();
	}
	
	/**
	 * @param args
	 *            [parameter file name]
	 */
	public static void main(String[] args) throws IOException {
		AtAMaker atam = new AtAMaker(Property_old.parse(args));
		long startTime = System.nanoTime();

		System.out.println(AtAMaker.class.getName() + " is going..");
		
		// verify memory requirements
//		AtAEntry entry = new AtAEntry();
//		long size = SizeOf.sizeOf(entry);
//		System.out.println("Size of one AtAEntry = " + SizeOf.humanReadable(size));
//		System.out.println("Size of the AtA matrix = (nWeightingType * nFrequencyRanges * nUnknowns * 30 (buffer for different phases))^2");
		//
		
		atam.run();
		
		System.out.println(AtAMaker.class.getName() + " finished in "
				+ GadgetAid.toTimeString(System.nanoTime() - startTime));
	}
	
	private Path rootWaveformPath;
	
	private Path[] partialIDPaths;
	
	private Path[] partialPaths;
	
	private boolean catalogueFP;
	
	private int resamplingRate;
	
	private String mode;
	
	/**
	 * @throws IOException
	 */
	public static void writeDefaultPropertiesFile() throws IOException {
		Path outPath = Paths.get(AtAMaker.class.getName() + GadgetAid.getTemporaryString() + ".properties");
		try (PrintWriter pw = new PrintWriter(Files.newBufferedWriter(outPath, StandardOpenOption.CREATE_NEW))) {
			pw.println("manhattan AtAMaker");
			pw.println("##Number of processors used for parallel computation (1)");
			pw.println("#nproc");
			pw.println("##Path of a working folder (.)");
			pw.println("#workPath");
			pw.println("##SacComponents to be used (Z R T)");
			pw.println("#components");
			pw.println("#rootWaveformSpcPath");
			pw.println("##Path of the root folder for waveformIDPath and waveformPath. (.)");
			pw.println("#rootWaveformPath");
			pw.println("##Path of waveformID files, must be set. Multiple paths with different static correction can be set, separated by a space");
			pw.println("#waveformIDPath");
			pw.println("##Path a waveform files, must be set. Multiple paths with different static correction can be set, separated by a space");
			pw.println("#waveformPath");
			pw.println("##Static correction type used for corresponding waveform(ID)Path, must be set. Multiple types can be set, separated by a space");
			pw.println("#correctionTypes");
			pw.println("##Mode: PSV, SH, BOTH (SH)");
			pw.println("#mode");
			pw.println("##Path of the back propagate spc catalog folder (BPcat/PREM)");
			pw.println("#bpPath");
			pw.println("##Path of a forward propagate spc folder (FPinfo)");
			pw.println("#fpPath");
			pw.println("##Boolean interpolate FP from catalogue (false)");
			pw.println("#catalogueFP");
			pw.println("##Theta- range and sampling for the BP catalog in the format: thetamin thetamax thetasampling. (1. 50. 2e-2)");
			pw.println("#thetaInfo");
			pw.println("##Boolean use the closest grid point in the catalogue without interpolation (if the catalogue is dense enough) (false)");
			pw.println("#quickAndDirty");
			pw.println("## Consider only 30 deg distance around raypath (false)");
			pw.println("#fastCompute");
			pw.println("##Compute AtA and Atd (1), Atd only (2), or PartialID files (3). (3)");
			pw.println("#computationFlag");
			pw.println("##String if it is PREM spector file is in bpdir/PREM (PREM)");
			pw.println("#modelName");
			pw.println("##Type source time function 0:none, 1:boxcar, 2:triangle. (2)");
			pw.println("##or folder name containing *.stf if you want to your own GLOBALCMTID.stf ");
			pw.println("#sourceTimeFunction");
			pw.println("##Path of a time window file, must be set");
			pw.println("#timewindowPath timewindow.dat");
			pw.println("##Compute types. Can enter multiple values (separated by a space). (MU)");
			pw.println("#partialTypes");
			pw.println("##Path of the unknown parameter file for the target model, must be set");
			pw.println("#unknownParameterPath");
			pw.println("##Weighting scheme for data weighting. Choose among (RECIPROCAL, IDENTITY). Can enter multiple values (separated by a space). (RECIPROCAL)");
			pw.println("#weightingTypes");
			pw.println("##double time length DSM parameter tlen, must be set");
			pw.println("#tlen 3276.8");
			pw.println("##int step of frequency domain DSM parameter np, must be set");
			pw.println("#np 512");
			pw.println("##Compute 3D partials: true; Compute 1D partials: false. (true)");
			pw.println("#threeD");
			pw.println("#=========================================================");
			pw.println("#===================== Filter, Sampling ==================");
			pw.println("##double minimum value of passband (0.005). Can enter multiple values (separated by a space).");
			pw.println("#minFreq");
			pw.println("##double maximum value of passband (0.08). Can enter multiple values (separated by a space).");
			pw.println("#maxFreq");
			pw.println("##The value of np for the filter (4)");
			pw.println("#filterNp");
			pw.println("##Filter if backward filtering is applied (false)");
			pw.println("#backward");
			pw.println("##partialSamplingHz cant change now");
			pw.println("#double (20)");
			pw.println("##double SamplingHz in output dataset (1)");
			pw.println("#finalSamplingHz");
			pw.println("#=========================================================");
			pw.println("#===================== Combine voxels (3D) ===============");
			pw.println("##Int resampling rate of the target model for integration of the partials (1)");
			pw.println("#resamplingRate");
			pw.println("##Path of a file with the mapping to combine unknown parameters, ignored if not set");
			pw.println("#verticalMappingFile");
			pw.println("#horizontalMappingFile");
			pw.println("#=========================================================");
			pw.println("#===================== Options for computation ===========");
			pw.println("##Number of timewindow to store in the (temporary) partial vector (100)");
			pw.println("#nwindowBuffer");
			pw.println("##Number of buffers files for AtA matrix (higher number increases I/0) (1)");
			pw.println("#numberOfBuffers");
			pw.println("#=========================================================");
			pw.println("#===================== Time partials =====================");
			pw.println("##path of the time partials directory, must be set if PartialType containes TIME_SOURCE or TIME_RECEIVER");
			pw.println("#timePartialPath");
			pw.println("##File for Qstructure (if no file, then PREM)");
			pw.println("#qinf");
			pw.println("#=========================================================");
			pw.println("#===================== Bootstrap =========================");
			pw.println("#correctionBootstrap false");
			pw.println("#nSample 100");
			pw.println("#=========================================================");
			pw.println("#===================== Debug =============================");
			pw.println("##Output the back-propagated wavefield as time series (false)");
			pw.println("#testBP");
			pw.println("##Output the forward-propagated wavefield as time series (false)");
			pw.println("#testFP");
			pw.println("##Output the partial as time series (false)");
			pw.println("#outPartial");
			pw.println("##Compute a double difference Kernel (false)");
			pw.println("#doubledifference");
		}
		System.out.println(outPath + " is created.");
	}

	/**
	 * 
	 */
	private void checkAndPutDefaults() {
		if (!PROPERTY.containsKey("workPath"))
			PROPERTY.setProperty("workPath", ".");
		if (!PROPERTY.containsKey("rootWaveformPath"))
			PROPERTY.setProperty("rootWaveformPath", ".");
		if (!PROPERTY.containsKey("components"))
			PROPERTY.setProperty("components", "Z R T");
		if (!PROPERTY.containsKey("bpPath"))
			PROPERTY.setProperty("bpPath", "BPcat/PREM");
		if (!PROPERTY.containsKey("fpPath"))
			PROPERTY.setProperty("fpPath", "FPinfo");
		if (!PROPERTY.containsKey("modelName"))
			PROPERTY.setProperty("modelName", "PREM");
		if (!PROPERTY.containsKey("maxFreq"))
			PROPERTY.setProperty("maxFreq", "0.08");
		if (!PROPERTY.containsKey("minFreq"))
			PROPERTY.setProperty("minFreq", "0.005");
		if (!PROPERTY.containsKey("sourceTimeFunction"))
			PROPERTY.setProperty("sourceTimeFunction", "2");
		if (!PROPERTY.containsKey("partialTypes"))
			PROPERTY.setProperty("partialTypes", "MU");
		if (!PROPERTY.containsKey("partialSamplingHz"))
			PROPERTY.setProperty("partialSamplingHz", "20");
		if (!PROPERTY.containsKey("finalSamplingHz"))
			PROPERTY.setProperty("finalSamplingHz", "1");
		if (!PROPERTY.containsKey("filterNp"))
			PROPERTY.setProperty("filterNp", "4");
		if (!PROPERTY.containsKey("testBP")) PROPERTY.setProperty("testBP", "false");
		if (!PROPERTY.containsKey("testFP")) PROPERTY.setProperty("testFP", "false");
		if (!PROPERTY.containsKey("outPartial")) PROPERTY.setProperty("outPartial", "false");
		if (!PROPERTY.containsKey("weightingTypes")) PROPERTY.setProperty("weightingTypes", "RECIPROCAL");
		if(!PROPERTY.containsKey("thetaInfo")) PROPERTY.setProperty("thetaInfo", "1. 50. 1e-2");
		if(!PROPERTY.containsKey("numberOfBuffers")) PROPERTY.setProperty("numberOfBuffers", "1");
		if(!PROPERTY.containsKey("nproc")) PROPERTY.setProperty("nproc", "1");
		if(!PROPERTY.containsKey("nwindowBuffer")) PROPERTY.setProperty("nwindowBuffer", "100");
		if(!PROPERTY.containsKey("backward")) PROPERTY.setProperty("backward", "false");
		if(!PROPERTY.containsKey("computationFlag")) PROPERTY.setProperty("computationFlag", "3");
		if(!PROPERTY.containsKey("correctionBootstrap")) PROPERTY.setProperty("correctionBootstrap", "false");
		if (!PROPERTY.containsKey("nSample")) PROPERTY.setProperty("nSample", "100");
		if (!PROPERTY.containsKey("catalogueFP")) PROPERTY.setProperty("catalogueFP", "false");
		if (!PROPERTY.containsKey("resamplingRate")) PROPERTY.setProperty("resamplingRate", "1");
		if (!PROPERTY.containsKey("quickAndDirty")) PROPERTY.setProperty("quickAndDirty", "false");
		if (!PROPERTY.containsKey("fastCompute")) PROPERTY.setProperty("fastCompute", "false");
		if (!PROPERTY.containsKey("mode")) PROPERTY.setProperty("mode", "SH");
		if (!PROPERTY.containsKey("threeD")) PROPERTY.setProperty("threeD", "true");
		if (!PROPERTY.containsKey("doubledifference")) PROPERTY.setProperty("doubledifference", "false");
		if (!PROPERTY.containsKey("tlen")) PROPERTY.setProperty("tlen", "3276.8");
		if (!PROPERTY.containsKey("np")) PROPERTY.setProperty("np", "512");
	}

	/**
	 * @throws IOException
	 */
	private void set() throws IOException {
		fpPath = getPath("fpPath");
		timewindowPath = getPath("timewindowPath");
		
		if (PROPERTY.containsKey("qinf"))
			structure = new PolynomialStructure_old(getPath("qinf"));
		try {
			sourceTimeFunction = Integer.parseInt(PROPERTY.getProperty("sourceTimeFunction"));
		} catch (Exception e) {
			sourceTimeFunction = -1;
			sourceTimeFunctionPath = getPath("sourceTimeFunction");
		}
		modelName = PROPERTY.getProperty("modelName");

		tlen = Double.parseDouble(PROPERTY.getProperty("tlen"));
		np = Integer.parseInt(PROPERTY.getProperty("np"));
		
		partialSamplingHz = 20;
		// =Double.parseDouble(reader.getFirstValue("partialSamplingHz")); TODO

		finalSamplingHz = Double.parseDouble(PROPERTY.getProperty("finalSamplingHz"));
		
		filterNp = Integer.parseInt(PROPERTY.getProperty("filterNp"));
		
		testBP = Boolean.parseBoolean(PROPERTY.getProperty("testBP"));
		
		testFP = Boolean.parseBoolean(PROPERTY.getProperty("testFP"));
		
		outPartial = Boolean.parseBoolean(PROPERTY.getProperty("outPartial"));
		
		nSample = Integer.parseInt(PROPERTY.getProperty("nSample"));
		
		double[] tmpthetainfo = Stream.of(PROPERTY.getProperty("thetaInfo").trim().split("\\s+")).mapToDouble(Double::parseDouble)
				.toArray();
		thetamin = tmpthetainfo[0];
		thetamax = tmpthetainfo[1];
		dtheta = tmpthetainfo[2];
		
		bufferFiles = new Path[numberOfBuffers];
		for (int i = 0; i < numberOfBuffers; i++) {
			Path path = workPath.resolve("ata_tmp_buffer_" + i + ".dat");
			Files.deleteIfExists(path);
			bufferFiles[i] = path;
		}
		
		nWeight = weightingTypes.length;
		
		nFreq = frequencyRanges.length;
		
		nproc = Integer.parseInt(PROPERTY.getProperty("nproc"));
		
		nwindowBuffer = Integer.parseInt(PROPERTY.getProperty("nwindowBuffer"));
		
		outpartialDir = workPath.resolve("partials");
		
		backward = Boolean.parseBoolean(PROPERTY.getProperty("backward"));
		
>>>>>>> d3377bc9
//		if (computationFlag == 3)
//			partialIDs = new ArrayList<>();

        catalogueFP = Boolean.parseBoolean(PROPERTY.getProperty("catalogueFP"));

        quickAndDirty = Boolean.parseBoolean(PROPERTY.getProperty("quickAndDirty"));

        threeD = Boolean.parseBoolean(PROPERTY.getProperty("threeD"));

        fastCompute = Boolean.parseBoolean(PROPERTY.getProperty("fastCompute"));

        doubledifference = Boolean.parseBoolean(PROPERTY.getProperty("doubledifference"));
    }

    /**
    *
    */
   private void checkAndPutDefaults() {
       if (!PROPERTY.containsKey("workPath"))
           PROPERTY.setProperty("workPath", ".");
       if (!PROPERTY.containsKey("rootWaveformPath"))
           PROPERTY.setProperty("rootWaveformPath", ".");
       if (!PROPERTY.containsKey("components"))
           PROPERTY.setProperty("components", "Z R T");
       if (!PROPERTY.containsKey("bpPath"))
           PROPERTY.setProperty("bpPath", "BPcat/PREM");
       if (!PROPERTY.containsKey("fpPath"))
           PROPERTY.setProperty("fpPath", "FPinfo");
       if (!PROPERTY.containsKey("modelName"))
           PROPERTY.setProperty("modelName", "PREM");
       if (!PROPERTY.containsKey("maxFreq"))
           PROPERTY.setProperty("maxFreq", "0.08");
       if (!PROPERTY.containsKey("minFreq"))
           PROPERTY.setProperty("minFreq", "0.005");
       if (!PROPERTY.containsKey("sourceTimeFunction"))
           PROPERTY.setProperty("sourceTimeFunction", "2");
       if (!PROPERTY.containsKey("partialTypes"))
           PROPERTY.setProperty("partialTypes", "MU");
       if (!PROPERTY.containsKey("partialSamplingHz"))
           PROPERTY.setProperty("partialSamplingHz", "20");
       if (!PROPERTY.containsKey("finalSamplingHz"))
           PROPERTY.setProperty("finalSamplingHz", "1");
       if (!PROPERTY.containsKey("filterNp"))
           PROPERTY.setProperty("filterNp", "4");
       if (!PROPERTY.containsKey("testBP")) PROPERTY.setProperty("testBP", "false");
       if (!PROPERTY.containsKey("testFP")) PROPERTY.setProperty("testFP", "false");
       if (!PROPERTY.containsKey("outPartial")) PROPERTY.setProperty("outPartial", "false");
       if (!PROPERTY.containsKey("weightingTypes")) PROPERTY.setProperty("weightingTypes", "RECIPROCAL");
       if(!PROPERTY.containsKey("thetaInfo")) PROPERTY.setProperty("thetaInfo", "1. 50. 1e-2");
       if(!PROPERTY.containsKey("numberOfBuffers")) PROPERTY.setProperty("numberOfBuffers", "1");
       if(!PROPERTY.containsKey("nproc")) PROPERTY.setProperty("nproc", "1");
       if(!PROPERTY.containsKey("nwindowBuffer")) PROPERTY.setProperty("nwindowBuffer", "100");
       if(!PROPERTY.containsKey("backward")) PROPERTY.setProperty("backward", "false");
       if(!PROPERTY.containsKey("computationFlag")) PROPERTY.setProperty("computationFlag", "3");
       if(!PROPERTY.containsKey("correctionBootstrap")) PROPERTY.setProperty("correctionBootstrap", "false");
       if (!PROPERTY.containsKey("nSample")) PROPERTY.setProperty("nSample", "100");
       if (!PROPERTY.containsKey("catalogueFP")) PROPERTY.setProperty("catalogueFP", "false");
       if (!PROPERTY.containsKey("resamplingRate")) PROPERTY.setProperty("resamplingRate", "1");
       if (!PROPERTY.containsKey("quickAndDirty")) PROPERTY.setProperty("quickAndDirty", "false");
       if (!PROPERTY.containsKey("fastCompute")) PROPERTY.setProperty("fastCompute", "false");
       if (!PROPERTY.containsKey("mode")) PROPERTY.setProperty("mode", "SH");
       if (!PROPERTY.containsKey("threeD")) PROPERTY.setProperty("threeD", "true");
       if (!PROPERTY.containsKey("doubledifference")) PROPERTY.setProperty("doubledifference", "false");
       if (!PROPERTY.containsKey("tlen")) PROPERTY.setProperty("tlen", "3276.8");
       if (!PROPERTY.containsKey("np")) PROPERTY.setProperty("np", "512");
   }

    /* (non-Javadoc)
     * @see io.github.kensuke1984.kibrary.Operation#run()
     */
    @Override
    public void run() throws IOException {
        if (fastCompute)
            System.err.println("Using fast compute mode");

        setTimewindows();
        setBandPassFilter();

//		setUnknownParameters();
//		setUnknownParametersFromSampler();
        if (computationFlag != 3) {
//			setWaveformData();
            canGO();
        }

        totalWindowCounter = new AtomicInteger();

        partialIDPaths = new Path[nFreq];
        partialPaths = new Path[nFreq];
        for (int ifreq = 0; ifreq < frequencyRanges.length; ifreq++) {
            partialPaths[ifreq] = outPath.resolve("partial_" + frequencyRanges[ifreq] +"_" + dateString + ".dat");
            partialIDPaths[ifreq] = outPath.resolve("partialID_" + frequencyRanges[ifreq] +"_" + dateString + ".dat");
        }

        Path outUnknownPath = outPath.resolve("newUnknowns" + dateString + ".inf");
        Path outOriginalUnknownPath = outPath.resolve("originalUnknowns" + dateString + ".inf");
        Path outLayerPath = outPath.resolve("newPerturbationLayers" + dateString + ".inf");
        Path outHorizontalPoints = outPath.resolve("newHorizontalPositions" + dateString + ".inf");
        outputUnknownParameters(outUnknownPath, newUnknownParameters);
        outputUnknownParameters(outOriginalUnknownPath, originalUnknownParameters);
        outputPerturbationLayers(outLayerPath);
        outputHorizontalPoints(outHorizontalPoints, originalHorizontalPositions);

        // redefine nwindowBuffer so that it divides timewindowInformation.size()
        nInteration = timewindowInformation.size() / nwindowBuffer;
        int newNwindowBuffer = nInteration == 0 ? timewindowInformation.size() : timewindowInformation.size() / nInteration;
        nwindowBufferLastIteration = timewindowInformation.size() - nInteration * newNwindowBuffer;
        System.err.println("nWindowBuffer (new, new_lastIteration, previous) = " + newNwindowBuffer + " "
                + nwindowBufferLastIteration + " " + nwindowBuffer);
        nwindowBuffer = newNwindowBuffer + bufferMargin;

        int iterationCount = 0;

        timewindowOrder = new TimewindowData[nwindowBuffer];

        usedPhases = timewindowInformation.stream().map(tw -> new Phases(tw.getPhases()))
            .collect(Collectors.toSet()).toArray(new Phases[0]);
        phaseMap = new HashMap<>();
        for (int i = 0; i < usedPhases.length; i++) {
            phaseMap.put(usedPhases[i], i);
        }

        Path outpartialDir = outPath.resolve("partials");
        if (outPartial)
            Files.createDirectories(outpartialDir);

        //--- initialize Atd
        if (computationFlag == 1 || computationFlag == 2) {
            atdEntries = new AtdEntry[nOriginalUnknown][][][][];
            for (int i = 0; i < nOriginalUnknown; i++) {
                atdEntries[i] = new AtdEntry[nWeight][][][];
                for (int iweight = 0; iweight < weightingTypes.length; iweight++) {
                    atdEntries[i][iweight] = new AtdEntry[nFreq][][];
                    for (int ifreq = 0; ifreq < nFreq; ifreq++) {
                        atdEntries[i][iweight][ifreq] = new AtdEntry[usedPhases.length][];
                        for (int iphase = 0; iphase < usedPhases.length; iphase++) {
                            atdEntries[i][iweight][ifreq][iphase] = new AtdEntry[correctionTypes.length];
                            for (int icorr = 0; icorr < correctionTypes.length; icorr++) {
                                atdEntries[i][iweight][ifreq][iphase][icorr] = new AtdEntry(weightingTypes[iweight], frequencyRanges[ifreq]
                                    , usedPhases[iphase], correctionTypes[icorr], originalUnknownParameters[i].getPartialType(), originalUnknownParameters[i].getPosition(), 0.);
                            }
                        }
                    }
                }
            }
        }
        else
            atdEntries = null;

        ext = new int[frequencyRanges.length];
        step = new int[frequencyRanges.length];
        for (int i = 0; i < frequencyRanges.length; i++) {
            // バンドパスを安定させるためwindowを左右に ext = max period(s) ずつ伸ばす
            double minFreq = frequencyRanges[i].getMinFreq();
            ext[i] = (int) (1. / minFreq * partialSamplingHz);

            // sacdataを何ポイントおきに取り出すか
            step[i] = (int) (partialSamplingHz / finalSamplingHz);
        }

        if (computationFlag == 1 || computationFlag == 2) {
            //compute data variance
            computeVariance();
            //write data variance
            System.err.println("Writing residual variance...");
            Path outpath =  outPath.resolve("residualVariance" +  dateString + ".dat");
            ResidualVarianceFile.write(outpath, residualVarianceNumerator, residualVarianceDenominator, weightingTypes
                    , frequencyRanges, usedPhases, correctionTypes, npts);
        }

        Set<GlobalCMTID> usedEvents = timewindowInformation.stream()
                .map(tw -> tw.getGlobalCMTID())
                .collect(Collectors.toSet());

        Set<Observer> usedStations = timewindowInformation.stream()
                .map(tw -> tw.getObserver())
                .collect(Collectors.toSet());

        List<GlobalCMTID> usedEventList = usedEvents.stream().collect(Collectors.toList());
        List<Observer> usedStationList = usedStations.stream().collect(Collectors.toList());

        //--- initialize partials writer
        Set<Phase> tmpPhases = new HashSet<>();
        for (Phases ps : usedPhases)
            ps.toSet().stream().forEach(p -> tmpPhases.add(p));
        Phase[] phaseArray = tmpPhases.toArray(new Phase[0]);
        Set<FullPosition> perturbationPoints = Stream.of(newUnknownParameters).map(p -> p.getPosition()).collect(Collectors.toSet());
        writers = new WaveformDataWriter[frequencyRanges.length];
        for (int i=0; i < frequencyRanges.length; i++) {
            double[][] periodRanges = new double[][] { {1./frequencyRanges[i].getMaxFreq(), 1./frequencyRanges[i].getMinFreq()} };
            writers[i] = new WaveformDataWriter(partialIDPaths[i], partialPaths[i], usedStations, usedEvents, periodRanges, phaseArray, perturbationPoints);
        }

        //--- initialize source time functions
        setSourceTimeFunctions(usedEvents);

        //--- for parallel computations
        int availabelProc = Runtime.getRuntime().availableProcessors();
        if (availabelProc < nproc)
            throw new RuntimeException("Insuficcient number of available processors " + nproc + " " + availabelProc);
        int N_THREADS = nproc;
        ExecutorService execs = Executors.newFixedThreadPool(N_THREADS);
        List<Callable<Object>> todo = new ArrayList<Callable<Object>>();

        //--- initialize counters
        windowCounter = new AtomicInteger(0);
        workProgressCounter = 0;
        progressStep = (int) (originalUnknownParameters.length * nwindowBuffer / 100.);
        if (progressStep == 0) progressStep = 1;

        progressStep1D = (int) (nwindowBuffer / 100.);
        if (progressStep1D == 0) progressStep1D = 1;

        //--- initialize partials
        partials = new double[nOriginalUnknown][][][][];
        for (int i = 0; i < nOriginalUnknown; i++) {
            partials[i] = new double[nWeight][][][];
            for (int iweight = 0; iweight < weightingTypes.length; iweight++) {
                partials[i][iweight] = new double[nFreq][][];
                for (int ifreq = 0; ifreq < nFreq; ifreq++) {
                    partials[i][iweight][ifreq] = new double[nwindowBuffer][];
//					for (int iphase = 0; iphase < usedPhases.length; iphase++) {
//						partials[i][iweight][ifreq][iphase] = new double[nwindowBuffer][];
                        for (int iwin = 0; iwin < nwindowBuffer; iwin++) {
                            partials[i][iweight][ifreq][iwin] = new double[0];
                        }
//					}
                }
            }
        }

        //--- initialize partialFreqs
                partialFreqs = new Complex[nOriginalUnknown][][][][];
                for (int i = 0; i < nOriginalUnknown; i++) {
                    partialFreqs[i] = new Complex[nWeight][][][];
                    for (int iweight = 0; iweight < weightingTypes.length; iweight++) {
                        partialFreqs[i][iweight] = new Complex[nFreq][][];
                        for (int ifreq = 0; ifreq < nFreq; ifreq++) {
                            partialFreqs[i][iweight][ifreq] = new Complex[nwindowBuffer][];
//							for (int iphase = 0; iphase < usedPhases.length; iphase++) {
//								partials[i][iweight][ifreq][iphase] = new double[nwindowBuffer][];
                                for (int iwin = 0; iwin < nwindowBuffer; iwin++) {
                                    partialFreqs[i][iweight][ifreq][iwin] = new Complex[0];
                                }
//							}
                        }
                    }
                }

        //--- initialize fpnameMaps
        fpnameMap = SpcFileAid.collectMapOfOrderedSHFpFileName(fpPath, modelName);
        if (mode.equals("PSV") || mode.equals("BOTH")) {
            fpnameMap_PSV = SpcFileAid.collectMapOfOrderedPSVFpFileName(fpPath, modelName);
        }

        for (GlobalCMTID event : usedEventList) {
            Set<TimewindowData> eventTimewindows = timewindowInformation.stream()
                    .filter(tw -> tw.getGlobalCMTID().equals(event))
                    .collect(Collectors.toSet());

            Set<Observer> eventStations = eventTimewindows.stream().filter(tw -> tw.getGlobalCMTID().equals(event))
                .map(tw -> tw.getObserver()).collect(Collectors.toSet());

            List<List<Integer>> IndicesEventBasicID = new ArrayList<>();
            if (computationFlag == 1 || computationFlag == 2) {
                for (int icorr = 0; icorr < correctionTypes.length; icorr++) {
                    final int finalIcorr = icorr;
                    List<Integer> tmplist = IntStream.range(0, basicIDArray[icorr].length).filter(i -> basicIDArray[finalIcorr][i].getGlobalCMTID().equals(event))
                            .boxed().collect(Collectors.toList());
                    IndicesEventBasicID.add(tmplist);
                }
            }

            Path fpEventPath = fpPath.resolve(event.toString()).resolve(modelName);
//			List<SPCFile> fpnames = Utilities.collectOrderedSpcFileName(fpEventPath);
            fpnames = SpcFileAid.collectOrderedSHSpcFileName(fpEventPath);
            if (mode.equals("PSV") || mode.equals("BOTH")) {
                fpnames_PSV = SpcFileAid.collectOrderedPSVSpcFileName(fpEventPath);
            }

            for (Observer station : eventStations) {
                System.err.println("Working for " + event + " " + station);

                Set<TimewindowData> recordTimewindows = eventTimewindows.stream().filter(tw -> tw.getObserver().equals(station))
                        .collect(Collectors.toSet());

                List<List<Integer>> IndicesRecordBasicID = new ArrayList<>();
                if (computationFlag == 1 || computationFlag == 2) {
                    for (int icorr = 0; icorr < correctionTypes.length; icorr++) {
                        final int finalIcorr = icorr;
                        List<Integer> tmplist = IndicesEventBasicID.get(icorr).stream().filter(i -> basicIDArray[finalIcorr][i].getObserver().equals(station))
                                .collect(Collectors.toList());
                        IndicesRecordBasicID.add(tmplist);
                    }
                }

                List<TimewindowData> orderedRecordTimewindows = new ArrayList<>();
                for (SACComponent component : components) {
                    for (TimewindowData timewindow : recordTimewindows) {
                        if (timewindow.getComponent().equals(component))
                            orderedRecordTimewindows.add(timewindow);
                    }
                }

                //--- compute partials
//				System.err.println("Computing partials...");
                synchronized (this) {
                    int currentWindowCounter = windowCounter.get();

    //				System.err.println(currentWindowCounter + " " + iterationCount + " " + nInteration + " " + nwindowBufferLastIteration);

//					if (threeD) {
<<<<<<< HEAD
                        if (catalogueFP) {
                            System.err.println("FP catalogue");
                            for (HorizontalPosition position : originalHorizontalPositions) {
                                if (fastCompute) {
                                    FullPosition fpSourceLoc = event.getEvent().getCmtLocation();
                                    HorizontalPosition bpSourceLoc = station.getPosition();
                                    double distanceFP = fpSourceLoc.getEpicentralDistance(position);
                                    double az = fpSourceLoc.getAzimuth(bpSourceLoc) - fpSourceLoc.getAzimuth(position);
                                    double d = Math.toDegrees(Math.asin(distanceFP * Math.sin(az)));
                                    System.err.println(d);
                                    if (d < 10.)
                                        todo.add(Executors.callable(new FPWorker(position, station, event, IndicesRecordBasicID, orderedRecordTimewindows, currentWindowCounter)));
                                }
                                else
                                    todo.add(Executors.callable(new FPWorker(position, station, event, IndicesRecordBasicID, orderedRecordTimewindows, currentWindowCounter)));
                            }
                        }
                        else {
                            System.err.println("Exact FP");
                            for (int ispc = 0; ispc < fpnames.size(); ispc++) {
                                if (mode.equals("SH"))
                                    todo.add(Executors.callable(new FPWorker(fpnames.get(ispc)
                                            , station, event, IndicesRecordBasicID, orderedRecordTimewindows, currentWindowCounter)));
                                else if (mode.equals("PSV"))
                                    todo.add(Executors.callable(new FPWorker(null, fpnames_PSV.get(ispc)
                                            , station, event, IndicesRecordBasicID, orderedRecordTimewindows, currentWindowCounter)));
                                else if (mode.equals("BOTH")) {
                                    HorizontalPosition position = fpnames.get(ispc).read().getObserverPosition();
                                    if (fastCompute) {
                                        FullPosition fpSourceLoc = event.getEvent().getCmtLocation();
                                        HorizontalPosition bpSourceLoc = station.getPosition();
                                        double distanceFP = fpSourceLoc.getEpicentralDistance(position);
                                        double az = fpSourceLoc.getAzimuth(bpSourceLoc) - fpSourceLoc.getAzimuth(position);
                                        double d = Math.toDegrees(Math.asin(distanceFP * Math.sin(az)));
//										System.err.println(d);
                                        if (Math.abs(d) < 10.)
                                            todo.add(Executors.callable(new FPWorker(fpnames.get(ispc), fpnames_PSV.get(ispc)
                                                    , station, event, IndicesRecordBasicID, orderedRecordTimewindows, currentWindowCounter)));
                                    }
                                    else
                                        todo.add(Executors.callable(new FPWorker(fpnames.get(ispc), fpnames_PSV.get(ispc)
                                                , station, event, IndicesRecordBasicID, orderedRecordTimewindows, currentWindowCounter)));
=======
						if (catalogueFP) {
							System.out.println("FP catalogue");
							for (HorizontalPosition position : originalHorizontalPositions) {
								if (fastCompute) {
									FullPosition fpSourceLoc = event.getEventData().getCmtLocation();
									HorizontalPosition bpSourceLoc = station.getPosition();
									double distanceFP = fpSourceLoc.calculateEpicentralDistance(position);
									double az = fpSourceLoc.calculateAzimuth(bpSourceLoc) - fpSourceLoc.calculateAzimuth(position);
									double d = Math.toDegrees(Math.asin(distanceFP * Math.sin(az)));
									System.out.println(d);
									if (d < 10.)
										todo.add(Executors.callable(new FPWorker(position, station, event, IndicesRecordBasicID, orderedRecordTimewindows, currentWindowCounter)));
								}
								else
									todo.add(Executors.callable(new FPWorker(position, station, event, IndicesRecordBasicID, orderedRecordTimewindows, currentWindowCounter)));
							}
						}
						else {
							System.out.println("Exact FP");
							for (int ispc = 0; ispc < fpnames.size(); ispc++) {
								if (mode.equals("SH"))
									todo.add(Executors.callable(new FPWorker(fpnames.get(ispc)
											, station, event, IndicesRecordBasicID, orderedRecordTimewindows, currentWindowCounter)));
								else if (mode.equals("PSV"))
									todo.add(Executors.callable(new FPWorker(null, fpnames_PSV.get(ispc)
											, station, event, IndicesRecordBasicID, orderedRecordTimewindows, currentWindowCounter)));
								else if (mode.equals("BOTH")) {
									HorizontalPosition position = fpnames.get(ispc).read().getObserverPosition();
									if (fastCompute) {
										FullPosition fpSourceLoc = event.getEventData().getCmtLocation();
										HorizontalPosition bpSourceLoc = station.getPosition();
										double distanceFP = fpSourceLoc.calculateEpicentralDistance(position);
										double az = fpSourceLoc.calculateAzimuth(bpSourceLoc) - fpSourceLoc.calculateAzimuth(position);
										double d = Math.toDegrees(Math.asin(distanceFP * Math.sin(az)));
//										System.out.println(d);
										if (Math.abs(d) < 10.)
											todo.add(Executors.callable(new FPWorker(fpnames.get(ispc), fpnames_PSV.get(ispc)
													, station, event, IndicesRecordBasicID, orderedRecordTimewindows, currentWindowCounter)));
									}
									else
										todo.add(Executors.callable(new FPWorker(fpnames.get(ispc), fpnames_PSV.get(ispc)
												, station, event, IndicesRecordBasicID, orderedRecordTimewindows, currentWindowCounter)));
>>>>>>> d3377bc9
//									todo.add(Executors.callable(new FPWorker(fpnames.get(ispc), fpnames_PSV.get(ispc)
//											, station, event, IndicesRecordBasicID, orderedRecordTimewindows, currentWindowCounter)));
                                }
                            }
                        }
//					}
//					else {
//						todo.add(Executors.callable(
//								new worker1D(station, event, IndicesRecordBasicID
//										, orderedRecordTimewindows, currentWindowCounter)));
//					}

//					if (orderedRecordTimewindows.size() != 1)
//						throw new RuntimeException("More than one timewindow");

                    for (int itmp = 0; itmp < orderedRecordTimewindows.size(); itmp++) {
                        timewindowOrder[windowCounter.getAndIncrement()] = orderedRecordTimewindows.get(itmp);
                    }
                    totalWindowCounter.addAndGet(orderedRecordTimewindows.size());
                }

                System.err.println(windowCounter.get() + " " + totalWindowCounter.get() + " " + timewindowInformation.size());

                if ( (windowCounter.get() >= nwindowBuffer - bufferMargin && iterationCount < nInteration)
                        || (timewindowInformation.size() - totalWindowCounter.get() == 0 && iterationCount == nInteration) ) {
                    int nwindowfill = nwindowBuffer;
                    if (windowCounter.get() == nwindowBufferLastIteration && iterationCount == nInteration)
                        nwindowfill = nwindowBufferLastIteration;

                    windowCounter.set(0);
                    iterationCount++;
                    try {
                        System.err.println("Computing " + todo.size() + " tasks");
                        long t1i = System.currentTimeMillis();
                        List<Future<Object>> answers = execs.invokeAll(todo);
                        long t1f = System.currentTimeMillis();
                        System.err.println("Completed in " + (t1f-t1i)*1e-3 + " s");
                        todo = new ArrayList<>();
                    } catch (InterruptedException e) {
                        e.printStackTrace();
                    }

                    //--- compute AtA
                    if (computationFlag == 1) {
                    if (!testBP) {
                        Runtime runtime = Runtime.getRuntime();
                        long usedMemory = runtime.totalMemory() - runtime.freeMemory();
                        System.err.println("--> Used memory = " + usedMemory*1e-9 + "Gb");

                        System.err.println("Computing AtA...");

                        for (int ibuff = 0; ibuff < numberOfBuffers; ibuff++) {
                            if (Files.exists(bufferFiles[ibuff])) {
                                ataBuffer = AtAFile.read(bufferFiles[ibuff]);
                            }
                            else {
                                int n = ibuff < numberOfBuffers - 1 ? bufferStartIndex[ibuff + 1] : n0AtA;
                                ataBuffer = new AtAEntry[n - bufferStartIndex[ibuff]][][][];
                                int itmp = 0;
                                for (int i0AtA = bufferStartIndex[ibuff]; i0AtA < n; i0AtA++) {
                                    ataBuffer[itmp] = new AtAEntry[nWeight][][];
                                    int iunknown = (int) (0.5 * (FastMath.sqrt(1 + 8 * i0AtA) - 1));
                                    int junknown = i0AtA - iunknown * (iunknown + 1) / 2;
                                    for (int iweight = 0; iweight < weightingTypes.length; iweight++) {
                                        ataBuffer[itmp][iweight] = new AtAEntry[nFreq][];
                                        for (int ifreq = 0; ifreq < nFreq; ifreq++) {
                                            ataBuffer[itmp][iweight][ifreq] = new AtAEntry[usedPhases.length];
                                            for (int iphase = 0; iphase < usedPhases.length; iphase++) {
                                                ataBuffer[itmp][iweight][ifreq][iphase] = new AtAEntry(weightingTypes[iweight], frequencyRanges[ifreq]
                                                        , usedPhases[iphase], newUnknownParameters[iunknown], newUnknownParameters[junknown]);
                                            }
                                        }
                                    }
                                    itmp++;
                                }
                            }

                            usedMemory = runtime.totalMemory() - runtime.freeMemory();
                            System.err.println("--> Used memory = " + usedMemory*1e-9 + "Gb");

                            int n = ibuff < numberOfBuffers - 1 ? bufferStartIndex[ibuff + 1] : n0AtA;

//							System.err.println(ibuff + " " + bufferStartIndex[ibuff] + " " + n);

                            System.err.println(Runtime.getRuntime().availableProcessors() + " available processors for computation of AtA");
                            List<Callable<Object>> todo2 = new ArrayList<Callable<Object>>();
                            for (int i0AtA = bufferStartIndex[ibuff]; i0AtA < n; i0AtA++) {
                                if (!doubledifference)
                                    todo2.add(Executors.callable(new AtAWorker(bufferStartIndex[ibuff], i0AtA)));
                                else
                                    todo2.add(Executors.callable(new AtADDWorker(bufferStartIndex[ibuff], i0AtA)));
                            }
                            try {
                                System.err.println("Computing " + todo2.size() + " tasks");
                                List<Future<Object>> answers = execs.invokeAll(todo2);
                            } catch (InterruptedException e) {
                                    e.printStackTrace();
                            }

                            //--- write AtA
                            System.err.println("Writing AtA buffer in " + bufferFiles[ibuff]);
                            Files.deleteIfExists(bufferFiles[ibuff]);
                            AtAFile.write(ataBuffer, weightingTypes, frequencyRanges, newUnknownParameters, usedPhases, bufferFiles[ibuff]);
                            System.err.println("Finished writting");
                        } // END AtA buffers loop
                    } // END IF test BP
                    } // END IF computation flag (compute AtA)

                    // write partials
                    if (computationFlag == 3) {
                        System.err.println("Writing partials");
                        fillA(timewindowOrder);
                        System.err.println("Done!");
                    }

                    //reset partials
                    for (int i = 0; i < nOriginalUnknown; i++) {
                        for (int iweight = 0; iweight < weightingTypes.length; iweight++) {
                            for (int ifreq = 0; ifreq < nFreq; ifreq++) {
//								for (int iphase = 0; iphase < usedPhases.length; iphase++) {
                                    for (int iwin = 0; iwin < nwindowBuffer; iwin++) {
                                        partials[i][iweight][ifreq][iwin] = new double[0];
                                    }
//								}
                            }
                        }
                    }

                } // END IF nwindowbuffer reached?

            } // END station loop
        } // END event loop

        execs.shutdown();
        while (!execs.isTerminated()) {
            try {
                Thread.sleep(100);
            } catch (Exception e) {
                e.printStackTrace();
            }
        }

        for (int i = 0; i < writers.length; i++)
            writers[i].close();

//		if (writeA)
//			writeA(partialIDPath, partialPath, usedStations, usedEvents);

        //--- write Atd
        if (computationFlag == 1 || computationFlag == 2) {
        if (!testBP) {
            System.err.println("Writing Atd...");
            Path outputPath = outPath.resolve("atd" + dateString + ".dat");

            List<AtdEntry> atdEntryList = new ArrayList<>();
            for (int i = 0; i < nNewUnknown; i++) {
                for (int iweight = 0; iweight < nWeight; iweight++) {
                    for (int ifreq = 0; ifreq < nFreq; ifreq++) {
                        for (int iphase = 0; iphase < usedPhases.length; iphase++) {
                            for (int icorr = 0; icorr < correctionTypes.length; icorr++) {
                                int[] iOriginalUnknowns;

                                if (horizontalMapping != null) {
                                    iOriginalUnknowns = horizontalMapping.getiNewToOriginal(i);
                                }
                                else if (threedMapping != null) {
                                    iOriginalUnknowns = threedMapping.getiNewToOriginal(i);
                                }
                                else {
                                    iOriginalUnknowns = mapping.getiNewToOriginal(i);
                                }
                                AtdEntry atdEntry =  atdEntries[iOriginalUnknowns[0]][iweight][ifreq][iphase][icorr];
                                for (int k = 1; k < iOriginalUnknowns.length; k++)
                                    atdEntry.add(atdEntries[iOriginalUnknowns[k]][iweight][ifreq][iphase][icorr]);
    //							atdEntryList.add(atdEntries[i][iweight][ifreq][iphase]);
                                atdEntryList.add(atdEntry);
                            }
                        }
                    }
                }
            }

            AtdFile.write(atdEntryList, weightingTypes, frequencyRanges, partialTypes, correctionTypes, outputPath);
        }
        }

        //END
    }

    private void setOutput() throws IOException {
        synchronized (AtAMaker.class) {
            do {
                  dateString = GadgetAid.getTemporaryString();
                  outPath = workPath.resolve("assembled" + dateString);
                  logPath = outPath.resolve("assembler" + dateString + ".log");
                  if (!Files.exists(outPath))
                      Files.createDirectories(outPath);
                  System.err.println("Output directory is " + outPath);
            } while (Files.exists(logPath));
            Files.createFile(logPath);
        }
    }

    private synchronized void writeLog(String line) throws IOException {
        try (PrintWriter pw = new PrintWriter(
                Files.newBufferedWriter(logPath, StandardOpenOption.CREATE, StandardOpenOption.APPEND))) {
            pw.print(new Date() + " : ");
            pw.println(line);
        }
    }

    private List<String> readSTFCatalogue(String STFcatalogue) throws IOException {
//		System.err.println("STF catalogue: " +  STFcatalogue);
        return IOUtils.readLines(AtAMaker.class.getClassLoader().getResourceAsStream(STFcatalogue)
                    , Charset.defaultCharset());
    }

    private void writeParialCorr(Path rootPath) throws IOException {
        int nsta = timewindowInformation.size();

        for (int iweight = 0; iweight < weightingTypes.length; iweight++) {
            Path dir0 = rootPath.resolve(weightingTypes[iweight].name());
            Files.createDirectory(dir0);
            for (int ifreq = 0; ifreq < nFreq; ifreq++) {
                Path dir1 = dir0.resolve(frequencyRanges[ifreq].toString());
                Files.createDirectory(dir1);
                for (int ista = 0; ista < nsta; ista++) {
                    Observer stationI = timewindowOrder[ista].getObserver();
                    for (int jsta = 0; jsta < nsta; jsta++) {
                        Observer stationJ = timewindowOrder[jsta].getObserver();
                        Path outpath = dir1.resolve("partial_"  + stationI.getStation()
                            + "_" + stationJ.getStation() + ".txt");
                        PrintWriter pw = new PrintWriter(outpath.toFile());
                        for (int i = 0; i < nOriginalUnknown; i++) {
                            double[] partialCorr = partialCorrs[i][iweight][ifreq][ista][jsta];
                            FullPosition loc = originalUnknownParameters[i].getPosition();
                            PartialType type = originalUnknownParameters[i].getPartialType();
                            pw.print(type + " " + loc + " ");
                            for (int it = 0; it < partialCorr.length; it++) {
                                pw.print(partialCorr[it] + " ");
                            }
                            pw.println();
                        }
                        pw.close();
                    }
                }
            }
        }
    }

    private void fillA(TimewindowData[] timewindows) {
        try {
            for (int iunknown = 0; iunknown < nNewUnknown; iunknown++) {
                int[] iOriginalUnknowns;

                if (verticalMappingFile != null) {
                    iOriginalUnknowns = threedMapping.getiNewToOriginal(iunknown);
                }
                else {
                    iOriginalUnknowns = mapping.getiNewToOriginal(iunknown);
                }

                for (int iweight = 0; iweight < weightingTypes.length; iweight++) {
                    for (int ifreq = 0; ifreq < frequencyRanges.length; ifreq++) {
                            for (int iwin = 0; iwin < nwindowBuffer; iwin++) {
                                if (partials[0][iweight][ifreq][iwin].length == 0)
                                    continue;

                                TimewindowData window = timewindows[iwin];
                                Phases phases = new Phases(window.getPhases());
                                Phase[] phaseArray = phases.toSet().toArray(new Phase[0]);

                                int it = partials[0][iweight][ifreq][iwin].length;
//								int it = (int) (window.getLength() * finalSamplingHz);
//								if (it > 0) {
                                    double[] partiali = new double[it];
                                    for (int iOriginal = 0; iOriginal < iOriginalUnknowns.length; iOriginal++) {
                                        if (partials[iOriginalUnknowns[iOriginal]][iweight][ifreq][iwin].length > 0)
                                            for (int k = 0; k < it; k++) {
                                                partiali[k] += partials[iOriginalUnknowns[iOriginal]][iweight][ifreq][iwin][k];
                                            }
                                    }

                                    PartialType type = newUnknownParameters[iunknown].getPartialType();
                                    if (!threeD)
                                        type = to1D(type);

                                    PartialID partialID = new PartialID(window.getObserver(), window.getGlobalCMTID(), window.getComponent()
                                            , finalSamplingHz, window.getStartTime(), it, 1./frequencyRanges[ifreq].getMaxFreq()
                                            , 1./frequencyRanges[ifreq].getMinFreq(), phaseArray, 0, true, newUnknownParameters[iunknown].getPosition()
                                            , type, partiali);

                                    writers[ifreq].addPartialID(partialID);
//								}
//								else
//									System.err.println(0);
                            }
                    }
                }
            }

            for (int iw = 0; iw < writers.length; iw++)
                writers[iw].flush();
        } catch (IOException e) {
            e.printStackTrace();
        }
    }


    @Deprecated
    private void fillA1D(TimewindowData[] timewindows) {
        try {
            for (int iunknown = 0; iunknown < nNewUnknown; iunknown++) {
                for (int iweight = 0; iweight < weightingTypes.length; iweight++) {
                    for (int ifreq = 0; ifreq < frequencyRanges.length; ifreq++) {
                            for (int iwin = 0; iwin < nwindowBuffer; iwin++) {
                                if (partials[0][iweight][ifreq][iwin].length == 0)
                                    continue;

                                TimewindowData window = timewindows[iwin];
                                Phases phases = new Phases(window.getPhases());
                                Phase[] phaseArray = phases.toSet().toArray(new Phase[0]);

                                int it = partials[0][iweight][ifreq][iwin].length;
                                if (it > 0) {
                                    double[] partiali = partials[iunknown][iweight][ifreq][iwin];

                                    PartialID partialID = new PartialID(window.getObserver(), window.getGlobalCMTID(), window.getComponent()
                                            , finalSamplingHz, window.getStartTime(), it, 1./frequencyRanges[ifreq].getMaxFreq()
                                            , 1./frequencyRanges[ifreq].getMinFreq(), phaseArray, 0, true, newUnknownParameters[iunknown].getPosition()
                                            , newUnknownParameters[iunknown].getPartialType(), partiali);

                                    writers[ifreq].addPartialID(partialID);
                                }
                                else
                                    System.err.println(0);
                            }
                    }
                }
            }

            for (int iw = 0; iw < writers.length; iw++)
                writers[iw].flush();
        } catch (IOException e) {
            e.printStackTrace();
        }
    }

    private int getiWeight(WeightingType type) {
        for (int i = 0; i < weightingTypes.length; i++)
            if (type.equals(weightingTypes[i]))
                return i;
        return -1;
    }

    private int getiFreq(FrequencyRange range) {
        for (int i = 0; i < frequencyRanges.length; i++)
            if (range.equals(frequencyRanges[i]))
                return i;
        return -1;
    }

    private int getiPhase(Phases phases) {
        return phaseMap.get(phases);
    }

    private int npts;

    private void computeVariance() {
        npts = 0;

        residualVarianceNumerator = new double[nWeight][][][];
        residualVarianceDenominator = new double[nWeight][][][];
        for (int iweight = 0; iweight < weightingTypes.length; iweight++) {
            residualVarianceNumerator[iweight] = new double[nFreq][][];
            residualVarianceDenominator[iweight] = new double[nFreq][][];
            for (int ifreq = 0; ifreq < nFreq; ifreq++) {
                residualVarianceNumerator[iweight][ifreq] = new double[usedPhases.length][];
                residualVarianceDenominator[iweight][ifreq] = new double[usedPhases.length][];
                for (int iphase = 0; iphase < usedPhases.length; iphase++) {
                    residualVarianceNumerator[iweight][ifreq][iphase] = new double[correctionTypes.length];
                    residualVarianceDenominator[iweight][ifreq][iphase] = new double[correctionTypes.length];
                    for (int icorr = 0; icorr < correctionTypes.length; icorr++) {
                        residualVarianceNumerator[iweight][ifreq][iphase][icorr] = 0.;
                        residualVarianceDenominator[iweight][ifreq][iphase][icorr] = 0.;
                    }
                }
            }
        }

        for (int icorr = 0; icorr < correctionTypes.length; icorr++) {
            List<BasicID> obsIDs = Stream.of(basicIDArray[icorr]).filter(id ->  id.getWaveformType().equals(WaveformType.OBS)).collect(Collectors.toList());
            List<BasicID> tmpSyns = Stream.of(basicIDArray[icorr]).filter(id -> id.getWaveformType().equals(WaveformType.SYN)).collect(Collectors.toList());
            List<BasicID> synIDs = new ArrayList<>();
            for (BasicID obsid : obsIDs) {
                Phases phases = new Phases(obsid.getPhases());
                BasicID synid = tmpSyns.stream().filter(id -> id.getGlobalCMTID().equals(obsid.getGlobalCMTID())
                        && id.getObserver().equals(obsid.getObserver())
                        && id.getSacComponent().equals(obsid.getSacComponent())
                        && id.getMinPeriod() == obsid.getMinPeriod()
                        && id.getMaxPeriod() == obsid.getMaxPeriod()
                        && new Phases(id.getPhases()).equals(phases)
                        && id.getSamplingHz() == obsid.getSamplingHz())
                        .findFirst().get();
                synIDs.add(synid);
            }

            for (int i = 0; i < obsIDs.size(); i++) {
                BasicID obs = obsIDs.get(i);
                BasicID syn = synIDs.get(i);
                FrequencyRange range = new FrequencyRange(1./obs.getMaxPeriod(), 1./obs.getMinPeriod());
                int ifreq = getiFreq(range);
                int iphase = getiPhase(new Phases(obs.getPhases()));
                double[] obsdata = obs.getData();
                double[] syndata = syn.getData();
                double numerator = 0;
                double denominator = 0;
                for (int k = 0; k < obsdata.length; k++) {
                    double tmp = obsdata[k] - syndata[k];
                    numerator += tmp * tmp;
                    denominator += obsdata[k] * obsdata[k];
                }

                for (int iweight = 0; iweight < weightingTypes.length; iweight++) {
                    double weight = computeWeight(weightingTypes[iweight], obs, syn);
                    residualVarianceNumerator[iweight][ifreq][iphase][icorr] += numerator * weight * weight;
                    residualVarianceDenominator[iweight][ifreq][iphase][icorr] += denominator * weight * weight;
                }

                if (icorr == 0)
                    npts += obsdata.length;
            }
        }
    }

    /**
     * @throws IOException
     */
    private void setTimewindows() throws IOException {
        timewindowInformation = TimewindowDataFile.read(timewindowPath);
    }

    /**
     * cut partial derivative in [start-ext, start+ext] The ext is for
     * filtering .
     *
     * @param u
     * @param property
     * @return
     */
    private Complex[] cutPartial(double[] u, TimewindowData timewindowInformation, int ifreq) {
        int cutstart = (int) (timewindowInformation.getStartTime() * partialSamplingHz) - ext[ifreq];
        // cutstartが振り切れた場合0 からにする
        if (cutstart < 0)
            return null;
        int cutend = (int) (timewindowInformation.getEndTime() * partialSamplingHz) + ext[ifreq];
        Complex[] cut = new Complex[cutend - cutstart];
//		Arrays.parallelSetAll(cut, i -> new Complex(u[i + cutstart]));
<<<<<<< HEAD
        Arrays.setAll(cut, i -> new Complex(u[i + cutstart]));

        return cut;
    }

    private double[] sampleOutput(Complex[] u, TimewindowData timewindowInformation, int ifreq) {
        // 書きだすための波形
        int outnpts = (int) ((timewindowInformation.getEndTime() - timewindowInformation.getStartTime())
                * finalSamplingHz);
        double[] sampleU = new double[outnpts];

        Arrays.setAll(sampleU, j -> u[ext[ifreq] + j * step[ifreq]].getReal());
        return sampleU;
    }

    private void setSourceTimeFunctions(Set<GlobalCMTID> idSet) throws IOException {
        if (sourceTimeFunction == 0) {
            System.err.println("No convolution");
            return;
        }

        userSourceTimeFunctions = new HashMap<>();
        idSet.forEach(id -> {
            double halfDuration = id.getEvent().getHalfDuration();
            SourceTimeFunction stf;
            switch (sourceTimeFunction) {
            case 1:
                System.err.println("Using boxcar STF");
                stf = SourceTimeFunction.boxcarSourceTimeFunction(np, tlen, partialSamplingHz, halfDuration);
                break;
            case 2:
                System.err.println("Using triangle STF");
                stf = SourceTimeFunction.triangleSourceTimeFunction(np, tlen, partialSamplingHz, halfDuration);
                break;
            case 3:
                System.err.println("Using asymmetric triangle STF with user catalog");
                double halfDuration1 = id.getEvent().getHalfDuration();
                double halfDuration2 = id.getEvent().getHalfDuration();
                boolean found = false;
                  for (String str : stfcat) {
                      String[] stflist = str.split("\\s+");
                      GlobalCMTID eventID = new GlobalCMTID(stflist[0]);
                      if(id.equals(eventID)) {
                          if(Integer.valueOf(stflist[3]) >= 5.) {
                              halfDuration1 = Double.valueOf(stflist[1]);
                              halfDuration2 = Double.valueOf(stflist[2]);
                              found = true;
                          }
                      }
                  }
                  if (found)
                      stf = SourceTimeFunction.asymmetrictriangleSourceTimeFunction(np, tlen, partialSamplingHz, halfDuration1, halfDuration2);
                  else
                      stf = SourceTimeFunction.triangleSourceTimeFunction(np, tlen, partialSamplingHz, id.getEvent().getHalfDuration());
                break;
            case 4:
                throw new RuntimeException("Case 4 not implemented yet");
            case 5:
                System.err.println("Using triangle STF with user catalog");
                halfDuration = 0.;
                double amplitudeCorrection = 1.;
                found = false;
                  for (String str : stfcat) {
                      String[] stflist = str.split("\\s+");
                      GlobalCMTID eventID = new GlobalCMTID(stflist[0].trim());
                      if(id.equals(eventID)) {
                          halfDuration = Double.valueOf(stflist[1].trim());
                          amplitudeCorrection = Double.valueOf(stflist[2].trim());
                          found = true;
                      }
                  }
                  if (found)
                      stf = SourceTimeFunction.triangleSourceTimeFunction(np, tlen, partialSamplingHz, halfDuration, 1. / amplitudeCorrection);
                  else
                      stf = SourceTimeFunction.triangleSourceTimeFunction(np, tlen, partialSamplingHz, id.getEvent().getHalfDuration());
                  break;
            default:
                throw new RuntimeException("Error: undefined source time function identifier (0: none, 1: boxcar, 2: triangle).");
            }
            userSourceTimeFunctions.put(id, stf);
        });
    }

    private SourceTimeFunction getSourceTimeFunction(GlobalCMTID id) {
        return sourceTimeFunction == 0 ? null : userSourceTimeFunctions.get(id);
    }

    private void setBandPassFilter() throws IOException {
        System.err.println("Designing filter.");
        filter = new ButterworthFilter[frequencyRanges.length];

        for (int i = 0; i < frequencyRanges.length; i++) {
            double minFreq = frequencyRanges[i].getMinFreq();
            double maxFreq = frequencyRanges[i].getMaxFreq();

            double omegaH = maxFreq * 2 * Math.PI / partialSamplingHz;
            double omegaL = minFreq * 2 * Math.PI / partialSamplingHz;
            BandPassFilter tmpfilter = new BandPassFilter(omegaH, omegaL, filterNp);
            tmpfilter.setBackward(backward);

            System.err.println(tmpfilter.toString());

            filter[i] = tmpfilter;
        }
    }

    private List<HorizontalPosition> originalHorizontalPositions;


    private void canGO() {
        if (basicIDArray[0].length < 2 * timewindowInformation.size())
            throw new RuntimeException("Not enough waveforms for the given timewindow file");
    }

    private void outputUnknownParameters(Path outpath, UnknownParameter[] parameters) throws IOException {
        PrintWriter pw = new PrintWriter(new BufferedWriter(new FileWriter(outpath.toFile())));
        for (UnknownParameter p : parameters)
            pw.println(p);
        pw.close();
    }

    private void outputHorizontalPoints(Path outpath, List<HorizontalPosition> horizontalPositions) throws IOException {
        if (horizontalPositions == null)
            return;
        PrintWriter pw = new PrintWriter(new BufferedWriter(new FileWriter(outpath.toFile())));
        for (HorizontalPosition p : horizontalPositions)
            pw.println(p);
        pw.close();
    }

    private void outputPerturbationLayers(Path outpath) throws IOException {
        PrintWriter pw = new PrintWriter(new BufferedWriter(new FileWriter(outpath.toFile())));
        double[] newRadii = null;
        double[] newLayerWidths = null;
=======
		Arrays.setAll(cut, i -> new Complex(u[i + cutstart]));

		return cut;
	}

	private double[] sampleOutput(Complex[] u, TimewindowData timewindowInformation, int ifreq) {
		// 書きだすための波形
		int outnpts = (int) ((timewindowInformation.getEndTime() - timewindowInformation.getStartTime())
				* finalSamplingHz);
		double[] sampleU = new double[outnpts];

		Arrays.setAll(sampleU, j -> u[ext[ifreq] + j * step[ifreq]].getReal());
		return sampleU;
	}
	
	private void setSourceTimeFunctions(Set<GlobalCMTID> idSet) throws IOException {
		if (sourceTimeFunction == 0) {
			System.out.println("No convolution");
			return;
		}
		
		userSourceTimeFunctions = new HashMap<>();
		idSet.forEach(id -> {
			double halfDuration = id.getEventData().getHalfDuration();
			SourceTimeFunction stf;
			switch (sourceTimeFunction) {
			case 1:
				System.out.println("Using boxcar STF");
				stf = SourceTimeFunction.boxcarSourceTimeFunction(np, tlen, partialSamplingHz, halfDuration);
				break;
			case 2:
				System.out.println("Using triangle STF");
				stf = SourceTimeFunction.triangleSourceTimeFunction(np, tlen, partialSamplingHz, halfDuration);
				break;
			case 3:
				System.out.println("Using asymmetric triangle STF with user catalog");
				double halfDuration1 = id.getEventData().getHalfDuration();
	        	double halfDuration2 = id.getEventData().getHalfDuration();
	        	boolean found = false;
		      	for (String str : stfcat) {
		      		String[] stflist = str.split("\\s+");
		      	    GlobalCMTID eventID = new GlobalCMTID(stflist[0]);
		      	    if(id.equals(eventID)) {
		      	    	if(Integer.valueOf(stflist[3]) >= 5.) {
		      	    		halfDuration1 = Double.valueOf(stflist[1]);
		      	    		halfDuration2 = Double.valueOf(stflist[2]);
		      	    		found = true;
		      	    	}
		      	    }
		      	}
		      	if (found)
		      		stf = SourceTimeFunction.asymmetrictriangleSourceTimeFunction(np, tlen, partialSamplingHz, halfDuration1, halfDuration2);
		      	else
		      		stf = SourceTimeFunction.triangleSourceTimeFunction(np, tlen, partialSamplingHz, id.getEventData().getHalfDuration());
	            break;
			case 4:
				throw new RuntimeException("Case 4 not implemented yet");
			case 5:
				System.out.println("Using triangle STF with user catalog");
				halfDuration = 0.;
				double amplitudeCorrection = 1.;
				found = false;
		      	for (String str : stfcat) {
		      		String[] stflist = str.split("\\s+");
		      	    GlobalCMTID eventID = new GlobalCMTID(stflist[0].trim());
		      	    if(id.equals(eventID)) {
		      	    	halfDuration = Double.valueOf(stflist[1].trim());
		      	    	amplitudeCorrection = Double.valueOf(stflist[2].trim());
		      	    	found = true;
		      	    }
		      	}
		      	if (found)
		      		stf = SourceTimeFunction.triangleSourceTimeFunction(np, tlen, partialSamplingHz, halfDuration, 1. / amplitudeCorrection);
		      	else
		      		stf = SourceTimeFunction.triangleSourceTimeFunction(np, tlen, partialSamplingHz, id.getEventData().getHalfDuration());
		      	break;
			default:
				throw new RuntimeException("Error: undefined source time function identifier (0: none, 1: boxcar, 2: triangle).");
			}
			userSourceTimeFunctions.put(id, stf);
		});
	}
	
	private SourceTimeFunction getSourceTimeFunction(GlobalCMTID id) {
		return sourceTimeFunction == 0 ? null : userSourceTimeFunctions.get(id);
	}
	
	private void setBandPassFilter() throws IOException {
		System.out.println("Designing filter.");
		filter = new ButterworthFilter[frequencyRanges.length];
		
		for (int i = 0; i < frequencyRanges.length; i++) {
			double minFreq = frequencyRanges[i].getMinFreq();
			double maxFreq = frequencyRanges[i].getMaxFreq();
			
			double omegaH = maxFreq * 2 * Math.PI / partialSamplingHz;
			double omegaL = minFreq * 2 * Math.PI / partialSamplingHz;
			BandPassFilter tmpfilter = new BandPassFilter(omegaH, omegaL, filterNp);
			tmpfilter.setBackward(backward);
			
			System.out.println(tmpfilter.toString());
			
			filter[i] = tmpfilter;
		}
	}
	
	private List<HorizontalPosition> originalHorizontalPositions;
	
	
	private void canGO() {
		if (basicIDArray[0].length < 2 * timewindowInformation.size())
			throw new RuntimeException("Not enough waveforms for the given timewindow file");
	}
	
	private void outputUnknownParameters(Path outpath, UnknownParameter[] parameters) throws IOException {
		PrintWriter pw = new PrintWriter(new BufferedWriter(new FileWriter(outpath.toFile())));
		for (UnknownParameter p : parameters)
			pw.println(p);
		pw.close();
	}
	
	private void outputHorizontalPoints(Path outpath, List<HorizontalPosition> horizontalPositions) throws IOException {
		if (horizontalPositions == null)
			return;
		PrintWriter pw = new PrintWriter(new BufferedWriter(new FileWriter(outpath.toFile())));
		for (HorizontalPosition p : horizontalPositions)
			pw.println(p);
		pw.close();
	}
	
	private void outputPerturbationLayers(Path outpath) throws IOException {
		PrintWriter pw = new PrintWriter(new BufferedWriter(new FileWriter(outpath.toFile())));
		double[] newRadii = null;
		double[] newLayerWidths = null;
>>>>>>> d3377bc9
//		if (horizontalMapping != null) {
//			System.err.println("Not implemented yet");
//		}
<<<<<<< HEAD
        if (threedMapping != null) {
            newRadii = threedMapping.getNewRadii();
            newLayerWidths = threedMapping.getNewLayerWidths();
        }
        else if (mapping == null ) {
            pw.close();
            return;
        }
        else {
            newRadii = mapping.getNewRadii();
            newLayerWidths = mapping.getNewLayerWidths();
        }
        for (int i = 0; i < newRadii.length; i++) {
            pw.println(newRadii[i] + " " + newLayerWidths[i]);
        }
        pw.close();
    }

    private int getParameterIndex(FullPosition loc, PartialType type) {
        int i = 0;
        for (UnknownParameter p : originalUnknownParameters) {
            if (p.getPosition().equals(loc) && p.getPartialType().equals(type))
                return i;
            i++;
        }
        return -1;
    }

    private int getParameterIndex1D(double radius, PartialType type) {
        int i = 0;
        for (UnknownParameter p : originalUnknownParameters) {
            if (p.getPosition().getR() == radius && p.getPartialType().equals(type))
                return i;
            i++;
        }
        return -1;
    }

    private PartialType to1D(PartialType type3D) {
        PartialType type1D = null;
        switch (type3D) {
        case MU:
            type1D = PartialType.PAR2;
            break;
        case LAMBDA:
            type1D = PartialType.PAR1;
            break;
        default:
            throw new RuntimeException("PartialType not implemented yet " + type3D);
        }
        return type1D;
    }

    private final double epsilon = 1e-6;

    private boolean equalToEpsilon(double d1, double d2) {
        if (Math.abs(d1 - d2) < epsilon)
            return true;
        else
            return false;
    }

    public class FPWorker implements Runnable {

        SPCFileName fpname;
        SPCFileName fpname_PSV;
        HorizontalPosition voxelPosition;
        Observer station;
        GlobalCMTID event;
        List<List<Integer>> IndicesRecordBasicID;
        private final List<TimewindowData> orderedRecordTimewindows;
        private int windowCounter;

        public FPWorker(SPCFileName fpname, Observer station, GlobalCMTID event,
                List<List<Integer>> IndicesRecordBasicID, List<TimewindowData> orderedRecordTimewindows,  int windowCounter) {
            if (mode.equals("SH")) {
                this.fpname = fpname;
                this.fpname_PSV = null;
            }
            else if (mode.equals("PSV")) {
                this.fpname = null;
                this.fpname_PSV = fpname;
            }
            this.station = station;
            this.event = event;
            this.IndicesRecordBasicID = IndicesRecordBasicID;
            this.orderedRecordTimewindows = orderedRecordTimewindows;
            this.windowCounter = windowCounter;
        }

        public FPWorker(SPCFileName fpname, SPCFileName fpname_PSV, Observer station, GlobalCMTID event,
                List<List<Integer>> IndicesRecordBasicID, List<TimewindowData> orderedRecordTimewindows,  int windowCounter) {
            this.fpname = fpname;
            this.fpname_PSV = fpname_PSV;
            this.station = station;
            this.event = event;
            this.IndicesRecordBasicID = IndicesRecordBasicID;
            this.orderedRecordTimewindows = orderedRecordTimewindows;
            this.windowCounter = windowCounter;
        }

        public FPWorker(HorizontalPosition voxelPosition, Observer station, GlobalCMTID event,
                List<List<Integer>> IndicesRecordBasicID, List<TimewindowData> orderedRecordTimewindows,  int windowCounter) {
            this.fpname = null;
            this.fpname_PSV = null;
            this.voxelPosition = voxelPosition;
            this.station = station;
            this.event = event;
            this.IndicesRecordBasicID = IndicesRecordBasicID;
            this.orderedRecordTimewindows = orderedRecordTimewindows;
            this.windowCounter = windowCounter;
        }

        @Override
        public void run() {
            long t1i = 0;
            long t1f = 0;
            try {
            t1i = System.currentTimeMillis();

            SPCFileAccess fpSpc = null;
            SPCFileAccess fpSpc_PSV = null;
            HorizontalPosition obsPos = null;
            double[] bodyR = null;
            String obsName = "";
            if (catalogueFP) {
                obsPos = voxelPosition;
            }
            else {
                if (mode.equals("SH")) {
                    fpSpc = fpname.read();
                    obsPos = fpSpc.getObserverPosition();
                    bodyR = fpSpc.getBodyR();
                    obsName = fpname.getStationCode();
                }
                else if (mode.equals("PSV")) {
                    fpSpc_PSV = fpname_PSV.read();
                    obsPos = fpSpc_PSV.getObserverPosition();
                    bodyR = fpSpc_PSV.getBodyR();
                    obsName = fpname_PSV.getStationCode();
                }
                else if (mode.equals("BOTH")) {
                    fpSpc = fpname.read();
                    fpSpc_PSV = fpname_PSV.read();
                    obsPos = fpSpc.getObserverPosition();
                    bodyR = fpSpc.getBodyR();
                    obsName = fpname.getStationCode();
                }
            }

            if (!originalHorizontalPositions.contains(obsPos)) {
                System.err.println("Position not contained " + obsPos);
                return;
            }

            FullPosition bpSourceLoc = station.getPosition().toFullPosition(Earth.EARTH_RADIUS);
            FullPosition fpSourceLoc = event.getEvent().getCmtLocation();
            double distanceBP = bpSourceLoc.getEpicentralDistance(obsPos) * 180. / Math.PI;
            double distanceFP = fpSourceLoc.getEpicentralDistance(obsPos) * 180. / Math.PI;
//			double distance = bpSourceLoc.getGeographicalDistance(obsPos) * 180. / Math.PI;
            double phiBP = Math.PI - bpSourceLoc.getAzimuth(obsPos);
            double phiFP = Math.PI - fpSourceLoc.getAzimuth(obsPos);
            if (Double.isNaN(phiBP))
                throw new RuntimeException("PhiBP is NaN " + fpname + " " + station);
            if (Double.isNaN(phiFP))
                throw new RuntimeException("PhiFP is NaN " + fpname + " " + station);
//			System.err.println("phi= " + phi);

            System.err.println(fpSourceLoc + " " + obsPos);

//			System.err.println("geographic, geodetic distance = " + geocentricDistance + " " + distance);


=======
		if (threedMapping != null) {
			newRadii = threedMapping.getNewRadii();
			newLayerWidths = threedMapping.getNewLayerWidths();
		}
		else if (mapping == null ) {
			pw.close();
			return;
		}
		else {
			newRadii = mapping.getNewRadii();
			newLayerWidths = mapping.getNewLayerWidths();
		}
		for (int i = 0; i < newRadii.length; i++) {
			pw.println(newRadii[i] + " " + newLayerWidths[i]);
		}
		pw.close();
	}
	
	private int getParameterIndex(FullPosition loc, PartialType type) {
		int i = 0;
		for (UnknownParameter p : originalUnknownParameters) {
			if (p.getPosition().equals(loc) && p.getPartialType().equals(type))
				return i;
			i++;
		}
		return -1;
	}
	
	private int getParameterIndex1D(double radius, PartialType type) {
		int i = 0;
		for (UnknownParameter p : originalUnknownParameters) {
			if (p.getPosition().getR() == radius && p.getPartialType().equals(type))
				return i;
			i++;
		}
		return -1;
	}
	
	private PartialType to1D(PartialType type3D) {
		PartialType type1D = null;
		switch (type3D) {
		case MU:
			type1D = PartialType.PAR2;
			break;
		case LAMBDA:
			type1D = PartialType.PAR1;
			break;
		default:
			throw new RuntimeException("PartialType not implemented yet " + type3D);
		}
		return type1D;
	}
	
	private final double epsilon = 1e-6;
	
	private boolean equalToEpsilon(double d1, double d2) {
		if (Math.abs(d1 - d2) < epsilon)
			return true;
		else
			return false;
	}
	
	public class FPWorker implements Runnable {
		
		SPCFileName fpname;
		SPCFileName fpname_PSV;
		HorizontalPosition voxelPosition;
		Observer station;
		GlobalCMTID event;
		List<List<Integer>> IndicesRecordBasicID;
		private final List<TimewindowData> orderedRecordTimewindows;
		private int windowCounter;
		
		public FPWorker(SPCFileName fpname, Observer station, GlobalCMTID event,
				List<List<Integer>> IndicesRecordBasicID, List<TimewindowData> orderedRecordTimewindows,  int windowCounter) {
			if (mode.equals("SH")) {
				this.fpname = fpname;
				this.fpname_PSV = null;
			}
			else if (mode.equals("PSV")) {
				this.fpname = null;
				this.fpname_PSV = fpname;
			}
			this.station = station;
			this.event = event;
			this.IndicesRecordBasicID = IndicesRecordBasicID;
			this.orderedRecordTimewindows = orderedRecordTimewindows;
			this.windowCounter = windowCounter;
		}
		
		public FPWorker(SPCFileName fpname, SPCFileName fpname_PSV, Observer station, GlobalCMTID event,
				List<List<Integer>> IndicesRecordBasicID, List<TimewindowData> orderedRecordTimewindows,  int windowCounter) {
			this.fpname = fpname;
			this.fpname_PSV = fpname_PSV;
			this.station = station;
			this.event = event;
			this.IndicesRecordBasicID = IndicesRecordBasicID;
			this.orderedRecordTimewindows = orderedRecordTimewindows;
			this.windowCounter = windowCounter;
		}
		
		public FPWorker(HorizontalPosition voxelPosition, Observer station, GlobalCMTID event,
				List<List<Integer>> IndicesRecordBasicID, List<TimewindowData> orderedRecordTimewindows,  int windowCounter) {
			this.fpname = null;
			this.fpname_PSV = null;
			this.voxelPosition = voxelPosition;
			this.station = station;
			this.event = event;
			this.IndicesRecordBasicID = IndicesRecordBasicID;
			this.orderedRecordTimewindows = orderedRecordTimewindows;
			this.windowCounter = windowCounter;
		}
		
		@Override
		public void run() {
			long t1i = 0;
			long t1f = 0;
			try {
			t1i = System.currentTimeMillis();
			
			SPCFileAccess fpSpc = null;
			SPCFileAccess fpSpc_PSV = null;
			HorizontalPosition obsPos = null;
			double[] bodyR = null;
			String obsName = "";
			if (catalogueFP) {
				obsPos = voxelPosition;
			}
			else {
				if (mode.equals("SH")) {
					fpSpc = fpname.read();
					obsPos = fpSpc.getObserverPosition();
					bodyR = fpSpc.getBodyR();
					obsName = fpname.getStationCode();
				}
				else if (mode.equals("PSV")) {
					fpSpc_PSV = fpname_PSV.read();
					obsPos = fpSpc_PSV.getObserverPosition();
					bodyR = fpSpc_PSV.getBodyR();
					obsName = fpname_PSV.getStationCode();
				}
				else if (mode.equals("BOTH")) {
					fpSpc = fpname.read();
					fpSpc_PSV = fpname_PSV.read();
					obsPos = fpSpc.getObserverPosition();
					bodyR = fpSpc.getBodyR();
					obsName = fpname.getStationCode();
				}
			}
			
			if (!originalHorizontalPositions.contains(obsPos)) {
				System.out.println("Position not contained " + obsPos);
				return;
			}
			
			FullPosition bpSourceLoc = station.getPosition().toFullPosition(Earth.EARTH_RADIUS);
			FullPosition fpSourceLoc = event.getEventData().getCmtLocation();
			double distanceBP = bpSourceLoc.calculateEpicentralDistance(obsPos) * 180. / Math.PI;
			double distanceFP = fpSourceLoc.calculateEpicentralDistance(obsPos) * 180. / Math.PI;
//			double distance = bpSourceLoc.getGeographicalDistance(obsPos) * 180. / Math.PI;
			double phiBP = Math.PI - bpSourceLoc.calculateAzimuth(obsPos);
			double phiFP = Math.PI - fpSourceLoc.calculateAzimuth(obsPos);
			if (Double.isNaN(phiBP))
				throw new RuntimeException("PhiBP is NaN " + fpname + " " + station);
			if (Double.isNaN(phiFP))
				throw new RuntimeException("PhiFP is NaN " + fpname + " " + station);
//			System.out.println("phi= " + phi);
			
			System.out.println(fpSourceLoc + " " + obsPos);
		
//			System.out.println("geographic, geodetic distance = " + geocentricDistance + " " + distance);
			
			
>>>>>>> d3377bc9
//			if (fastCompute) {
//				double a = Math.toRadians(distanceFP);
//				double az = fpSourceLoc.getAzimuth(bpSourceLoc) - fpSourceLoc.getAzimuth(obsPos);
//				double d = Math.toDegrees(Math.asin(a * Math.sin(az)));
//				if (d > 10.)
//					return;
//			}

            int ipointBP = (int) ((distanceBP - thetamin) / dtheta);
//			if (distanceBP < thetamin || distanceBP > thetamax)
//				throw new RuntimeException("Error: cannot interpolate BP at epicentral distance " + distanceBP + "(deg)");
            if (ipointBP < 0) {
                System.err.println("Warning: BP distance smaller than thetamin " + distanceBP);
                ipointBP = 0;
            }
            else if (ipointBP > bpnames.length - 3) {
                System.err.println("Warning: BP distance greater than thetamax " + distanceBP);
                ipointBP = bpnames.length - 3;
            }

            if (distanceFP < thetamin || distanceFP > thetamax)
                throw new RuntimeException("Error: cannot interpolate FP at epicentral distance " + distanceFP + "(deg)");
            int ipointFP = (int) ((distanceFP - thetamin) / dtheta);

            SPCFileName bpname1 = null;
            SPCFileName bpname2 = null;
            SPCFileName bpname3 = null;
            SPCFileName bpname1_PSV = null;
            SPCFileName bpname2_PSV = null;
            SPCFileName bpname3_PSV = null;

            if (mode.equals("SH") || mode.equals("BOTH"))
                bpname1 = bpnames[ipointBP];
            if (mode.equals("PSV") || mode.equals("BOTH"))
                bpname1_PSV = bpnames_PSV[ipointBP];
            if (!quickAndDirty) {
                if (mode.equals("SH") || mode.equals("BOTH")) {
                    bpname2 = bpnames[ipointBP + 1];
                    bpname3 = bpnames[ipointBP + 2];
                }
                if (mode.equals("PSV") || mode.equals("BOTH")) {
                    bpname2_PSV = bpnames_PSV[ipointBP + 1];
                    bpname3_PSV = bpnames_PSV[ipointBP + 2];
                }
            }

            SPCFileName fpname1 = null;
            SPCFileName fpname2 = null;
            SPCFileName fpname3 = null;
            SPCFileName fpname1_PSV = null;
            SPCFileName fpname2_PSV = null;
            SPCFileName fpname3_PSV = null;
            if (catalogueFP) {
                if (mode.equals("SH") || mode.equals("BOTH")) {
                    fpname1 = fpnameMap.get(event).get(ipointFP);
                }
                if (mode.equals("PSV") || mode.equals("BOTH")) {
                    fpname1_PSV = fpnameMap_PSV.get(event).get(ipointFP);
                }
                if (!quickAndDirty) {
                    if (mode.equals("SH") || mode.equals("BOTH")) {
                        fpname2 = fpnameMap.get(event).get(ipointFP + 1);
                        fpname3 = fpnameMap.get(event).get(ipointFP + 2);
                    }
                    if (mode.equals("PSV") || mode.equals("BOTH")) {
                        fpname2_PSV = fpnameMap_PSV.get(event).get(ipointFP + 1);
                        fpname3_PSV = fpnameMap_PSV.get(event).get(ipointFP + 2);
                    }
                }
            }

            double[] dhBP = new double[3];
            if (!quickAndDirty) {
                double theta1 = thetamin + ipointBP * dtheta;
                double theta2 = theta1 + dtheta;
                double theta3 = theta2 + dtheta;
                dhBP[0] = (distanceBP - theta1) / dtheta;
                dhBP[1] = (distanceBP - theta2) / dtheta;
                dhBP[2] = (distanceBP - theta3) / dtheta;
            }

            double[] dhFP = new double[3];
            if (!quickAndDirty) {
                double theta1 = thetamin + ipointFP * dtheta;
                double theta2 = theta1 + dtheta;
                double theta3 = theta2 + dtheta;
                dhFP[0] = (distanceFP - theta1) / dtheta;
                dhFP[1] = (distanceFP - theta2) / dtheta;
                dhFP[2] = (distanceFP - theta3) / dtheta;
            }

            SPCFileAccess bpSpc1 = null;
            SPCFileAccess bpSpc2 = null;
            SPCFileAccess bpSpc3 = null;
            SPCFileAccess fpSpc1 = null;
            SPCFileAccess fpSpc2 = null;
            SPCFileAccess fpSpc3 = null;
            SPCFileAccess bpSpc1_PSV = null;
            SPCFileAccess bpSpc2_PSV = null;
            SPCFileAccess bpSpc3_PSV = null;
            SPCFileAccess fpSpc1_PSV = null;
            SPCFileAccess fpSpc2_PSV = null;
            SPCFileAccess fpSpc3_PSV = null;
            if (catalogueFP) {
                if (mode.equals("SH") || mode.equals("BOTH"))
                    bpSpc1 = SPCFile.getInstance(bpname1, phiBP, obsPos, bpSourceLoc, "null");
                if (mode.equals("PSV") || mode.equals("BOTH"))
                    bpSpc1_PSV = SPCFile.getInstance(bpname1_PSV, phiBP, obsPos, bpSourceLoc, "null");
                if (!quickAndDirty) {
                    if (mode.equals("SH") || mode.equals("BOTH")) {
                        bpSpc2 = SPCFile.getInstance(bpname2, phiBP, obsPos, bpSourceLoc, "null");
                        bpSpc3 = SPCFile.getInstance(bpname3, phiBP, obsPos, bpSourceLoc, "null");
                    }
                    if (mode.equals("PSV") || mode.equals("BOTH")) {
                        bpSpc2_PSV = SPCFile.getInstance(bpname2_PSV, phiBP, obsPos, bpSourceLoc, "null");
                        bpSpc3_PSV = SPCFile.getInstance(bpname3_PSV, phiBP, obsPos, bpSourceLoc, "null");
                    }
                }

                if (mode.equals("SH") || mode.equals("BOTH"))
                    fpSpc1 = SPCFile.getInstance(fpname1, phiFP, obsPos, fpSourceLoc, "null");
                if (mode.equals("PSV") || mode.equals("BOTH"))
                    fpSpc1_PSV = SPCFile.getInstance(fpname1_PSV, phiFP, obsPos, fpSourceLoc, "null");
                if (!quickAndDirty) {
                    if (mode.equals("SH") || mode.equals("BOTH")) {
                        fpSpc2 = SPCFile.getInstance(fpname2, phiFP, obsPos, fpSourceLoc, "null");
                        fpSpc3 = SPCFile.getInstance(fpname3, phiFP, obsPos, fpSourceLoc, "null");
                    }
                    if (mode.equals("PSV") || mode.equals("BOTH")) {
                        fpSpc2_PSV = SPCFile.getInstance(fpname2_PSV, phiFP, obsPos, fpSourceLoc, "null");
                        fpSpc3_PSV = SPCFile.getInstance(fpname3_PSV, phiFP, obsPos, fpSourceLoc, "null");
                    }
                }

                bodyR = bpSpc1.getBodyR();
            }
            else {
                if (mode.equals("SH") || mode.equals("BOTH"))
                    bpSpc1 = SPCFile.getInstance(bpname1, phiBP, obsPos, bpSourceLoc, obsName);
                if (mode.equals("PSV") || mode.equals("BOTH"))
                    bpSpc1_PSV = SPCFile.getInstance(bpname1_PSV, phiBP, obsPos, bpSourceLoc, obsName);
                if (!quickAndDirty) {
                    if (mode.equals("SH") || mode.equals("BOTH")) {
                        bpSpc2 = SPCFile.getInstance(bpname2, phiBP, obsPos, bpSourceLoc, obsName);
                        bpSpc3 = SPCFile.getInstance(bpname3, phiBP, obsPos, bpSourceLoc, obsName);
                    }
                    if (mode.equals("PSV") || mode.equals("BOTH")) {
                        bpSpc2_PSV = SPCFile.getInstance(bpname2_PSV, phiBP, obsPos, bpSourceLoc, obsName);
                        bpSpc3_PSV = SPCFile.getInstance(bpname3_PSV, phiBP, obsPos, bpSourceLoc, obsName);
                    }
                }
            }

            t1f = System.currentTimeMillis();

//------------------------------------- testBP ------------------------------
            if (testBP) {
                Path dirBP = outPath.resolve("bpwaves");
                Files.createDirectories(dirBP);
                for (int i = 0; i < bpSpc1.nbody(); i++) {

                    if (!originalUnkownRadii.contains(bodyR[i]))
                        continue;

                    SPCBody body1 = bpSpc1.getSpcBodyList().get(i);
                    SPCBody body2 = bpSpc2.getSpcBodyList().get(i);
                    SPCBody body3 = bpSpc3.getSpcBodyList().get(i);

                    SPCBody body = SPCBody.interpolate(body1, body2, body3, dhBP);

//					System.err.println("DEBUG BP test: " +  body.getSpcComponents()[20].getValueInFrequencyDomain()[10]);

//					SPCBody body = bpSpc.getSpcBodyList().get(i);

                    int lsmooth = body.findLsmooth(tlen, partialSamplingHz);
                    body.toTimeDomain(lsmooth);

                    SPCComponent[] spcComponents = body.getSpcComponents();
                    for (int j = 0; j < spcComponents.length; j++) {
                        double[] bpserie = spcComponents[j].getTimeseries();
                        Complex[] bpspectrum = spcComponents[j].getValueInFrequencyDomain();
                        for (TimewindowData info : orderedRecordTimewindows) {
                            for (int ifreq = 0; ifreq < frequencyRanges.length; ifreq++) {
                                Complex[] u = cutPartial(bpserie, info, ifreq);
                                u = filter[ifreq].applyFilter(u);
                                double[] cutU = sampleOutput(u, info, ifreq);

                                String freqString = String.format("%.0f-%.0f", 1./frequencyRanges[ifreq].getMinFreq(),
                                         1./frequencyRanges[ifreq].getMaxFreq());

                                Phases phases = new Phases(info.getPhases());
                                Path outpath = dirBP.resolve(station.getStation() + "."
                                        + event + "." + "BP" + "." + (int) obsPos.getLatitude()
                                        + "." + (int) obsPos.getLongitude() + "." + (int) bodyR[i] + "." + info.getComponent()
                                        + "." + freqString + "." + phases + "." + j + ".txt");
//								Files.deleteIfExists(outpath);
//								Files.createFile(outpath);
                                try (PrintWriter pw = new PrintWriter(Files.newBufferedWriter(outpath, StandardOpenOption.CREATE_NEW))) {
                                    for (double y : cutU)
                                        pw.println(String.format("%.16e", y));
                                }

                                Path outpath2 = dirBP.resolve(station.getStation() + "."
                                        + event + "." + "BP" + "." + (int) obsPos.getLatitude()
                                        + "." + (int) obsPos.getLongitude() + "." + (int) bodyR[i] + "." + info.getComponent()
                                        + "." + freqString + "." + phases + "." + j + ".spectrum.txt");
                                try (PrintWriter pw = new PrintWriter(Files.newBufferedWriter(outpath2, StandardOpenOption.CREATE_NEW))) {
                                    for (Complex y : bpspectrum)
                                        pw.println(String.format("%.16e", y.abs()));
                                }
                            }
                        }
                    }
                }
                // continue
            }
//----------------------------------------- END testBP ------------------------------------------------------------------------
//
//----------------------------- test FP
            if (testFP) {
                Path dirFP = outPath.resolve("fpwaves");
                Files.createDirectories(dirFP);
                for (int i = 0; i < fpSpc1.nbody(); i++) {

                    if (!originalUnkownRadii.contains(bodyR[i]))
                        continue;

                    SPCBody body1 = fpSpc1.getSpcBodyList().get(i);
                    SPCBody body2 = fpSpc2.getSpcBodyList().get(i);
                    SPCBody body3 = fpSpc3.getSpcBodyList().get(i);

                    SPCBody body = SPCBody.interpolate(body1, body2, body3, dhFP);

//					System.err.println("DEBUG BP test: " +  body.getSpcComponents()[20].getValueInFrequencyDomain()[10]);

//					SPCBody body = bpSpc.getSpcBodyList().get(i);

                    int lsmooth = body.findLsmooth(tlen, partialSamplingHz);
                    body.toTimeDomain(lsmooth);

                    SPCComponent[] spcComponents = body.getSpcComponents();
                    for (int j = 0; j < spcComponents.length; j++) {
                        double[] fpserie = spcComponents[j].getTimeseries();
                        Complex[] fpspectrum = spcComponents[j].getValueInFrequencyDomain();
                        for (TimewindowData info : orderedRecordTimewindows) {
                            for (int ifreq = 0; ifreq < frequencyRanges.length; ifreq++) {
                                Complex[] u = cutPartial(fpserie, info, ifreq);
                                u = filter[ifreq].applyFilter(u);
                                double[] cutU = sampleOutput(u, info, ifreq);

                                String freqString = String.format("%.0f-%.0f", 1./frequencyRanges[ifreq].getMinFreq(),
                                         1./frequencyRanges[ifreq].getMaxFreq());

                                Phases phases = new Phases(info.getPhases());
                                Path outpath = dirFP.resolve(station.getStation() + "."
                                        + event + "." + "FP" + "." + (int) obsPos.getLatitude()
                                        + "." + (int) obsPos.getLongitude() + "." + (int) bodyR[i] + "." + info.getComponent()
                                        + "." + freqString + "." + phases + "." + j + ".txt");
//								Files.deleteIfExists(outpath);
//								Files.createFile(outpath);
                                try (PrintWriter pw = new PrintWriter(Files.newBufferedWriter(outpath, StandardOpenOption.CREATE_NEW))) {
                                    for (double y : cutU)
                                        pw.println(String.format("%.16e", y));
                                }

                                Path outpath2 = dirFP.resolve(station.getStation() + "."
                                        + event + "." + "FP" + "." + (int) obsPos.getLatitude()
                                        + "." + (int) obsPos.getLongitude() + "." + (int) bodyR[i] + "." + info.getComponent()
                                        + "." + freqString + "." + phases + "." + j + ".spectrum.txt");
                                try (PrintWriter pw = new PrintWriter(Files.newBufferedWriter(outpath2, StandardOpenOption.CREATE_NEW))) {
                                    for (Complex y : fpspectrum)
                                        pw.println(String.format("%.16e", y.abs()));
                                }
                            }
                        }
                    }
                }
                // continue
            }
//----------------------------- END test FP
//
//------------------------------------- compute partials ----------------------------------------------------------------
            t1i = System.currentTimeMillis();

            ThreeDPartialMaker threedPartialMaker = null;
            if (catalogueFP) {
                if (!quickAndDirty) {
                    if (mode.equals("SH")) {
                        threedPartialMaker = new ThreeDPartialMaker(fpSpc1, fpSpc2, fpSpc3, bpSpc1, bpSpc2, bpSpc3, dhBP, dhFP);
                    }
                    else if (mode.equals("PSV"))
                        threedPartialMaker = new ThreeDPartialMaker(fpSpc1_PSV, fpSpc2_PSV, fpSpc3_PSV, bpSpc1_PSV, bpSpc2_PSV, bpSpc3_PSV, dhBP, dhFP);
                    else if (mode.equals("BOTH"))
                        threedPartialMaker = new ThreeDPartialMaker(fpSpc1, fpSpc1_PSV, fpSpc2, fpSpc2_PSV, fpSpc3, fpSpc3_PSV, bpSpc1, bpSpc1_PSV,
                                bpSpc2, bpSpc2_PSV, bpSpc3, bpSpc3_PSV, dhBP, dhFP);
                }
                else {
                    if (mode.equals("SH"))
                        threedPartialMaker = new ThreeDPartialMaker(fpSpc1, bpSpc1);
                    else if (mode.equals("PSV"))
                        threedPartialMaker = new ThreeDPartialMaker(fpSpc1_PSV, bpSpc1_PSV);
                    else if (mode.equals("BOTH"))
                        threedPartialMaker = new ThreeDPartialMaker(fpSpc1, fpSpc1_PSV, bpSpc1, bpSpc1_PSV);
                }
            }
            else {
                if (!quickAndDirty) {
                    if (mode.equals("SH"))
                        threedPartialMaker = new ThreeDPartialMaker(fpSpc, bpSpc1, bpSpc2, bpSpc3, dhBP);
                    else if (mode.equals("PSV"))
                        threedPartialMaker = new ThreeDPartialMaker(fpSpc_PSV, bpSpc1_PSV, bpSpc2_PSV, bpSpc3_PSV, dhBP);
                    else if (mode.equals("BOTH"))
                        threedPartialMaker = new ThreeDPartialMaker(fpSpc, fpSpc_PSV, bpSpc1, bpSpc1_PSV,
                                bpSpc2, bpSpc2_PSV, bpSpc3, bpSpc3_PSV, dhBP);
                }
                else {
                    if (mode.equals("SH"))
                        threedPartialMaker = new ThreeDPartialMaker(fpSpc, bpSpc1);
                    else if (mode.equals("PSV"))
                        threedPartialMaker = new ThreeDPartialMaker(fpSpc_PSV, bpSpc1_PSV);
                    else if (mode.equals("BOTH"))
                        threedPartialMaker = new ThreeDPartialMaker(fpSpc, fpSpc_PSV, bpSpc1, bpSpc1_PSV);
                }
            }

            SourceTimeFunction stf = getSourceTimeFunction(event);
            if (stf == null)
                System.err.println("Null STF");
            threedPartialMaker.setSourceTimeFunction(stf);

            for (int ibody = 0; ibody < bodyR.length; ibody++) {
                FullPosition parameterLoc = obsPos.toFullPosition(bodyR[ibody]);

                if (!originalUnkownRadii.contains(bodyR[ibody]))
                    continue;

                for (int ipar = 0; ipar < partialTypes.length; ipar++) {
                    PartialType type = partialTypes[ipar];
                    int iunknown = getParameterIndex(parameterLoc, type);
                    if (iunknown < 0) {
                        continue;
                    }

                    double weightUnknown = originalUnknownParameters[iunknown].getWeighting();

                    Map<SACComponent, double[]> partialmap = new HashMap<>();
                    Map<SACComponent, Complex[]> partialFreqMap = new HashMap<>();
                    for (SACComponent component : components) {
                        double[] partial;
                        partial = threedPartialMaker.createPartialSerial(component, ibody, type);
                        partialmap.put(component, partial);

                    }

                    for (int iweight = 0; iweight < weightingTypes.length; iweight++) {
                        for (int ifreq = 0; ifreq < frequencyRanges.length; ifreq++) {
                            // find syn and obs
                            double minFreq = frequencyRanges[ifreq].getMinFreq();
                            double maxFreq = frequencyRanges[ifreq].getMaxFreq();

                                for (TimewindowData info : orderedRecordTimewindows) {
                                    double[] partial = partialmap.get(info.getComponent());

                                    Phases phases = new Phases(info.getPhases());
                                    int iphase = phaseMap.get(phases);

                                    for (int icorr = 0; icorr < correctionTypes.length; icorr++) {

                                        final int finalIcorr = icorr;
                                        final int finalIfreq = ifreq;

                                        double[] residual = null;
                                        double weight = 1.;

                                        if (computationFlag == 1 || computationFlag == 2) {
                                            List<BasicID> obsSynIDs = IndicesRecordBasicID.get(icorr).stream().filter(i -> {
                                                    BasicID id = basicIDArray[finalIcorr][i];
                                                    return id.getSacComponent().equals(info.getComponent())
    //												&& equalToEpsilon(id.getStartTime(), info.getStartTime())
                                                    && new FrequencyRange(1./id.getMaxPeriod(), 1./id.getMinPeriod()).equals(frequencyRanges[finalIfreq])
                                                    && new Phases(id.getPhases()).equals(phases);
                                                    }).map(i -> basicIDArray[finalIcorr][i])
                                                    .collect(Collectors.toList());

                                            if (obsSynIDs.size() != 2) {
                                                synchronized (AtAMaker.class) {
                                                    obsSynIDs.forEach(System.out::println);
                                                    throw new RuntimeException("Unexpected: more, or less than two basicIDs (obs, syn) found (list above)");
                                                }
                                            }
                                            BasicID obsID = obsSynIDs.stream().filter(id -> id.getWaveformType().equals(WaveformType.OBS))
                                                    .findAny().get();
                                            BasicID synID = obsSynIDs.stream().filter(id -> id.getWaveformType().equals(WaveformType.SYN))
                                                    .findAny().get();
                                            double[] obsData = obsID.getData();
                                            double[] synData = synID.getData();
                                            residual = new double[obsData.length];

                                            weight = computeWeight(weightingTypes[iweight], obsID, synID);

                                            if (Double.isNaN(weight))
                                                throw new RuntimeException("Weight is NaN " + info);

                                            for (int k = 0; k < obsData.length; k++) {
                                                residual[k] = (obsData[k] - synData[k]) * weight;
                                            }
                                        }

                                        Complex[] u = cutPartial(partial, info, ifreq);

                                        u = filter[ifreq].applyFilter(u);
                                        double[] cutU = sampleOutput(u, info, ifreq);

                                        if (Double.isNaN(new ArrayRealVector(cutU).getLInfNorm()))
                                            throw new RuntimeException("cutU is NaN " + originalUnknownParameters[iunknown] + " " + info);

                                        //--- write partials (usually for DEBUG)
                                        //--- partials are written before being weighted by volume of voxel or data weighting
                                        if (outPartial) {
                                            String freqString = String.format("%.0f-%.0f", 1./frequencyRanges[ifreq].getMinFreq(),
                                                     1./frequencyRanges[ifreq].getMaxFreq());
                                            Path outpath = outpartialDir.resolve(station.getStation() + "."
                                                    + event + "." + info.getComponent() + "." + (int) obsPos.getLatitude()
                                                    + "." + (int) obsPos.getLongitude() + "." + (int) bodyR[ibody] + "." + type + "."
                                                    + weightingTypes[iweight] + "." + freqString + "."
                                                    + phases + ".txt");
                                            Files.deleteIfExists(outpath);
                                            Files.createFile(outpath);
                                            double t0 = info.getStartTime();
                                            double dt = 1. / finalSamplingHz;
                                            try (PrintWriter pw = new PrintWriter(Files.newBufferedWriter(outpath, StandardOpenOption.APPEND))) {
                                                for (int k = 0; k < cutU.length; k++) {
                                                    pw.println(String.format("%.6f %.16e", t0 + k*dt, cutU[k]));
                                                }
                                            }
                                        } // END write partials

                                        double tmpatd = 0;
                                        for (int k = 0; k < cutU.length; k++) {
                                            cutU[k] *= weight * weightUnknown;
                                            if (computationFlag != 3)
                                                tmpatd += cutU[k] * residual[k];
                                        }

                                        partials[iunknown][iweight][ifreq][windowCounter] = cutU;

                                        if (cutU.length == 0) {
                                            throw new RuntimeException(Thread.currentThread().getName() + " Unexpected: cutU (partial) has length 0 "
                                                    + originalUnknownParameters[iunknown] + " " + weightingTypes[iweight] + " " + frequencyRanges[ifreq]
                                                    + " " + info);
                                        }

                                        if (computationFlag != 3) {
                                            double value = atdEntries[iunknown][iweight][ifreq][iphase][icorr].getValue();
                                            value += tmpatd;

                                            if (Double.isNaN(value))
                                                throw new RuntimeException("Atd value is NaN" + originalUnknownParameters[iunknown] + " " + info);

                                            atdEntries[iunknown][iweight][ifreq][iphase][icorr].setValue(value);
                                        }

                                    } // END correction type
                                    windowCounter++;
                                } // END timewindow
                                windowCounter -= orderedRecordTimewindows.size();
//							} // END SAC component
                        } // END frequency range
                    } // END weighting type

                } // partial[ipar] made

                t1f = System.currentTimeMillis();
                if ((++workProgressCounter) % progressStep == 0) {
                    System.err.print(".");
                    workProgressCounter = 0;
                }
            } // END bodyR loop
        } catch (IOException e) {
            e.printStackTrace();
        } catch (RuntimeException e) {
            Thread t = Thread.currentThread();
            t.getUncaughtExceptionHandler().uncaughtException(t, e);
        }

        }

    }

    public double computeWeight(WeightingType type, BasicID obs, BasicID syn) {
        double weight = 1.;
        if (type.equals(WeightingType.RECIPROCAL)) {
            weight = 1. / new ArrayRealVector(obs.getData()).getLInfNorm();
        }
        else if (type.equals(WeightingType.IDENTITY)) {
            weight = 1.;
        }
        else if (type.equals(WeightingType.RECIPROCAL_AZED_TZCA)) {
            weight = 1./ new ArrayRealVector(obs.getData()).getLInfNorm() *
                    Weighting.weightingAzimuthTZCA(obs) *
                    Weighting.weightingDistanceTZCA(obs);
        }
        else if (type.equals(WeightingType.RECIPROCAL_STAEVT_TZCA)) {
            weight = 1. / new ArrayRealVector(obs.getData()).getLInfNorm() *
                    Weighting.weightingStationTZCA(obs) *
                    Weighting.weightEventTZCA(obs);
        }
        else
            throw new RuntimeException("Weighting not yet implemented for " + type);

        return weight;
    }

    public class AtAWorker implements Runnable {

        private int i0AtA;
        private int i0counter;

        public AtAWorker(int iStartBuffer, int i0AtA) {
            this.i0AtA = i0AtA;
            this.i0counter = i0AtA - iStartBuffer;
        }

        @Override
        public void run() {
            try {
            int iunknown = (int) (0.5 * (FastMath.sqrt(1 + 8 * i0AtA) - 1));
            int junknown = i0AtA - iunknown * (iunknown + 1) / 2;

            int[] iOriginalUnknowns;
            int[] jOriginalUnknowns;

            if (horizontalMapping != null) {
                iOriginalUnknowns = horizontalMapping.getiNewToOriginal(iunknown);
                jOriginalUnknowns = horizontalMapping.getiNewToOriginal(junknown);
            }
            else if (threedMapping != null) {
                iOriginalUnknowns = threedMapping.getiNewToOriginal(iunknown);
                jOriginalUnknowns = threedMapping.getiNewToOriginal(junknown);
            }
            else {
                iOriginalUnknowns = mapping.getiNewToOriginal(iunknown);
                jOriginalUnknowns = mapping.getiNewToOriginal(junknown);
            }
            for (int iweight = 0; iweight < weightingTypes.length; iweight++) {
                for (int ifreq = 0; ifreq < frequencyRanges.length; ifreq++) {
                    for (int iphase = 0; iphase < usedPhases.length; iphase++) {
                        for (int iwin = 0; iwin < nwindowBuffer; iwin++) {
                            int it = partials[iunknown][iweight][ifreq][iwin].length;

                            double[] partiali = new double[it];
                            double[] partialj = new double[it];
                            for (int iOriginal = 0; iOriginal < iOriginalUnknowns.length; iOriginal++) {
                                for (int k = 0; k < partiali.length; k++)
                                    partiali[k] += partials[iOriginalUnknowns[iOriginal]][iweight][ifreq][iwin][k];
                            }
                            for (int jOriginal = 0; jOriginal < jOriginalUnknowns.length; jOriginal++) {
                                for (int k = 0; k < partialj.length; k++)
                                    partialj[k] += partials[jOriginalUnknowns[jOriginal]][iweight][ifreq][iwin][k];
                            }

                            if (it != partialj.length)
                                throw new RuntimeException("Unexpected: timewindows differ " + it + " " + partialj.length);

                            if (it == 0)
                                continue;

                            double ataij = 0;
                            for (int k = 0; k < it; k++) {
                                ataij += partiali[k] * partialj[k];
                            }

                            double value = ataBuffer[i0counter][iweight][ifreq][iphase].getValue();
                            value += ataij;

                            ataBuffer[i0counter][iweight][ifreq][iphase].setValue(value);
                        }
                    }
                }
            }
        } catch (RuntimeException e) {
            Thread t = Thread.currentThread();
            t.getUncaughtExceptionHandler().uncaughtException(t, e);
        }
        }
    }

    public class AtADDWorker implements Runnable {

        private int i0AtA;
        private int i0counter;

        public AtADDWorker(int iStartBuffer, int i0AtA) {
            this.i0AtA = i0AtA;
            this.i0counter = i0AtA - iStartBuffer;
        }

        @Override
        public void run() {
            try {
            int iunknown = (int) (0.5 * (FastMath.sqrt(1 + 8 * i0AtA) - 1));
            int junknown = i0AtA - iunknown * (iunknown + 1) / 2;

            int[] iOriginalUnknowns;
            int[] jOriginalUnknowns;

            if (horizontalMapping != null) {
                iOriginalUnknowns = horizontalMapping.getiNewToOriginal(iunknown);
                jOriginalUnknowns = horizontalMapping.getiNewToOriginal(junknown);
            }
            else if (threedMapping != null) {
                iOriginalUnknowns = threedMapping.getiNewToOriginal(iunknown);
                jOriginalUnknowns = threedMapping.getiNewToOriginal(junknown);
            }
            else {
                iOriginalUnknowns = mapping.getiNewToOriginal(iunknown);
                jOriginalUnknowns = mapping.getiNewToOriginal(junknown);
            }
            for (int iweight = 0; iweight < weightingTypes.length; iweight++) {
                for (int ifreq = 0; ifreq < frequencyRanges.length; ifreq++) {
                    for (int iphase = 0; iphase < usedPhases.length; iphase++) {
                        for (int iwin = 0; iwin < nwindowBuffer; iwin++) {
                            int it = partials[iunknown][iweight][ifreq][iwin].length;
                            int iit = it;

                            if (it == 0)
                                continue;

                            double[] partiali_i = new double[it];
                            double[] partialj_i = new double[it];
                            for (int iOriginal = 0; iOriginal < iOriginalUnknowns.length; iOriginal++) {
                                for (int k = 0; k < partiali_i.length; k++)
                                    partiali_i[k] += partials[iOriginalUnknowns[iOriginal]][iweight][ifreq][iwin][k];
                            }
                            for (int jOriginal = 0; jOriginal < jOriginalUnknowns.length; jOriginal++) {
                                for (int k = 0; k < partialj_i.length; k++)
                                    partialj_i[k] += partials[jOriginalUnknowns[jOriginal]][iweight][ifreq][iwin][k];
                            }

                            if (it != partialj_i.length)
                                throw new RuntimeException("Unexpected: timewindows differ " + it + " " + partialj_i.length);

                            for (int jwin = 0; jwin < iwin; jwin++) {
                                int jt = partials[iunknown][iweight][ifreq][jwin].length;

                                if (Math.abs(it-jt) > 1)
                                    throw new RuntimeException("it != jt "  + it +  " " + jt);
                                else if (it - jt == 1)
                                    iit = jt;
                                else if (jt - it == 1)
                                    iit = it;

                                double[] partiali_j = new double[jt];
                                double[] partialj_j = new double[jt];
                                for (int iOriginal = 0; iOriginal < iOriginalUnknowns.length; iOriginal++) {
                                    for (int k = 0; k < partiali_j.length; k++)
                                        partiali_j[k] += partials[iOriginalUnknowns[iOriginal]][iweight][ifreq][jwin][k];
                                }
                                for (int jOriginal = 0; jOriginal < jOriginalUnknowns.length; jOriginal++) {
                                    for (int k = 0; k < partialj_j.length; k++)
                                        partialj_j[k] += partials[jOriginalUnknowns[jOriginal]][iweight][ifreq][jwin][k];
                                }

                                if (jt != partialj_j.length)
                                    throw new RuntimeException("Unexpected: timewindows differ " + jt + " " + partialj_j.length);

                                if (jt == 0)
                                    continue;

                                double ataij = 0;
                                for (int k = 0; k < iit; k++) {
                                    ataij += (partiali_i[k] - partiali_j[k]) * (partialj_i[k] - partialj_j[k]);
                                }

                                double value = ataBuffer[i0counter][iweight][ifreq][iphase].getValue();
                                value += ataij;

                                ataBuffer[i0counter][iweight][ifreq][iphase].setValue(value);
                            }
                        }
                    }
                }
            }
        } catch (RuntimeException e) {
            Thread t = Thread.currentThread();
            t.getUncaughtExceptionHandler().uncaughtException(t, e);
        }
        }
    }

    /* (non-Javadoc)
     * @see io.github.kensuke1984.kibrary.Operation#getWorkPath()
     */
    @Override
    public Path getWorkPath() {
        return workPath;
    }

    /* (non-Javadoc)
     * @see io.github.kensuke1984.kibrary.Operation#getProperties()
     */
    @Override
    public Properties getProperties() {
        return PROPERTY;
    }
}<|MERGE_RESOLUTION|>--- conflicted
+++ resolved
@@ -12,7 +12,6 @@
 import java.util.ArrayList;
 import java.util.Arrays;
 import java.util.Collections;
-import java.util.Date;
 import java.util.HashMap;
 import java.util.HashSet;
 import java.util.List;
@@ -79,12 +78,6 @@
     private Properties PROPERTY;
 
     private Path workPath;
-    private Path outPath;
-
-<<<<<<< HEAD
-    private String dateString;
-    private Path logPath;
-
     private Path fpPath;
     private Path bpPath;
     private Path timewindowPath;
@@ -108,7 +101,7 @@
 
     private boolean backward;
 
-    private PolynomialStructure structure;
+    private PolynomialStructure_old structure;
 
     private int sourceTimeFunction;
 
@@ -214,39 +207,210 @@
 
     private boolean threeD;
 
-    private Path rootWaveformPath;
-
-    private Path[] partialIDPaths;
-
-    private Path[] partialPaths;
-
-    private boolean catalogueFP;
-
-    private int resamplingRate;
-
-    private String mode;
-
-    Map<Phases, Integer> phaseMap;
-
-    AtomicInteger windowCounter;
-//	int windowCounter;
-
-    AtomicInteger totalWindowCounter;
-
-    Phases[] usedPhases;
-
-    Map<HorizontalPosition, SPCFileAccess> bpMap;
-
-    private final String stfcatName = "LSTF1.stfcat"; //LSTF1 ASTF1 ASTF2
-    private final List<String> stfcat = readSTFCatalogue(stfcatName);
-
-    private Path logfile;
-
-    private TimewindowData[] timewindowOrder;
-
-    private final int bufferMargin = 10;
-
-    private boolean doubledifference;
+    /* (non-Javadoc)
+     * @see io.github.kensuke1984.kibrary.Operation#getWorkPath()
+     */
+    @Override
+    public Path getWorkPath() {
+        return workPath;
+    }
+
+    /* (non-Javadoc)
+     * @see io.github.kensuke1984.kibrary.Operation#getProperties()
+     */
+    @Override
+    public Properties getProperties() {
+        return PROPERTY;
+    }
+
+    /**
+     * @param property
+     * @throws IOException
+     */
+    public AtAMaker(Properties property) throws IOException {
+        this.PROPERTY = (Properties) property.clone();
+
+        checkAndPutDefaults();
+        workPath = Paths.get(PROPERTY.getProperty("workPath"));
+        if (!Files.exists(workPath))
+            throw new RuntimeException("The workPath: " + workPath + " does not exist");
+
+        mode = PROPERTY.getProperty("mode").trim().toUpperCase();
+        if (!(mode.equals("SH") || mode.equals("PSV") || mode.equals("BOTH")))
+                throw new RuntimeException("Error: mode should be one of the following: SH, PSV, BOTH");
+        System.out.println("Using mode " + mode);
+
+        //frequency ranges
+        double[] minFreqs = Stream.of(PROPERTY.getProperty("minFreq").trim().split("\\s+")).mapToDouble(Double::parseDouble).toArray();
+        double[] maxFreqs = Stream.of(PROPERTY.getProperty("maxFreq").trim().split("\\s+")).mapToDouble(Double::parseDouble).toArray();
+        if (minFreqs.length != maxFreqs.length)
+            throw new RuntimeException("Error: number of entries for minFreq and maxFreq differ");
+        frequencyRanges = new FrequencyRange[minFreqs.length];
+        for (int i = 0; i < minFreqs.length; i++) {
+            frequencyRanges[i] = new FrequencyRange(minFreqs[i], maxFreqs[i]);
+            System.out.println(frequencyRanges[i]);
+        }
+
+        //weighting types
+        weightingTypes = Stream.of(PROPERTY.getProperty("weightingTypes").trim().split("\\s+")).map(type -> WeightingType.valueOf(type))
+                 .collect(Collectors.toList()).toArray(new WeightingType[0]);
+            if (weightingTypes.length < 0)
+                throw new IllegalArgumentException("Error: weightingTypes must be set");
+//			if (weightingTypes.length > 1)
+//				throw new IllegalArgumentException("Error: only 1 weighting type can be set now");
+
+        //sac components
+        components = Arrays.stream(PROPERTY.getProperty("components").split("\\s+")).map(SACComponent::valueOf)
+                .collect(Collectors.toList()).toArray(new SACComponent[0]);
+
+        //partial types
+        partialTypes = Arrays.stream(PROPERTY.getProperty("partialTypes").split("\\s+")).map(PartialType::valueOf)
+                .collect(Collectors.toSet()).toArray(new PartialType[0]);
+
+        System.out.print("Using partial types: ");
+        for (PartialType type : partialTypes)
+            System.out.print(type + " ");
+        System.out.println();
+
+        //correction types
+        correctionBootstrap = Boolean.parseBoolean(PROPERTY.getProperty("correctionBootstrap"));
+
+        if (!correctionBootstrap) {
+            correctionTypes = Stream.of(PROPERTY.getProperty("correctionTypes").trim().split("\\s+")).map(s -> StaticCorrectionType.valueOf(s.trim()))
+                .collect(Collectors.toList()).toArray(new StaticCorrectionType[0]);
+        }
+        else {
+            correctionTypes = new StaticCorrectionType[nSample];
+            for (int isample = 0; isample < nSample; isample++) {
+                correctionTypes[isample] = StaticCorrectionType.valueOf(String.format("RND%4d", isample));
+            }
+        }
+
+        //bpnames
+        bpPath = getPath("bpPath");
+        bpnames = SpcFileAid.collectOrderedSHSpcFileName(bpPath).toArray(new FormattedSPCFileName[0]);
+        if (mode.equals("PSV") || mode.equals("BOTH"))
+            bpnames_PSV = SpcFileAid.collectOrderedPSVSpcFileName(bpPath).toArray(new FormattedSPCFileName[0]);
+        else
+            bpnames_PSV = null;
+
+        //basicIDs
+        computationFlag = Integer.parseInt(PROPERTY.getProperty("computationFlag"));
+
+        if (computationFlag != 3) {
+            rootWaveformPath = Paths.get(PROPERTY.getProperty("rootWaveformPath").trim());
+
+            if (!correctionBootstrap) {
+                if (PROPERTY.getProperty("rootWaveformPath").trim().equals(".")) {
+                    waveformIDPath = Stream.of(PROPERTY.getProperty("waveformIDPath").trim().split("\\s+")).map(s -> Paths.get(s))
+                            .collect(Collectors.toList()).toArray(new Path[0]);
+                    waveformPath = Stream.of(PROPERTY.getProperty("waveformPath").trim().split("\\s+")).map(s -> Paths.get(s))
+                            .collect(Collectors.toList()).toArray(new Path[0]);
+                }
+                else {
+                    waveformIDPath = Stream.of(PROPERTY.getProperty("waveformIDPath").trim().split("\\s+")).map(s -> rootWaveformPath.resolve(s))
+                            .collect(Collectors.toList()).toArray(new Path[0]);
+                    waveformPath = Stream.of(PROPERTY.getProperty("waveformPath").trim().split("\\s+")).map(s -> rootWaveformPath.resolve(s))
+                                .collect(Collectors.toList()).toArray(new Path[0]);
+                }
+            }
+            else {
+                waveformIDPath = new Path[nSample];
+                waveformPath = new Path[nSample];
+                for (int isample = 0; isample < nSample; isample++) {
+                    waveformIDPath[isample] = rootWaveformPath.resolve(String.format("waveformID_RND%4d.dat", isample));
+                    waveformPath[isample] = rootWaveformPath.resolve(String.format("waveform_RND%4d.dat", isample));
+                }
+            }
+
+            basicIDArray = new BasicID[waveformIDPath.length][];
+            for (int i = 0; i < waveformIDPath.length; i++) {
+                basicIDArray[i] = BasicIDFile.read(waveformIDPath[i], waveformPath[i]);
+            }
+        }
+        else {
+            basicIDArray = null;
+        }
+
+        // unknowns
+        unknownParameterPath = getPath("unknownParameterPath");
+        resamplingRate = Integer.parseInt(PROPERTY.getProperty("resamplingRate"));
+        if (PROPERTY.containsKey("verticalMappingFile"))
+            verticalMappingFile = Paths.get(PROPERTY.getProperty("verticalMappingFile").trim());
+        else
+            verticalMappingFile = null;
+        if (PROPERTY.containsKey("horizontalMappingFile"))
+            horizontalMappingFile = Paths.get(PROPERTY.getProperty("horizontalMappingFile").trim());
+        else
+            horizontalMappingFile = null;
+
+        numberOfBuffers = Integer.parseInt(PROPERTY.getProperty("numberOfBuffers"));
+
+            List<UnknownParameter> targetUnknowns = UnknownParameterFile.read(unknownParameterPath);
+            List<Double> lats = targetUnknowns.stream().map(p -> p.getPosition().getLatitude()).distinct().collect(Collectors.toList());
+            List<Double> lons = targetUnknowns.stream().map(p -> p.getPosition().getLatitude()).distinct().collect(Collectors.toList());
+            Collections.sort(lats);
+            Collections.sort(lons);
+            double dlat = Math.abs(lats.get(1) - lats.get(0));
+            double dlon = Math.abs(lons.get(1) - lons.get(0));
+            System.out.println("Target grid increments lat, lon = " + dlat + ", " + dlon);
+
+            if (resamplingRate >= 1) {
+                ResampleGrid sampler = new ResampleGrid(targetUnknowns, dlat, dlon, resamplingRate);
+                originalUnknownParameters = sampler.getResampledUnkowns().toArray(new UnknownParameter[0]);
+                originalHorizontalPositions = Stream.of(originalUnknownParameters).map(p -> p.getPosition().toHorizontalPosition()).distinct()
+                        .collect(Collectors.toList());
+                originalUnkownRadii = targetUnknowns.stream().map(p -> p.getPosition().getR())
+                        .collect(Collectors.toSet());
+
+                if (verticalMappingFile == null) throw new RuntimeException("Please set a verticalMappingFile");
+                System.out.println("Using 3-D mapping with resampler: " + verticalMappingFile + " " + resamplingRate);
+                threedMapping = new ThreeDParameterMapping(sampler, verticalMappingFile);
+                newUnknownParameters = threedMapping.getNewUnknowns();
+                horizontalMapping = null;
+            }
+            else if (verticalMappingFile != null && horizontalMappingFile != null) {
+                originalUnknownParameters = targetUnknowns.toArray(new UnknownParameter[0]);
+                originalHorizontalPositions = Stream.of(originalUnknownParameters).map(p -> p.getPosition().toHorizontalPosition()).distinct()
+                        .collect(Collectors.toList());
+                originalUnkownRadii = targetUnknowns.stream().map(p -> p.getPosition().getR())
+                        .collect(Collectors.toSet());
+                System.out.println("Using 3-D mapping with " + verticalMappingFile + " " + horizontalMappingFile);
+                threedMapping = new ThreeDParameterMapping(horizontalMappingFile, verticalMappingFile, originalUnknownParameters);
+                newUnknownParameters = threedMapping.getNewUnknowns();
+            }
+            else {
+                System.out.println("No mapping");
+                originalUnknownParameters = targetUnknowns.toArray(new UnknownParameter[0]);
+                mapping = new ParameterMapping(originalUnknownParameters);
+                newUnknownParameters = mapping.getUnknowns();
+                horizontalMapping = null;
+                threedMapping = null;
+                originalUnkownRadii = targetUnknowns.stream().map(p -> p.getPosition().getR())
+                        .collect(Collectors.toSet());
+                originalHorizontalPositions = Stream.of(originalUnknownParameters).map(p -> p.getPosition().toHorizontalPosition()).distinct()
+                        .collect(Collectors.toList());
+            }
+//		else {
+//			originalUnknownParameters = UnknownParameterFile.read(unknownParameterPath).toArray(new UnknownParameter[0]);
+//			newUnknownParameters = originalUnknownParameters;
+//			originalHorizontalPositions = null;
+//			originalUnkownRadii = Arrays.stream(originalUnknownParameters).map(p -> p.getLocation().getR())
+//					.collect(Collectors.toSet());
+//		}
+
+        nOriginalUnknown = originalUnknownParameters.length;
+        nNewUnknown = newUnknownParameters.length;
+
+        n0AtA = nNewUnknown * (nNewUnknown + 1) / 2;
+        int ntmp = n0AtA / numberOfBuffers;
+        n0AtABuffer = n0AtA - ntmp * (numberOfBuffers - 1);
+        bufferStartIndex = new int[numberOfBuffers];
+        for (int i = 0; i < numberOfBuffers; i++)
+            bufferStartIndex[i] = i * ntmp;
+
+        set();
+    }
 
     /**
      * @param args
@@ -256,7 +420,7 @@
         AtAMaker atam = new AtAMaker(Property_old.parse(args));
         long startTime = System.nanoTime();
 
-        System.err.println(AtAMaker.class.getName() + " is going..");
+        System.out.println(AtAMaker.class.getName() + " is going..");
 
         // verify memory requirements
 //		AtAEntry entry = new AtAEntry();
@@ -267,15 +431,27 @@
 
         atam.run();
 
-        System.err.println(AtAMaker.class.getName() + " finished in "
+        System.out.println(AtAMaker.class.getName() + " finished in "
                 + GadgetAid.toTimeString(System.nanoTime() - startTime));
     }
+
+    private Path rootWaveformPath;
+
+    private Path[] partialIDPaths;
+
+    private Path[] partialPaths;
+
+    private boolean catalogueFP;
+
+    private int resamplingRate;
+
+    private String mode;
 
     /**
      * @throws IOException
      */
     public static void writeDefaultPropertiesFile() throws IOException {
-        Path outPath = Paths.get(AtAMaker.class.getSimpleName() + GadgetAid.getTemporaryString() + ".properties");
+        Path outPath = Paths.get(AtAMaker.class.getName() + GadgetAid.getTemporaryString() + ".properties");
         try (PrintWriter pw = new PrintWriter(Files.newBufferedWriter(outPath, StandardOpenOption.CREATE_NEW))) {
             pw.println("manhattan AtAMaker");
             pw.println("##Number of processors used for parallel computation (1)");
@@ -376,393 +552,71 @@
             pw.println("##Compute a double difference Kernel (false)");
             pw.println("#doubledifference");
         }
-        System.err.println(outPath + " is created.");
+        System.out.println(outPath + " is created.");
     }
 
     /**
-     * @param property
-     * @throws IOException
+     *
      */
-    public AtAMaker(Properties property) throws IOException {
-        this.PROPERTY = (Properties) property.clone();
-
-        checkAndPutDefaults();
-        workPath = Paths.get(PROPERTY.getProperty("workPath"));
-        if (!Files.exists(workPath))
-            throw new RuntimeException("The workPath: " + workPath + " does not exist");
-
-        mode = PROPERTY.getProperty("mode").trim().toUpperCase();
-        if (!(mode.equals("SH") || mode.equals("PSV") || mode.equals("BOTH")))
-                throw new RuntimeException("Error: mode should be one of the following: SH, PSV, BOTH");
-        System.err.println("Using mode " + mode);
-
-        //frequency ranges
-        double[] minFreqs = Stream.of(PROPERTY.getProperty("minFreq").trim().split("\\s+")).mapToDouble(Double::parseDouble).toArray();
-        double[] maxFreqs = Stream.of(PROPERTY.getProperty("maxFreq").trim().split("\\s+")).mapToDouble(Double::parseDouble).toArray();
-        if (minFreqs.length != maxFreqs.length)
-            throw new RuntimeException("Error: number of entries for minFreq and maxFreq differ");
-        frequencyRanges = new FrequencyRange[minFreqs.length];
-        for (int i = 0; i < minFreqs.length; i++) {
-            frequencyRanges[i] = new FrequencyRange(minFreqs[i], maxFreqs[i]);
-            System.err.println(frequencyRanges[i]);
-        }
-
-        //weighting types
-        weightingTypes = Stream.of(PROPERTY.getProperty("weightingTypes").trim().split("\\s+")).map(type -> WeightingType.valueOf(type))
-                 .collect(Collectors.toList()).toArray(new WeightingType[0]);
-            if (weightingTypes.length < 0)
-                throw new IllegalArgumentException("Error: weightingTypes must be set");
-=======
-public class AtAMaker implements Operation_old {
-	private Properties PROPERTY;
-	
-	private Path workPath;
-	private Path fpPath;
-	private Path bpPath;
-	private Path timewindowPath;
-	
-	private Path[] waveformIDPath;
-	private Path[] waveformPath;
-	
-	private final StaticCorrectionType[] correctionTypes;
-	
-	private Set<TimewindowData> timewindowInformation;
-	private final PartialType[] partialTypes;
-	private final SACComponent[] components;
-	
-	private int partialSamplingHz;
-	private int[] ext;
-	private double finalSamplingHz;
-	private int[] step;
-	
-	private ButterworthFilter[] filter;
-	private int filterNp;
-	
-	private boolean backward;
-	
-	private PolynomialStructure_old structure;
-	
-	private int sourceTimeFunction;
-	
-	private Map<GlobalCMTID, SourceTimeFunction> userSourceTimeFunctions;
-	
-	private String modelName;
-	
-	private Path sourceTimeFunctionPath;
-	
-	private double tlen;
-	private int np;
-	
-	private Path unknownParameterPath;
-	private final UnknownParameter[] originalUnknownParameters;
-	private final UnknownParameter[] newUnknownParameters;
-	private final Set<Double> originalUnkownRadii;
-	
-	private boolean testBP;
-	
-	private boolean testFP;
-	
-	private boolean outPartial;
-	
-	private final FrequencyRange[] frequencyRanges;
-	
-	private final WeightingType[] weightingTypes;
-	
-	private AtAEntry[][][][] ataBuffer;
-	
-	private AtdEntry[][][][][] atdEntries;
-	
-	private double[][][][] residualVarianceNumerator;
-	
-	private double[][][][] residualVarianceDenominator;
-	
-	private int numberOfBuffers;
-	
-	private Path[] bufferFiles;
-	
-	private int[] bufferStartIndex;
-	
-	private int nOriginalUnknown;
-	
-	private int nNewUnknown;
-	
-	private int nWeight;
-	
-	private int nFreq;
-	
-	private int n0AtA;
-	
-	private int n0AtABuffer;
-	
-	private int nwindowBuffer;
-	private int nwindowBufferLastIteration;
-	private int nInteration;
-	
-	private String thetaInfo;
-	private double thetamin;
-	private double thetamax;
-	private double dtheta;
-	
-	private boolean correctionBootstrap;
-	private int nSample;
-	
-	private int nproc;
-	
-	private Path outpartialDir;
-	
-	private int computationFlag;
-	
-	private boolean quickAndDirty;
-	
-	private boolean fastCompute;
-	
-	Path verticalMappingFile;
-	Path horizontalMappingFile;
-	
-	ParameterMapping mapping;
-	HorizontalParameterMapping horizontalMapping;
-	ThreeDParameterMapping threedMapping;
-	
-	private int workProgressCounter;
-	private int progressStep;
-	private int progressStep1D;
-	
-	private final SPCFileName[] bpnames;
-	private final SPCFileName[] bpnames_PSV;
-	private List<SPCFileName> fpnames;
-	private Map<GlobalCMTID, List<SPCFileName>> fpnameMap;
-	private List<SPCFileName> fpnames_PSV;
-	private Map<GlobalCMTID, List<SPCFileName>> fpnameMap_PSV;
-	
-	private double[][][][][] partials;
-	
-	private Complex[][][][][] partialFreqs;
-	
-	private double[][][][][][] partialCorrs;
-	
-	public final BasicID[][] basicIDArray;
-	
-	private WaveformDataWriter[] writers;
-	
-	private boolean threeD;
-	
-	/* (non-Javadoc)
-	 * @see io.github.kensuke1984.kibrary.Operation#getWorkPath()
-	 */
-	@Override
-	public Path getWorkPath() {
-		return workPath;
-	}
-	
-	/* (non-Javadoc)
-	 * @see io.github.kensuke1984.kibrary.Operation#getProperties()
-	 */
-	@Override
-	public Properties getProperties() {
-		return PROPERTY;
-	}
-	
-	/**
-	 * @param property
-	 * @throws IOException
-	 */
-	public AtAMaker(Properties property) throws IOException {
-		this.PROPERTY = (Properties) property.clone();
-		
-		checkAndPutDefaults();
-		workPath = Paths.get(PROPERTY.getProperty("workPath"));
-		if (!Files.exists(workPath))
-			throw new RuntimeException("The workPath: " + workPath + " does not exist");
-		
-		mode = PROPERTY.getProperty("mode").trim().toUpperCase();
-		if (!(mode.equals("SH") || mode.equals("PSV") || mode.equals("BOTH")))
-				throw new RuntimeException("Error: mode should be one of the following: SH, PSV, BOTH");
-		System.out.println("Using mode " + mode);
-		
-		//frequency ranges
-		double[] minFreqs = Stream.of(PROPERTY.getProperty("minFreq").trim().split("\\s+")).mapToDouble(Double::parseDouble).toArray();
-		double[] maxFreqs = Stream.of(PROPERTY.getProperty("maxFreq").trim().split("\\s+")).mapToDouble(Double::parseDouble).toArray();
-		if (minFreqs.length != maxFreqs.length)
-			throw new RuntimeException("Error: number of entries for minFreq and maxFreq differ");
-		frequencyRanges = new FrequencyRange[minFreqs.length];
-		for (int i = 0; i < minFreqs.length; i++) {
-			frequencyRanges[i] = new FrequencyRange(minFreqs[i], maxFreqs[i]);
-			System.out.println(frequencyRanges[i]);
-		}
-		
-		//weighting types
-		weightingTypes = Stream.of(PROPERTY.getProperty("weightingTypes").trim().split("\\s+")).map(type -> WeightingType.valueOf(type))
-			 	.collect(Collectors.toList()).toArray(new WeightingType[0]);
-			if (weightingTypes.length < 0)
-				throw new IllegalArgumentException("Error: weightingTypes must be set");
->>>>>>> d3377bc9
-//			if (weightingTypes.length > 1)
-//				throw new IllegalArgumentException("Error: only 1 weighting type can be set now");
-
-        //sac components
-        components = Arrays.stream(PROPERTY.getProperty("components").split("\\s+")).map(SACComponent::valueOf)
-                .collect(Collectors.toList()).toArray(new SACComponent[0]);
-
-        //partial types
-        partialTypes = Arrays.stream(PROPERTY.getProperty("partialTypes").split("\\s+")).map(PartialType::valueOf)
-                .collect(Collectors.toSet()).toArray(new PartialType[0]);
-
-        System.err.print("Using partial types: ");
-        for (PartialType type : partialTypes)
-            System.err.print(type + " ");
-        System.err.println();
-
-        //correction types
-        correctionBootstrap = Boolean.parseBoolean(PROPERTY.getProperty("correctionBootstrap"));
-
-        if (!correctionBootstrap) {
-            correctionTypes = Stream.of(PROPERTY.getProperty("correctionTypes").trim().split("\\s+")).map(s -> StaticCorrectionType.valueOf(s.trim()))
-                .collect(Collectors.toList()).toArray(new StaticCorrectionType[0]);
-        }
-        else {
-            correctionTypes = new StaticCorrectionType[nSample];
-            for (int isample = 0; isample < nSample; isample++) {
-                correctionTypes[isample] = StaticCorrectionType.valueOf(String.format("RND%4d", isample));
-            }
-        }
-
-        //bpnames
-        bpPath = getPath("bpPath");
-        bpnames = SpcFileAid.collectOrderedSHSpcFileName(bpPath).toArray(new FormattedSPCFileName[0]);
-        if (mode.equals("PSV") || mode.equals("BOTH"))
-            bpnames_PSV = SpcFileAid.collectOrderedPSVSpcFileName(bpPath).toArray(new FormattedSPCFileName[0]);
-        else
-            bpnames_PSV = null;
-
-        //basicIDs
-        computationFlag = Integer.parseInt(PROPERTY.getProperty("computationFlag"));
-
-        if (computationFlag != 3) {
-            rootWaveformPath = Paths.get(PROPERTY.getProperty("rootWaveformPath").trim());
-
-            if (!correctionBootstrap) {
-                if (PROPERTY.getProperty("rootWaveformPath").trim().equals(".")) {
-                    waveformIDPath = Stream.of(PROPERTY.getProperty("waveformIDPath").trim().split("\\s+")).map(s -> Paths.get(s))
-                            .collect(Collectors.toList()).toArray(new Path[0]);
-                    waveformPath = Stream.of(PROPERTY.getProperty("waveformPath").trim().split("\\s+")).map(s -> Paths.get(s))
-                            .collect(Collectors.toList()).toArray(new Path[0]);
-                }
-                else {
-                    waveformIDPath = Stream.of(PROPERTY.getProperty("waveformIDPath").trim().split("\\s+")).map(s -> rootWaveformPath.resolve(s))
-                            .collect(Collectors.toList()).toArray(new Path[0]);
-                    waveformPath = Stream.of(PROPERTY.getProperty("waveformPath").trim().split("\\s+")).map(s -> rootWaveformPath.resolve(s))
-                                .collect(Collectors.toList()).toArray(new Path[0]);
-                }
-            }
-            else {
-                waveformIDPath = new Path[nSample];
-                waveformPath = new Path[nSample];
-                for (int isample = 0; isample < nSample; isample++) {
-                    waveformIDPath[isample] = rootWaveformPath.resolve(String.format("waveformID_RND%4d.dat", isample));
-                    waveformPath[isample] = rootWaveformPath.resolve(String.format("waveform_RND%4d.dat", isample));
-                }
-            }
-
-            basicIDArray = new BasicID[waveformIDPath.length][];
-            for (int i = 0; i < waveformIDPath.length; i++) {
-                basicIDArray[i] = BasicIDFile.read(waveformIDPath[i], waveformPath[i]);
-            }
-        }
-        else {
-            basicIDArray = null;
-        }
-
-        // unknowns
-        unknownParameterPath = getPath("unknownParameterPath");
-        resamplingRate = Integer.parseInt(PROPERTY.getProperty("resamplingRate"));
-        if (PROPERTY.containsKey("verticalMappingFile"))
-            verticalMappingFile = Paths.get(PROPERTY.getProperty("verticalMappingFile").trim());
-        else
-            verticalMappingFile = null;
-        if (PROPERTY.containsKey("horizontalMappingFile"))
-            horizontalMappingFile = Paths.get(PROPERTY.getProperty("horizontalMappingFile").trim());
-        else
-            horizontalMappingFile = null;
-
-        numberOfBuffers = Integer.parseInt(PROPERTY.getProperty("numberOfBuffers"));
-
-            List<UnknownParameter> targetUnknowns = UnknownParameterFile.read(unknownParameterPath);
-            List<Double> lats = targetUnknowns.stream().map(p -> p.getPosition().getLatitude()).distinct().collect(Collectors.toList());
-            List<Double> lons = targetUnknowns.stream().map(p -> p.getPosition().getLatitude()).distinct().collect(Collectors.toList());
-            Collections.sort(lats);
-            Collections.sort(lons);
-            double dlat = Math.abs(lats.get(1) - lats.get(0));
-            double dlon = Math.abs(lons.get(1) - lons.get(0));
-            System.err.println("Target grid increments lat, lon = " + dlat + ", " + dlon);
-
-            if (resamplingRate >= 1) {
-                ResampleGrid sampler = new ResampleGrid(targetUnknowns, dlat, dlon, resamplingRate);
-                originalUnknownParameters = sampler.getResampledUnkowns().toArray(new UnknownParameter[0]);
-                originalHorizontalPositions = Stream.of(originalUnknownParameters).map(p -> p.getPosition().toHorizontalPosition()).distinct()
-                        .collect(Collectors.toList());
-                originalUnkownRadii = targetUnknowns.stream().map(p -> p.getPosition().getR())
-                        .collect(Collectors.toSet());
-
-                if (verticalMappingFile == null) throw new RuntimeException("Please set a verticalMappingFile");
-                System.err.println("Using 3-D mapping with resampler: " + verticalMappingFile + " " + resamplingRate);
-                threedMapping = new ThreeDParameterMapping(sampler, verticalMappingFile);
-                newUnknownParameters = threedMapping.getNewUnknowns();
-                horizontalMapping = null;
-            }
-            else if (verticalMappingFile != null && horizontalMappingFile != null) {
-                originalUnknownParameters = targetUnknowns.toArray(new UnknownParameter[0]);
-                originalHorizontalPositions = Stream.of(originalUnknownParameters).map(p -> p.getPosition().toHorizontalPosition()).distinct()
-                        .collect(Collectors.toList());
-                originalUnkownRadii = targetUnknowns.stream().map(p -> p.getPosition().getR())
-                        .collect(Collectors.toSet());
-                System.err.println("Using 3-D mapping with " + verticalMappingFile + " " + horizontalMappingFile);
-                threedMapping = new ThreeDParameterMapping(horizontalMappingFile, verticalMappingFile, originalUnknownParameters);
-                newUnknownParameters = threedMapping.getNewUnknowns();
-            }
-            else {
-                System.err.println("No mapping");
-                originalUnknownParameters = targetUnknowns.toArray(new UnknownParameter[0]);
-                mapping = new ParameterMapping(originalUnknownParameters);
-                newUnknownParameters = mapping.getUnknowns();
-                horizontalMapping = null;
-                threedMapping = null;
-                originalUnkownRadii = targetUnknowns.stream().map(p -> p.getPosition().getR())
-                        .collect(Collectors.toSet());
-                originalHorizontalPositions = Stream.of(originalUnknownParameters).map(p -> p.getPosition().toHorizontalPosition()).distinct()
-                        .collect(Collectors.toList());
-            }
-//		else {
-//			originalUnknownParameters = UnknownParameterFile.read(unknownParameterPath).toArray(new UnknownParameter[0]);
-//			newUnknownParameters = originalUnknownParameters;
-//			originalHorizontalPositions = null;
-//			originalUnkownRadii = Arrays.stream(originalUnknownParameters).map(p -> p.getLocation().getR())
-//					.collect(Collectors.toSet());
-//		}
-<<<<<<< HEAD
-
-        nOriginalUnknown = originalUnknownParameters.length;
-        nNewUnknown = newUnknownParameters.length;
-
-        n0AtA = nNewUnknown * (nNewUnknown + 1) / 2;
-        int ntmp = n0AtA / numberOfBuffers;
-        n0AtABuffer = n0AtA - ntmp * (numberOfBuffers - 1);
-        bufferStartIndex = new int[numberOfBuffers];
-        for (int i = 0; i < numberOfBuffers; i++)
-            bufferStartIndex[i] = i * ntmp;
-
-        set();
+    private void checkAndPutDefaults() {
+        if (!PROPERTY.containsKey("workPath"))
+            PROPERTY.setProperty("workPath", ".");
+        if (!PROPERTY.containsKey("rootWaveformPath"))
+            PROPERTY.setProperty("rootWaveformPath", ".");
+        if (!PROPERTY.containsKey("components"))
+            PROPERTY.setProperty("components", "Z R T");
+        if (!PROPERTY.containsKey("bpPath"))
+            PROPERTY.setProperty("bpPath", "BPcat/PREM");
+        if (!PROPERTY.containsKey("fpPath"))
+            PROPERTY.setProperty("fpPath", "FPinfo");
+        if (!PROPERTY.containsKey("modelName"))
+            PROPERTY.setProperty("modelName", "PREM");
+        if (!PROPERTY.containsKey("maxFreq"))
+            PROPERTY.setProperty("maxFreq", "0.08");
+        if (!PROPERTY.containsKey("minFreq"))
+            PROPERTY.setProperty("minFreq", "0.005");
+        if (!PROPERTY.containsKey("sourceTimeFunction"))
+            PROPERTY.setProperty("sourceTimeFunction", "2");
+        if (!PROPERTY.containsKey("partialTypes"))
+            PROPERTY.setProperty("partialTypes", "MU");
+        if (!PROPERTY.containsKey("partialSamplingHz"))
+            PROPERTY.setProperty("partialSamplingHz", "20");
+        if (!PROPERTY.containsKey("finalSamplingHz"))
+            PROPERTY.setProperty("finalSamplingHz", "1");
+        if (!PROPERTY.containsKey("filterNp"))
+            PROPERTY.setProperty("filterNp", "4");
+        if (!PROPERTY.containsKey("testBP")) PROPERTY.setProperty("testBP", "false");
+        if (!PROPERTY.containsKey("testFP")) PROPERTY.setProperty("testFP", "false");
+        if (!PROPERTY.containsKey("outPartial")) PROPERTY.setProperty("outPartial", "false");
+        if (!PROPERTY.containsKey("weightingTypes")) PROPERTY.setProperty("weightingTypes", "RECIPROCAL");
+        if(!PROPERTY.containsKey("thetaInfo")) PROPERTY.setProperty("thetaInfo", "1. 50. 1e-2");
+        if(!PROPERTY.containsKey("numberOfBuffers")) PROPERTY.setProperty("numberOfBuffers", "1");
+        if(!PROPERTY.containsKey("nproc")) PROPERTY.setProperty("nproc", "1");
+        if(!PROPERTY.containsKey("nwindowBuffer")) PROPERTY.setProperty("nwindowBuffer", "100");
+        if(!PROPERTY.containsKey("backward")) PROPERTY.setProperty("backward", "false");
+        if(!PROPERTY.containsKey("computationFlag")) PROPERTY.setProperty("computationFlag", "3");
+        if(!PROPERTY.containsKey("correctionBootstrap")) PROPERTY.setProperty("correctionBootstrap", "false");
+        if (!PROPERTY.containsKey("nSample")) PROPERTY.setProperty("nSample", "100");
+        if (!PROPERTY.containsKey("catalogueFP")) PROPERTY.setProperty("catalogueFP", "false");
+        if (!PROPERTY.containsKey("resamplingRate")) PROPERTY.setProperty("resamplingRate", "1");
+        if (!PROPERTY.containsKey("quickAndDirty")) PROPERTY.setProperty("quickAndDirty", "false");
+        if (!PROPERTY.containsKey("fastCompute")) PROPERTY.setProperty("fastCompute", "false");
+        if (!PROPERTY.containsKey("mode")) PROPERTY.setProperty("mode", "SH");
+        if (!PROPERTY.containsKey("threeD")) PROPERTY.setProperty("threeD", "true");
+        if (!PROPERTY.containsKey("doubledifference")) PROPERTY.setProperty("doubledifference", "false");
+        if (!PROPERTY.containsKey("tlen")) PROPERTY.setProperty("tlen", "3276.8");
+        if (!PROPERTY.containsKey("np")) PROPERTY.setProperty("np", "512");
     }
 
     /**
      * @throws IOException
      */
     private void set() throws IOException {
-        setOutput();
         fpPath = getPath("fpPath");
         timewindowPath = getPath("timewindowPath");
 
         if (PROPERTY.containsKey("qinf"))
-            structure = new PolynomialStructure(getPath("qinf"));
+            structure = new PolynomialStructure_old(getPath("qinf"));
         try {
             sourceTimeFunction = Integer.parseInt(PROPERTY.getProperty("sourceTimeFunction"));
         } catch (Exception e) {
@@ -797,7 +651,7 @@
 
         bufferFiles = new Path[numberOfBuffers];
         for (int i = 0; i < numberOfBuffers; i++) {
-            Path path = outPath.resolve("ata_tmp_buffer_" + i + ".dat");
+            Path path = workPath.resolve("ata_tmp_buffer_" + i + ".dat");
             Files.deleteIfExists(path);
             bufferFiles[i] = path;
         }
@@ -810,282 +664,10 @@
 
         nwindowBuffer = Integer.parseInt(PROPERTY.getProperty("nwindowBuffer"));
 
-        outpartialDir = outPath.resolve("partials");
+        outpartialDir = workPath.resolve("partials");
 
         backward = Boolean.parseBoolean(PROPERTY.getProperty("backward"));
 
-=======
-		
-		nOriginalUnknown = originalUnknownParameters.length;
-		nNewUnknown = newUnknownParameters.length;
-		
-		n0AtA = nNewUnknown * (nNewUnknown + 1) / 2;
-		int ntmp = n0AtA / numberOfBuffers;
-		n0AtABuffer = n0AtA - ntmp * (numberOfBuffers - 1);
-		bufferStartIndex = new int[numberOfBuffers];
-		for (int i = 0; i < numberOfBuffers; i++)
-			bufferStartIndex[i] = i * ntmp;
-		
-		set();
-	}
-	
-	/**
-	 * @param args
-	 *            [parameter file name]
-	 */
-	public static void main(String[] args) throws IOException {
-		AtAMaker atam = new AtAMaker(Property_old.parse(args));
-		long startTime = System.nanoTime();
-
-		System.out.println(AtAMaker.class.getName() + " is going..");
-		
-		// verify memory requirements
-//		AtAEntry entry = new AtAEntry();
-//		long size = SizeOf.sizeOf(entry);
-//		System.out.println("Size of one AtAEntry = " + SizeOf.humanReadable(size));
-//		System.out.println("Size of the AtA matrix = (nWeightingType * nFrequencyRanges * nUnknowns * 30 (buffer for different phases))^2");
-		//
-		
-		atam.run();
-		
-		System.out.println(AtAMaker.class.getName() + " finished in "
-				+ GadgetAid.toTimeString(System.nanoTime() - startTime));
-	}
-	
-	private Path rootWaveformPath;
-	
-	private Path[] partialIDPaths;
-	
-	private Path[] partialPaths;
-	
-	private boolean catalogueFP;
-	
-	private int resamplingRate;
-	
-	private String mode;
-	
-	/**
-	 * @throws IOException
-	 */
-	public static void writeDefaultPropertiesFile() throws IOException {
-		Path outPath = Paths.get(AtAMaker.class.getName() + GadgetAid.getTemporaryString() + ".properties");
-		try (PrintWriter pw = new PrintWriter(Files.newBufferedWriter(outPath, StandardOpenOption.CREATE_NEW))) {
-			pw.println("manhattan AtAMaker");
-			pw.println("##Number of processors used for parallel computation (1)");
-			pw.println("#nproc");
-			pw.println("##Path of a working folder (.)");
-			pw.println("#workPath");
-			pw.println("##SacComponents to be used (Z R T)");
-			pw.println("#components");
-			pw.println("#rootWaveformSpcPath");
-			pw.println("##Path of the root folder for waveformIDPath and waveformPath. (.)");
-			pw.println("#rootWaveformPath");
-			pw.println("##Path of waveformID files, must be set. Multiple paths with different static correction can be set, separated by a space");
-			pw.println("#waveformIDPath");
-			pw.println("##Path a waveform files, must be set. Multiple paths with different static correction can be set, separated by a space");
-			pw.println("#waveformPath");
-			pw.println("##Static correction type used for corresponding waveform(ID)Path, must be set. Multiple types can be set, separated by a space");
-			pw.println("#correctionTypes");
-			pw.println("##Mode: PSV, SH, BOTH (SH)");
-			pw.println("#mode");
-			pw.println("##Path of the back propagate spc catalog folder (BPcat/PREM)");
-			pw.println("#bpPath");
-			pw.println("##Path of a forward propagate spc folder (FPinfo)");
-			pw.println("#fpPath");
-			pw.println("##Boolean interpolate FP from catalogue (false)");
-			pw.println("#catalogueFP");
-			pw.println("##Theta- range and sampling for the BP catalog in the format: thetamin thetamax thetasampling. (1. 50. 2e-2)");
-			pw.println("#thetaInfo");
-			pw.println("##Boolean use the closest grid point in the catalogue without interpolation (if the catalogue is dense enough) (false)");
-			pw.println("#quickAndDirty");
-			pw.println("## Consider only 30 deg distance around raypath (false)");
-			pw.println("#fastCompute");
-			pw.println("##Compute AtA and Atd (1), Atd only (2), or PartialID files (3). (3)");
-			pw.println("#computationFlag");
-			pw.println("##String if it is PREM spector file is in bpdir/PREM (PREM)");
-			pw.println("#modelName");
-			pw.println("##Type source time function 0:none, 1:boxcar, 2:triangle. (2)");
-			pw.println("##or folder name containing *.stf if you want to your own GLOBALCMTID.stf ");
-			pw.println("#sourceTimeFunction");
-			pw.println("##Path of a time window file, must be set");
-			pw.println("#timewindowPath timewindow.dat");
-			pw.println("##Compute types. Can enter multiple values (separated by a space). (MU)");
-			pw.println("#partialTypes");
-			pw.println("##Path of the unknown parameter file for the target model, must be set");
-			pw.println("#unknownParameterPath");
-			pw.println("##Weighting scheme for data weighting. Choose among (RECIPROCAL, IDENTITY). Can enter multiple values (separated by a space). (RECIPROCAL)");
-			pw.println("#weightingTypes");
-			pw.println("##double time length DSM parameter tlen, must be set");
-			pw.println("#tlen 3276.8");
-			pw.println("##int step of frequency domain DSM parameter np, must be set");
-			pw.println("#np 512");
-			pw.println("##Compute 3D partials: true; Compute 1D partials: false. (true)");
-			pw.println("#threeD");
-			pw.println("#=========================================================");
-			pw.println("#===================== Filter, Sampling ==================");
-			pw.println("##double minimum value of passband (0.005). Can enter multiple values (separated by a space).");
-			pw.println("#minFreq");
-			pw.println("##double maximum value of passband (0.08). Can enter multiple values (separated by a space).");
-			pw.println("#maxFreq");
-			pw.println("##The value of np for the filter (4)");
-			pw.println("#filterNp");
-			pw.println("##Filter if backward filtering is applied (false)");
-			pw.println("#backward");
-			pw.println("##partialSamplingHz cant change now");
-			pw.println("#double (20)");
-			pw.println("##double SamplingHz in output dataset (1)");
-			pw.println("#finalSamplingHz");
-			pw.println("#=========================================================");
-			pw.println("#===================== Combine voxels (3D) ===============");
-			pw.println("##Int resampling rate of the target model for integration of the partials (1)");
-			pw.println("#resamplingRate");
-			pw.println("##Path of a file with the mapping to combine unknown parameters, ignored if not set");
-			pw.println("#verticalMappingFile");
-			pw.println("#horizontalMappingFile");
-			pw.println("#=========================================================");
-			pw.println("#===================== Options for computation ===========");
-			pw.println("##Number of timewindow to store in the (temporary) partial vector (100)");
-			pw.println("#nwindowBuffer");
-			pw.println("##Number of buffers files for AtA matrix (higher number increases I/0) (1)");
-			pw.println("#numberOfBuffers");
-			pw.println("#=========================================================");
-			pw.println("#===================== Time partials =====================");
-			pw.println("##path of the time partials directory, must be set if PartialType containes TIME_SOURCE or TIME_RECEIVER");
-			pw.println("#timePartialPath");
-			pw.println("##File for Qstructure (if no file, then PREM)");
-			pw.println("#qinf");
-			pw.println("#=========================================================");
-			pw.println("#===================== Bootstrap =========================");
-			pw.println("#correctionBootstrap false");
-			pw.println("#nSample 100");
-			pw.println("#=========================================================");
-			pw.println("#===================== Debug =============================");
-			pw.println("##Output the back-propagated wavefield as time series (false)");
-			pw.println("#testBP");
-			pw.println("##Output the forward-propagated wavefield as time series (false)");
-			pw.println("#testFP");
-			pw.println("##Output the partial as time series (false)");
-			pw.println("#outPartial");
-			pw.println("##Compute a double difference Kernel (false)");
-			pw.println("#doubledifference");
-		}
-		System.out.println(outPath + " is created.");
-	}
-
-	/**
-	 * 
-	 */
-	private void checkAndPutDefaults() {
-		if (!PROPERTY.containsKey("workPath"))
-			PROPERTY.setProperty("workPath", ".");
-		if (!PROPERTY.containsKey("rootWaveformPath"))
-			PROPERTY.setProperty("rootWaveformPath", ".");
-		if (!PROPERTY.containsKey("components"))
-			PROPERTY.setProperty("components", "Z R T");
-		if (!PROPERTY.containsKey("bpPath"))
-			PROPERTY.setProperty("bpPath", "BPcat/PREM");
-		if (!PROPERTY.containsKey("fpPath"))
-			PROPERTY.setProperty("fpPath", "FPinfo");
-		if (!PROPERTY.containsKey("modelName"))
-			PROPERTY.setProperty("modelName", "PREM");
-		if (!PROPERTY.containsKey("maxFreq"))
-			PROPERTY.setProperty("maxFreq", "0.08");
-		if (!PROPERTY.containsKey("minFreq"))
-			PROPERTY.setProperty("minFreq", "0.005");
-		if (!PROPERTY.containsKey("sourceTimeFunction"))
-			PROPERTY.setProperty("sourceTimeFunction", "2");
-		if (!PROPERTY.containsKey("partialTypes"))
-			PROPERTY.setProperty("partialTypes", "MU");
-		if (!PROPERTY.containsKey("partialSamplingHz"))
-			PROPERTY.setProperty("partialSamplingHz", "20");
-		if (!PROPERTY.containsKey("finalSamplingHz"))
-			PROPERTY.setProperty("finalSamplingHz", "1");
-		if (!PROPERTY.containsKey("filterNp"))
-			PROPERTY.setProperty("filterNp", "4");
-		if (!PROPERTY.containsKey("testBP")) PROPERTY.setProperty("testBP", "false");
-		if (!PROPERTY.containsKey("testFP")) PROPERTY.setProperty("testFP", "false");
-		if (!PROPERTY.containsKey("outPartial")) PROPERTY.setProperty("outPartial", "false");
-		if (!PROPERTY.containsKey("weightingTypes")) PROPERTY.setProperty("weightingTypes", "RECIPROCAL");
-		if(!PROPERTY.containsKey("thetaInfo")) PROPERTY.setProperty("thetaInfo", "1. 50. 1e-2");
-		if(!PROPERTY.containsKey("numberOfBuffers")) PROPERTY.setProperty("numberOfBuffers", "1");
-		if(!PROPERTY.containsKey("nproc")) PROPERTY.setProperty("nproc", "1");
-		if(!PROPERTY.containsKey("nwindowBuffer")) PROPERTY.setProperty("nwindowBuffer", "100");
-		if(!PROPERTY.containsKey("backward")) PROPERTY.setProperty("backward", "false");
-		if(!PROPERTY.containsKey("computationFlag")) PROPERTY.setProperty("computationFlag", "3");
-		if(!PROPERTY.containsKey("correctionBootstrap")) PROPERTY.setProperty("correctionBootstrap", "false");
-		if (!PROPERTY.containsKey("nSample")) PROPERTY.setProperty("nSample", "100");
-		if (!PROPERTY.containsKey("catalogueFP")) PROPERTY.setProperty("catalogueFP", "false");
-		if (!PROPERTY.containsKey("resamplingRate")) PROPERTY.setProperty("resamplingRate", "1");
-		if (!PROPERTY.containsKey("quickAndDirty")) PROPERTY.setProperty("quickAndDirty", "false");
-		if (!PROPERTY.containsKey("fastCompute")) PROPERTY.setProperty("fastCompute", "false");
-		if (!PROPERTY.containsKey("mode")) PROPERTY.setProperty("mode", "SH");
-		if (!PROPERTY.containsKey("threeD")) PROPERTY.setProperty("threeD", "true");
-		if (!PROPERTY.containsKey("doubledifference")) PROPERTY.setProperty("doubledifference", "false");
-		if (!PROPERTY.containsKey("tlen")) PROPERTY.setProperty("tlen", "3276.8");
-		if (!PROPERTY.containsKey("np")) PROPERTY.setProperty("np", "512");
-	}
-
-	/**
-	 * @throws IOException
-	 */
-	private void set() throws IOException {
-		fpPath = getPath("fpPath");
-		timewindowPath = getPath("timewindowPath");
-		
-		if (PROPERTY.containsKey("qinf"))
-			structure = new PolynomialStructure_old(getPath("qinf"));
-		try {
-			sourceTimeFunction = Integer.parseInt(PROPERTY.getProperty("sourceTimeFunction"));
-		} catch (Exception e) {
-			sourceTimeFunction = -1;
-			sourceTimeFunctionPath = getPath("sourceTimeFunction");
-		}
-		modelName = PROPERTY.getProperty("modelName");
-
-		tlen = Double.parseDouble(PROPERTY.getProperty("tlen"));
-		np = Integer.parseInt(PROPERTY.getProperty("np"));
-		
-		partialSamplingHz = 20;
-		// =Double.parseDouble(reader.getFirstValue("partialSamplingHz")); TODO
-
-		finalSamplingHz = Double.parseDouble(PROPERTY.getProperty("finalSamplingHz"));
-		
-		filterNp = Integer.parseInt(PROPERTY.getProperty("filterNp"));
-		
-		testBP = Boolean.parseBoolean(PROPERTY.getProperty("testBP"));
-		
-		testFP = Boolean.parseBoolean(PROPERTY.getProperty("testFP"));
-		
-		outPartial = Boolean.parseBoolean(PROPERTY.getProperty("outPartial"));
-		
-		nSample = Integer.parseInt(PROPERTY.getProperty("nSample"));
-		
-		double[] tmpthetainfo = Stream.of(PROPERTY.getProperty("thetaInfo").trim().split("\\s+")).mapToDouble(Double::parseDouble)
-				.toArray();
-		thetamin = tmpthetainfo[0];
-		thetamax = tmpthetainfo[1];
-		dtheta = tmpthetainfo[2];
-		
-		bufferFiles = new Path[numberOfBuffers];
-		for (int i = 0; i < numberOfBuffers; i++) {
-			Path path = workPath.resolve("ata_tmp_buffer_" + i + ".dat");
-			Files.deleteIfExists(path);
-			bufferFiles[i] = path;
-		}
-		
-		nWeight = weightingTypes.length;
-		
-		nFreq = frequencyRanges.length;
-		
-		nproc = Integer.parseInt(PROPERTY.getProperty("nproc"));
-		
-		nwindowBuffer = Integer.parseInt(PROPERTY.getProperty("nwindowBuffer"));
-		
-		outpartialDir = workPath.resolve("partials");
-		
-		backward = Boolean.parseBoolean(PROPERTY.getProperty("backward"));
-		
->>>>>>> d3377bc9
 //		if (computationFlag == 3)
 //			partialIDs = new ArrayList<>();
 
@@ -1100,58 +682,34 @@
         doubledifference = Boolean.parseBoolean(PROPERTY.getProperty("doubledifference"));
     }
 
-    /**
-    *
-    */
-   private void checkAndPutDefaults() {
-       if (!PROPERTY.containsKey("workPath"))
-           PROPERTY.setProperty("workPath", ".");
-       if (!PROPERTY.containsKey("rootWaveformPath"))
-           PROPERTY.setProperty("rootWaveformPath", ".");
-       if (!PROPERTY.containsKey("components"))
-           PROPERTY.setProperty("components", "Z R T");
-       if (!PROPERTY.containsKey("bpPath"))
-           PROPERTY.setProperty("bpPath", "BPcat/PREM");
-       if (!PROPERTY.containsKey("fpPath"))
-           PROPERTY.setProperty("fpPath", "FPinfo");
-       if (!PROPERTY.containsKey("modelName"))
-           PROPERTY.setProperty("modelName", "PREM");
-       if (!PROPERTY.containsKey("maxFreq"))
-           PROPERTY.setProperty("maxFreq", "0.08");
-       if (!PROPERTY.containsKey("minFreq"))
-           PROPERTY.setProperty("minFreq", "0.005");
-       if (!PROPERTY.containsKey("sourceTimeFunction"))
-           PROPERTY.setProperty("sourceTimeFunction", "2");
-       if (!PROPERTY.containsKey("partialTypes"))
-           PROPERTY.setProperty("partialTypes", "MU");
-       if (!PROPERTY.containsKey("partialSamplingHz"))
-           PROPERTY.setProperty("partialSamplingHz", "20");
-       if (!PROPERTY.containsKey("finalSamplingHz"))
-           PROPERTY.setProperty("finalSamplingHz", "1");
-       if (!PROPERTY.containsKey("filterNp"))
-           PROPERTY.setProperty("filterNp", "4");
-       if (!PROPERTY.containsKey("testBP")) PROPERTY.setProperty("testBP", "false");
-       if (!PROPERTY.containsKey("testFP")) PROPERTY.setProperty("testFP", "false");
-       if (!PROPERTY.containsKey("outPartial")) PROPERTY.setProperty("outPartial", "false");
-       if (!PROPERTY.containsKey("weightingTypes")) PROPERTY.setProperty("weightingTypes", "RECIPROCAL");
-       if(!PROPERTY.containsKey("thetaInfo")) PROPERTY.setProperty("thetaInfo", "1. 50. 1e-2");
-       if(!PROPERTY.containsKey("numberOfBuffers")) PROPERTY.setProperty("numberOfBuffers", "1");
-       if(!PROPERTY.containsKey("nproc")) PROPERTY.setProperty("nproc", "1");
-       if(!PROPERTY.containsKey("nwindowBuffer")) PROPERTY.setProperty("nwindowBuffer", "100");
-       if(!PROPERTY.containsKey("backward")) PROPERTY.setProperty("backward", "false");
-       if(!PROPERTY.containsKey("computationFlag")) PROPERTY.setProperty("computationFlag", "3");
-       if(!PROPERTY.containsKey("correctionBootstrap")) PROPERTY.setProperty("correctionBootstrap", "false");
-       if (!PROPERTY.containsKey("nSample")) PROPERTY.setProperty("nSample", "100");
-       if (!PROPERTY.containsKey("catalogueFP")) PROPERTY.setProperty("catalogueFP", "false");
-       if (!PROPERTY.containsKey("resamplingRate")) PROPERTY.setProperty("resamplingRate", "1");
-       if (!PROPERTY.containsKey("quickAndDirty")) PROPERTY.setProperty("quickAndDirty", "false");
-       if (!PROPERTY.containsKey("fastCompute")) PROPERTY.setProperty("fastCompute", "false");
-       if (!PROPERTY.containsKey("mode")) PROPERTY.setProperty("mode", "SH");
-       if (!PROPERTY.containsKey("threeD")) PROPERTY.setProperty("threeD", "true");
-       if (!PROPERTY.containsKey("doubledifference")) PROPERTY.setProperty("doubledifference", "false");
-       if (!PROPERTY.containsKey("tlen")) PROPERTY.setProperty("tlen", "3276.8");
-       if (!PROPERTY.containsKey("np")) PROPERTY.setProperty("np", "512");
-   }
+
+    Map<Phases, Integer> phaseMap;
+
+    AtomicInteger windowCounter;
+//	int windowCounter;
+
+    AtomicInteger totalWindowCounter;
+
+    Phases[] usedPhases;
+
+    Map<HorizontalPosition, SPCFileAccess> bpMap;
+
+    private final String stfcatName = "LSTF1.stfcat"; //LSTF1 ASTF1 ASTF2
+    private final List<String> stfcat = readSTFCatalogue(stfcatName);
+
+    private List<String> readSTFCatalogue(String STFcatalogue) throws IOException {
+//		System.out.println("STF catalogue: " +  STFcatalogue);
+        return IOUtils.readLines(AtAMaker.class.getClassLoader().getResourceAsStream(STFcatalogue)
+                    , Charset.defaultCharset());
+    }
+
+    private Path logfile;
+
+    private TimewindowData[] timewindowOrder;
+
+    private final int bufferMargin = 10;
+
+    private boolean doubledifference;
 
     /* (non-Javadoc)
      * @see io.github.kensuke1984.kibrary.Operation#run()
@@ -1159,7 +717,7 @@
     @Override
     public void run() throws IOException {
         if (fastCompute)
-            System.err.println("Using fast compute mode");
+            System.out.println("Using fast compute mode");
 
         setTimewindows();
         setBandPassFilter();
@@ -1173,17 +731,22 @@
 
         totalWindowCounter = new AtomicInteger();
 
+        String tempString = GadgetAid.getTemporaryString();
+
+//		logfile = workPath.resolve("atam" + tempString + ".log");
+//		Files.createFile(logfile);
+
         partialIDPaths = new Path[nFreq];
         partialPaths = new Path[nFreq];
         for (int ifreq = 0; ifreq < frequencyRanges.length; ifreq++) {
-            partialPaths[ifreq] = outPath.resolve("partial_" + frequencyRanges[ifreq] +"_" + dateString + ".dat");
-            partialIDPaths[ifreq] = outPath.resolve("partialID_" + frequencyRanges[ifreq] +"_" + dateString + ".dat");
-        }
-
-        Path outUnknownPath = outPath.resolve("newUnknowns" + dateString + ".inf");
-        Path outOriginalUnknownPath = outPath.resolve("originalUnknowns" + dateString + ".inf");
-        Path outLayerPath = outPath.resolve("newPerturbationLayers" + dateString + ".inf");
-        Path outHorizontalPoints = outPath.resolve("newHorizontalPositions" + dateString + ".inf");
+            partialPaths[ifreq] = workPath.resolve("partial_" + frequencyRanges[ifreq] +"_" + tempString + ".dat");
+            partialIDPaths[ifreq] = workPath.resolve("partialID_" + frequencyRanges[ifreq] +"_" + tempString + ".dat");
+        }
+
+        Path outUnknownPath = workPath.resolve("newUnknowns" + tempString + ".inf");
+        Path outOriginalUnknownPath = workPath.resolve("originalUnknowns" + tempString + ".inf");
+        Path outLayerPath = workPath.resolve("newPerturbationLayers" + tempString + ".inf");
+        Path outHorizontalPoints = workPath.resolve("newHorizontalPositions" + tempString + ".inf");
         outputUnknownParameters(outUnknownPath, newUnknownParameters);
         outputUnknownParameters(outOriginalUnknownPath, originalUnknownParameters);
         outputPerturbationLayers(outLayerPath);
@@ -1193,7 +756,7 @@
         nInteration = timewindowInformation.size() / nwindowBuffer;
         int newNwindowBuffer = nInteration == 0 ? timewindowInformation.size() : timewindowInformation.size() / nInteration;
         nwindowBufferLastIteration = timewindowInformation.size() - nInteration * newNwindowBuffer;
-        System.err.println("nWindowBuffer (new, new_lastIteration, previous) = " + newNwindowBuffer + " "
+        System.out.println("nWindowBuffer (new, new_lastIteration, previous) = " + newNwindowBuffer + " "
                 + nwindowBufferLastIteration + " " + nwindowBuffer);
         nwindowBuffer = newNwindowBuffer + bufferMargin;
 
@@ -1208,7 +771,7 @@
             phaseMap.put(usedPhases[i], i);
         }
 
-        Path outpartialDir = outPath.resolve("partials");
+        Path outpartialDir = workPath.resolve("partials");
         if (outPartial)
             Files.createDirectories(outpartialDir);
 
@@ -1250,8 +813,8 @@
             //compute data variance
             computeVariance();
             //write data variance
-            System.err.println("Writing residual variance...");
-            Path outpath =  outPath.resolve("residualVariance" +  dateString + ".dat");
+            System.out.println("Writing residual variance...");
+            Path outpath =  workPath.resolve("residualVariance" +  tempString + ".dat");
             ResidualVarianceFile.write(outpath, residualVarianceNumerator, residualVarianceDenominator, weightingTypes
                     , frequencyRanges, usedPhases, correctionTypes, npts);
         }
@@ -1367,7 +930,7 @@
             }
 
             for (Observer station : eventStations) {
-                System.err.println("Working for " + event + " " + station);
+                System.out.println("Working for " + event + " " + station);
 
                 Set<TimewindowData> recordTimewindows = eventTimewindows.stream().filter(tw -> tw.getObserver().equals(station))
                         .collect(Collectors.toSet());
@@ -1391,24 +954,23 @@
                 }
 
                 //--- compute partials
-//				System.err.println("Computing partials...");
+//				System.out.println("Computing partials...");
                 synchronized (this) {
                     int currentWindowCounter = windowCounter.get();
 
-    //				System.err.println(currentWindowCounter + " " + iterationCount + " " + nInteration + " " + nwindowBufferLastIteration);
+    //				System.out.println(currentWindowCounter + " " + iterationCount + " " + nInteration + " " + nwindowBufferLastIteration);
 
 //					if (threeD) {
-<<<<<<< HEAD
                         if (catalogueFP) {
-                            System.err.println("FP catalogue");
+                            System.out.println("FP catalogue");
                             for (HorizontalPosition position : originalHorizontalPositions) {
                                 if (fastCompute) {
-                                    FullPosition fpSourceLoc = event.getEvent().getCmtLocation();
+                                    FullPosition fpSourceLoc = event.getEventData().getCmtLocation();
                                     HorizontalPosition bpSourceLoc = station.getPosition();
-                                    double distanceFP = fpSourceLoc.getEpicentralDistance(position);
-                                    double az = fpSourceLoc.getAzimuth(bpSourceLoc) - fpSourceLoc.getAzimuth(position);
+                                    double distanceFP = fpSourceLoc.calculateEpicentralDistance(position);
+                                    double az = fpSourceLoc.calculateAzimuth(bpSourceLoc) - fpSourceLoc.calculateAzimuth(position);
                                     double d = Math.toDegrees(Math.asin(distanceFP * Math.sin(az)));
-                                    System.err.println(d);
+                                    System.out.println(d);
                                     if (d < 10.)
                                         todo.add(Executors.callable(new FPWorker(position, station, event, IndicesRecordBasicID, orderedRecordTimewindows, currentWindowCounter)));
                                 }
@@ -1417,7 +979,7 @@
                             }
                         }
                         else {
-                            System.err.println("Exact FP");
+                            System.out.println("Exact FP");
                             for (int ispc = 0; ispc < fpnames.size(); ispc++) {
                                 if (mode.equals("SH"))
                                     todo.add(Executors.callable(new FPWorker(fpnames.get(ispc)
@@ -1428,12 +990,12 @@
                                 else if (mode.equals("BOTH")) {
                                     HorizontalPosition position = fpnames.get(ispc).read().getObserverPosition();
                                     if (fastCompute) {
-                                        FullPosition fpSourceLoc = event.getEvent().getCmtLocation();
+                                        FullPosition fpSourceLoc = event.getEventData().getCmtLocation();
                                         HorizontalPosition bpSourceLoc = station.getPosition();
-                                        double distanceFP = fpSourceLoc.getEpicentralDistance(position);
-                                        double az = fpSourceLoc.getAzimuth(bpSourceLoc) - fpSourceLoc.getAzimuth(position);
+                                        double distanceFP = fpSourceLoc.calculateEpicentralDistance(position);
+                                        double az = fpSourceLoc.calculateAzimuth(bpSourceLoc) - fpSourceLoc.calculateAzimuth(position);
                                         double d = Math.toDegrees(Math.asin(distanceFP * Math.sin(az)));
-//										System.err.println(d);
+//										System.out.println(d);
                                         if (Math.abs(d) < 10.)
                                             todo.add(Executors.callable(new FPWorker(fpnames.get(ispc), fpnames_PSV.get(ispc)
                                                     , station, event, IndicesRecordBasicID, orderedRecordTimewindows, currentWindowCounter)));
@@ -1441,50 +1003,6 @@
                                     else
                                         todo.add(Executors.callable(new FPWorker(fpnames.get(ispc), fpnames_PSV.get(ispc)
                                                 , station, event, IndicesRecordBasicID, orderedRecordTimewindows, currentWindowCounter)));
-=======
-						if (catalogueFP) {
-							System.out.println("FP catalogue");
-							for (HorizontalPosition position : originalHorizontalPositions) {
-								if (fastCompute) {
-									FullPosition fpSourceLoc = event.getEventData().getCmtLocation();
-									HorizontalPosition bpSourceLoc = station.getPosition();
-									double distanceFP = fpSourceLoc.calculateEpicentralDistance(position);
-									double az = fpSourceLoc.calculateAzimuth(bpSourceLoc) - fpSourceLoc.calculateAzimuth(position);
-									double d = Math.toDegrees(Math.asin(distanceFP * Math.sin(az)));
-									System.out.println(d);
-									if (d < 10.)
-										todo.add(Executors.callable(new FPWorker(position, station, event, IndicesRecordBasicID, orderedRecordTimewindows, currentWindowCounter)));
-								}
-								else
-									todo.add(Executors.callable(new FPWorker(position, station, event, IndicesRecordBasicID, orderedRecordTimewindows, currentWindowCounter)));
-							}
-						}
-						else {
-							System.out.println("Exact FP");
-							for (int ispc = 0; ispc < fpnames.size(); ispc++) {
-								if (mode.equals("SH"))
-									todo.add(Executors.callable(new FPWorker(fpnames.get(ispc)
-											, station, event, IndicesRecordBasicID, orderedRecordTimewindows, currentWindowCounter)));
-								else if (mode.equals("PSV"))
-									todo.add(Executors.callable(new FPWorker(null, fpnames_PSV.get(ispc)
-											, station, event, IndicesRecordBasicID, orderedRecordTimewindows, currentWindowCounter)));
-								else if (mode.equals("BOTH")) {
-									HorizontalPosition position = fpnames.get(ispc).read().getObserverPosition();
-									if (fastCompute) {
-										FullPosition fpSourceLoc = event.getEventData().getCmtLocation();
-										HorizontalPosition bpSourceLoc = station.getPosition();
-										double distanceFP = fpSourceLoc.calculateEpicentralDistance(position);
-										double az = fpSourceLoc.calculateAzimuth(bpSourceLoc) - fpSourceLoc.calculateAzimuth(position);
-										double d = Math.toDegrees(Math.asin(distanceFP * Math.sin(az)));
-//										System.out.println(d);
-										if (Math.abs(d) < 10.)
-											todo.add(Executors.callable(new FPWorker(fpnames.get(ispc), fpnames_PSV.get(ispc)
-													, station, event, IndicesRecordBasicID, orderedRecordTimewindows, currentWindowCounter)));
-									}
-									else
-										todo.add(Executors.callable(new FPWorker(fpnames.get(ispc), fpnames_PSV.get(ispc)
-												, station, event, IndicesRecordBasicID, orderedRecordTimewindows, currentWindowCounter)));
->>>>>>> d3377bc9
 //									todo.add(Executors.callable(new FPWorker(fpnames.get(ispc), fpnames_PSV.get(ispc)
 //											, station, event, IndicesRecordBasicID, orderedRecordTimewindows, currentWindowCounter)));
                                 }
@@ -1506,7 +1024,7 @@
                     totalWindowCounter.addAndGet(orderedRecordTimewindows.size());
                 }
 
-                System.err.println(windowCounter.get() + " " + totalWindowCounter.get() + " " + timewindowInformation.size());
+                System.out.println(windowCounter.get() + " " + totalWindowCounter.get() + " " + timewindowInformation.size());
 
                 if ( (windowCounter.get() >= nwindowBuffer - bufferMargin && iterationCount < nInteration)
                         || (timewindowInformation.size() - totalWindowCounter.get() == 0 && iterationCount == nInteration) ) {
@@ -1517,11 +1035,11 @@
                     windowCounter.set(0);
                     iterationCount++;
                     try {
-                        System.err.println("Computing " + todo.size() + " tasks");
+                        System.out.println("Computing " + todo.size() + " tasks");
                         long t1i = System.currentTimeMillis();
                         List<Future<Object>> answers = execs.invokeAll(todo);
                         long t1f = System.currentTimeMillis();
-                        System.err.println("Completed in " + (t1f-t1i)*1e-3 + " s");
+                        System.out.println("Completed in " + (t1f-t1i)*1e-3 + " s");
                         todo = new ArrayList<>();
                     } catch (InterruptedException e) {
                         e.printStackTrace();
@@ -1532,9 +1050,9 @@
                     if (!testBP) {
                         Runtime runtime = Runtime.getRuntime();
                         long usedMemory = runtime.totalMemory() - runtime.freeMemory();
-                        System.err.println("--> Used memory = " + usedMemory*1e-9 + "Gb");
-
-                        System.err.println("Computing AtA...");
+                        System.out.println("--> Used memory = " + usedMemory*1e-9 + "Gb");
+
+                        System.out.println("Computing AtA...");
 
                         for (int ibuff = 0; ibuff < numberOfBuffers; ibuff++) {
                             if (Files.exists(bufferFiles[ibuff])) {
@@ -1563,13 +1081,13 @@
                             }
 
                             usedMemory = runtime.totalMemory() - runtime.freeMemory();
-                            System.err.println("--> Used memory = " + usedMemory*1e-9 + "Gb");
+                            System.out.println("--> Used memory = " + usedMemory*1e-9 + "Gb");
 
                             int n = ibuff < numberOfBuffers - 1 ? bufferStartIndex[ibuff + 1] : n0AtA;
 
-//							System.err.println(ibuff + " " + bufferStartIndex[ibuff] + " " + n);
-
-                            System.err.println(Runtime.getRuntime().availableProcessors() + " available processors for computation of AtA");
+//							System.out.println(ibuff + " " + bufferStartIndex[ibuff] + " " + n);
+
+                            System.out.println(Runtime.getRuntime().availableProcessors() + " available processors for computation of AtA");
                             List<Callable<Object>> todo2 = new ArrayList<Callable<Object>>();
                             for (int i0AtA = bufferStartIndex[ibuff]; i0AtA < n; i0AtA++) {
                                 if (!doubledifference)
@@ -1578,26 +1096,26 @@
                                     todo2.add(Executors.callable(new AtADDWorker(bufferStartIndex[ibuff], i0AtA)));
                             }
                             try {
-                                System.err.println("Computing " + todo2.size() + " tasks");
+                                System.out.println("Computing " + todo2.size() + " tasks");
                                 List<Future<Object>> answers = execs.invokeAll(todo2);
                             } catch (InterruptedException e) {
                                     e.printStackTrace();
                             }
 
                             //--- write AtA
-                            System.err.println("Writing AtA buffer in " + bufferFiles[ibuff]);
+                            System.out.println("Writing AtA buffer in " + bufferFiles[ibuff]);
                             Files.deleteIfExists(bufferFiles[ibuff]);
                             AtAFile.write(ataBuffer, weightingTypes, frequencyRanges, newUnknownParameters, usedPhases, bufferFiles[ibuff]);
-                            System.err.println("Finished writting");
+                            System.out.println("Finished writting");
                         } // END AtA buffers loop
                     } // END IF test BP
                     } // END IF computation flag (compute AtA)
 
                     // write partials
                     if (computationFlag == 3) {
-                        System.err.println("Writing partials");
+                        System.out.println("Writing partials");
                         fillA(timewindowOrder);
-                        System.err.println("Done!");
+                        System.out.println("Done!");
                     }
 
                     //reset partials
@@ -1636,8 +1154,8 @@
         //--- write Atd
         if (computationFlag == 1 || computationFlag == 2) {
         if (!testBP) {
-            System.err.println("Writing Atd...");
-            Path outputPath = outPath.resolve("atd" + dateString + ".dat");
+            System.out.println("Writing Atd...");
+            Path outputPath = workPath.resolve("atd" + tempString + ".dat");
 
             List<AtdEntry> atdEntryList = new ArrayList<>();
             for (int i = 0; i < nNewUnknown; i++) {
@@ -1672,34 +1190,6 @@
         }
 
         //END
-    }
-
-    private void setOutput() throws IOException {
-        synchronized (AtAMaker.class) {
-            do {
-                  dateString = GadgetAid.getTemporaryString();
-                  outPath = workPath.resolve("assembled" + dateString);
-                  logPath = outPath.resolve("assembler" + dateString + ".log");
-                  if (!Files.exists(outPath))
-                      Files.createDirectories(outPath);
-                  System.err.println("Output directory is " + outPath);
-            } while (Files.exists(logPath));
-            Files.createFile(logPath);
-        }
-    }
-
-    private synchronized void writeLog(String line) throws IOException {
-        try (PrintWriter pw = new PrintWriter(
-                Files.newBufferedWriter(logPath, StandardOpenOption.CREATE, StandardOpenOption.APPEND))) {
-            pw.print(new Date() + " : ");
-            pw.println(line);
-        }
-    }
-
-    private List<String> readSTFCatalogue(String STFcatalogue) throws IOException {
-//		System.err.println("STF catalogue: " +  STFcatalogue);
-        return IOUtils.readLines(AtAMaker.class.getClassLoader().getResourceAsStream(STFcatalogue)
-                    , Charset.defaultCharset());
     }
 
     private void writeParialCorr(Path rootPath) throws IOException {
@@ -1780,7 +1270,7 @@
                                     writers[ifreq].addPartialID(partialID);
 //								}
 //								else
-//									System.err.println(0);
+//									System.out.println(0);
                             }
                     }
                 }
@@ -1820,7 +1310,7 @@
                                     writers[ifreq].addPartialID(partialID);
                                 }
                                 else
-                                    System.err.println(0);
+                                    System.out.println(0);
                             }
                     }
                 }
@@ -1943,7 +1433,6 @@
         int cutend = (int) (timewindowInformation.getEndTime() * partialSamplingHz) + ext[ifreq];
         Complex[] cut = new Complex[cutend - cutstart];
 //		Arrays.parallelSetAll(cut, i -> new Complex(u[i + cutstart]));
-<<<<<<< HEAD
         Arrays.setAll(cut, i -> new Complex(u[i + cutstart]));
 
         return cut;
@@ -1961,27 +1450,27 @@
 
     private void setSourceTimeFunctions(Set<GlobalCMTID> idSet) throws IOException {
         if (sourceTimeFunction == 0) {
-            System.err.println("No convolution");
+            System.out.println("No convolution");
             return;
         }
 
         userSourceTimeFunctions = new HashMap<>();
         idSet.forEach(id -> {
-            double halfDuration = id.getEvent().getHalfDuration();
+            double halfDuration = id.getEventData().getHalfDuration();
             SourceTimeFunction stf;
             switch (sourceTimeFunction) {
             case 1:
-                System.err.println("Using boxcar STF");
+                System.out.println("Using boxcar STF");
                 stf = SourceTimeFunction.boxcarSourceTimeFunction(np, tlen, partialSamplingHz, halfDuration);
                 break;
             case 2:
-                System.err.println("Using triangle STF");
+                System.out.println("Using triangle STF");
                 stf = SourceTimeFunction.triangleSourceTimeFunction(np, tlen, partialSamplingHz, halfDuration);
                 break;
             case 3:
-                System.err.println("Using asymmetric triangle STF with user catalog");
-                double halfDuration1 = id.getEvent().getHalfDuration();
-                double halfDuration2 = id.getEvent().getHalfDuration();
+                System.out.println("Using asymmetric triangle STF with user catalog");
+                double halfDuration1 = id.getEventData().getHalfDuration();
+                double halfDuration2 = id.getEventData().getHalfDuration();
                 boolean found = false;
                   for (String str : stfcat) {
                       String[] stflist = str.split("\\s+");
@@ -1997,12 +1486,12 @@
                   if (found)
                       stf = SourceTimeFunction.asymmetrictriangleSourceTimeFunction(np, tlen, partialSamplingHz, halfDuration1, halfDuration2);
                   else
-                      stf = SourceTimeFunction.triangleSourceTimeFunction(np, tlen, partialSamplingHz, id.getEvent().getHalfDuration());
+                      stf = SourceTimeFunction.triangleSourceTimeFunction(np, tlen, partialSamplingHz, id.getEventData().getHalfDuration());
                 break;
             case 4:
                 throw new RuntimeException("Case 4 not implemented yet");
             case 5:
-                System.err.println("Using triangle STF with user catalog");
+                System.out.println("Using triangle STF with user catalog");
                 halfDuration = 0.;
                 double amplitudeCorrection = 1.;
                 found = false;
@@ -2018,7 +1507,7 @@
                   if (found)
                       stf = SourceTimeFunction.triangleSourceTimeFunction(np, tlen, partialSamplingHz, halfDuration, 1. / amplitudeCorrection);
                   else
-                      stf = SourceTimeFunction.triangleSourceTimeFunction(np, tlen, partialSamplingHz, id.getEvent().getHalfDuration());
+                      stf = SourceTimeFunction.triangleSourceTimeFunction(np, tlen, partialSamplingHz, id.getEventData().getHalfDuration());
                   break;
             default:
                 throw new RuntimeException("Error: undefined source time function identifier (0: none, 1: boxcar, 2: triangle).");
@@ -2032,7 +1521,7 @@
     }
 
     private void setBandPassFilter() throws IOException {
-        System.err.println("Designing filter.");
+        System.out.println("Designing filter.");
         filter = new ButterworthFilter[frequencyRanges.length];
 
         for (int i = 0; i < frequencyRanges.length; i++) {
@@ -2044,7 +1533,7 @@
             BandPassFilter tmpfilter = new BandPassFilter(omegaH, omegaL, filterNp);
             tmpfilter.setBackward(backward);
 
-            System.err.println(tmpfilter.toString());
+            System.out.println(tmpfilter.toString());
 
             filter[i] = tmpfilter;
         }
@@ -2078,146 +1567,9 @@
         PrintWriter pw = new PrintWriter(new BufferedWriter(new FileWriter(outpath.toFile())));
         double[] newRadii = null;
         double[] newLayerWidths = null;
-=======
-		Arrays.setAll(cut, i -> new Complex(u[i + cutstart]));
-
-		return cut;
-	}
-
-	private double[] sampleOutput(Complex[] u, TimewindowData timewindowInformation, int ifreq) {
-		// 書きだすための波形
-		int outnpts = (int) ((timewindowInformation.getEndTime() - timewindowInformation.getStartTime())
-				* finalSamplingHz);
-		double[] sampleU = new double[outnpts];
-
-		Arrays.setAll(sampleU, j -> u[ext[ifreq] + j * step[ifreq]].getReal());
-		return sampleU;
-	}
-	
-	private void setSourceTimeFunctions(Set<GlobalCMTID> idSet) throws IOException {
-		if (sourceTimeFunction == 0) {
-			System.out.println("No convolution");
-			return;
-		}
-		
-		userSourceTimeFunctions = new HashMap<>();
-		idSet.forEach(id -> {
-			double halfDuration = id.getEventData().getHalfDuration();
-			SourceTimeFunction stf;
-			switch (sourceTimeFunction) {
-			case 1:
-				System.out.println("Using boxcar STF");
-				stf = SourceTimeFunction.boxcarSourceTimeFunction(np, tlen, partialSamplingHz, halfDuration);
-				break;
-			case 2:
-				System.out.println("Using triangle STF");
-				stf = SourceTimeFunction.triangleSourceTimeFunction(np, tlen, partialSamplingHz, halfDuration);
-				break;
-			case 3:
-				System.out.println("Using asymmetric triangle STF with user catalog");
-				double halfDuration1 = id.getEventData().getHalfDuration();
-	        	double halfDuration2 = id.getEventData().getHalfDuration();
-	        	boolean found = false;
-		      	for (String str : stfcat) {
-		      		String[] stflist = str.split("\\s+");
-		      	    GlobalCMTID eventID = new GlobalCMTID(stflist[0]);
-		      	    if(id.equals(eventID)) {
-		      	    	if(Integer.valueOf(stflist[3]) >= 5.) {
-		      	    		halfDuration1 = Double.valueOf(stflist[1]);
-		      	    		halfDuration2 = Double.valueOf(stflist[2]);
-		      	    		found = true;
-		      	    	}
-		      	    }
-		      	}
-		      	if (found)
-		      		stf = SourceTimeFunction.asymmetrictriangleSourceTimeFunction(np, tlen, partialSamplingHz, halfDuration1, halfDuration2);
-		      	else
-		      		stf = SourceTimeFunction.triangleSourceTimeFunction(np, tlen, partialSamplingHz, id.getEventData().getHalfDuration());
-	            break;
-			case 4:
-				throw new RuntimeException("Case 4 not implemented yet");
-			case 5:
-				System.out.println("Using triangle STF with user catalog");
-				halfDuration = 0.;
-				double amplitudeCorrection = 1.;
-				found = false;
-		      	for (String str : stfcat) {
-		      		String[] stflist = str.split("\\s+");
-		      	    GlobalCMTID eventID = new GlobalCMTID(stflist[0].trim());
-		      	    if(id.equals(eventID)) {
-		      	    	halfDuration = Double.valueOf(stflist[1].trim());
-		      	    	amplitudeCorrection = Double.valueOf(stflist[2].trim());
-		      	    	found = true;
-		      	    }
-		      	}
-		      	if (found)
-		      		stf = SourceTimeFunction.triangleSourceTimeFunction(np, tlen, partialSamplingHz, halfDuration, 1. / amplitudeCorrection);
-		      	else
-		      		stf = SourceTimeFunction.triangleSourceTimeFunction(np, tlen, partialSamplingHz, id.getEventData().getHalfDuration());
-		      	break;
-			default:
-				throw new RuntimeException("Error: undefined source time function identifier (0: none, 1: boxcar, 2: triangle).");
-			}
-			userSourceTimeFunctions.put(id, stf);
-		});
-	}
-	
-	private SourceTimeFunction getSourceTimeFunction(GlobalCMTID id) {
-		return sourceTimeFunction == 0 ? null : userSourceTimeFunctions.get(id);
-	}
-	
-	private void setBandPassFilter() throws IOException {
-		System.out.println("Designing filter.");
-		filter = new ButterworthFilter[frequencyRanges.length];
-		
-		for (int i = 0; i < frequencyRanges.length; i++) {
-			double minFreq = frequencyRanges[i].getMinFreq();
-			double maxFreq = frequencyRanges[i].getMaxFreq();
-			
-			double omegaH = maxFreq * 2 * Math.PI / partialSamplingHz;
-			double omegaL = minFreq * 2 * Math.PI / partialSamplingHz;
-			BandPassFilter tmpfilter = new BandPassFilter(omegaH, omegaL, filterNp);
-			tmpfilter.setBackward(backward);
-			
-			System.out.println(tmpfilter.toString());
-			
-			filter[i] = tmpfilter;
-		}
-	}
-	
-	private List<HorizontalPosition> originalHorizontalPositions;
-	
-	
-	private void canGO() {
-		if (basicIDArray[0].length < 2 * timewindowInformation.size())
-			throw new RuntimeException("Not enough waveforms for the given timewindow file");
-	}
-	
-	private void outputUnknownParameters(Path outpath, UnknownParameter[] parameters) throws IOException {
-		PrintWriter pw = new PrintWriter(new BufferedWriter(new FileWriter(outpath.toFile())));
-		for (UnknownParameter p : parameters)
-			pw.println(p);
-		pw.close();
-	}
-	
-	private void outputHorizontalPoints(Path outpath, List<HorizontalPosition> horizontalPositions) throws IOException {
-		if (horizontalPositions == null)
-			return;
-		PrintWriter pw = new PrintWriter(new BufferedWriter(new FileWriter(outpath.toFile())));
-		for (HorizontalPosition p : horizontalPositions)
-			pw.println(p);
-		pw.close();
-	}
-	
-	private void outputPerturbationLayers(Path outpath) throws IOException {
-		PrintWriter pw = new PrintWriter(new BufferedWriter(new FileWriter(outpath.toFile())));
-		double[] newRadii = null;
-		double[] newLayerWidths = null;
->>>>>>> d3377bc9
 //		if (horizontalMapping != null) {
-//			System.err.println("Not implemented yet");
+//			System.out.println("Not implemented yet");
 //		}
-<<<<<<< HEAD
         if (threedMapping != null) {
             newRadii = threedMapping.getNewRadii();
             newLayerWidths = threedMapping.getNewLayerWidths();
@@ -2369,203 +1721,28 @@
             }
 
             if (!originalHorizontalPositions.contains(obsPos)) {
-                System.err.println("Position not contained " + obsPos);
+                System.out.println("Position not contained " + obsPos);
                 return;
             }
 
             FullPosition bpSourceLoc = station.getPosition().toFullPosition(Earth.EARTH_RADIUS);
-            FullPosition fpSourceLoc = event.getEvent().getCmtLocation();
-            double distanceBP = bpSourceLoc.getEpicentralDistance(obsPos) * 180. / Math.PI;
-            double distanceFP = fpSourceLoc.getEpicentralDistance(obsPos) * 180. / Math.PI;
+            FullPosition fpSourceLoc = event.getEventData().getCmtLocation();
+            double distanceBP = bpSourceLoc.calculateEpicentralDistance(obsPos) * 180. / Math.PI;
+            double distanceFP = fpSourceLoc.calculateEpicentralDistance(obsPos) * 180. / Math.PI;
 //			double distance = bpSourceLoc.getGeographicalDistance(obsPos) * 180. / Math.PI;
-            double phiBP = Math.PI - bpSourceLoc.getAzimuth(obsPos);
-            double phiFP = Math.PI - fpSourceLoc.getAzimuth(obsPos);
+            double phiBP = Math.PI - bpSourceLoc.calculateAzimuth(obsPos);
+            double phiFP = Math.PI - fpSourceLoc.calculateAzimuth(obsPos);
             if (Double.isNaN(phiBP))
                 throw new RuntimeException("PhiBP is NaN " + fpname + " " + station);
             if (Double.isNaN(phiFP))
                 throw new RuntimeException("PhiFP is NaN " + fpname + " " + station);
-//			System.err.println("phi= " + phi);
-
-            System.err.println(fpSourceLoc + " " + obsPos);
-
-//			System.err.println("geographic, geodetic distance = " + geocentricDistance + " " + distance);
-
-
-=======
-		if (threedMapping != null) {
-			newRadii = threedMapping.getNewRadii();
-			newLayerWidths = threedMapping.getNewLayerWidths();
-		}
-		else if (mapping == null ) {
-			pw.close();
-			return;
-		}
-		else {
-			newRadii = mapping.getNewRadii();
-			newLayerWidths = mapping.getNewLayerWidths();
-		}
-		for (int i = 0; i < newRadii.length; i++) {
-			pw.println(newRadii[i] + " " + newLayerWidths[i]);
-		}
-		pw.close();
-	}
-	
-	private int getParameterIndex(FullPosition loc, PartialType type) {
-		int i = 0;
-		for (UnknownParameter p : originalUnknownParameters) {
-			if (p.getPosition().equals(loc) && p.getPartialType().equals(type))
-				return i;
-			i++;
-		}
-		return -1;
-	}
-	
-	private int getParameterIndex1D(double radius, PartialType type) {
-		int i = 0;
-		for (UnknownParameter p : originalUnknownParameters) {
-			if (p.getPosition().getR() == radius && p.getPartialType().equals(type))
-				return i;
-			i++;
-		}
-		return -1;
-	}
-	
-	private PartialType to1D(PartialType type3D) {
-		PartialType type1D = null;
-		switch (type3D) {
-		case MU:
-			type1D = PartialType.PAR2;
-			break;
-		case LAMBDA:
-			type1D = PartialType.PAR1;
-			break;
-		default:
-			throw new RuntimeException("PartialType not implemented yet " + type3D);
-		}
-		return type1D;
-	}
-	
-	private final double epsilon = 1e-6;
-	
-	private boolean equalToEpsilon(double d1, double d2) {
-		if (Math.abs(d1 - d2) < epsilon)
-			return true;
-		else
-			return false;
-	}
-	
-	public class FPWorker implements Runnable {
-		
-		SPCFileName fpname;
-		SPCFileName fpname_PSV;
-		HorizontalPosition voxelPosition;
-		Observer station;
-		GlobalCMTID event;
-		List<List<Integer>> IndicesRecordBasicID;
-		private final List<TimewindowData> orderedRecordTimewindows;
-		private int windowCounter;
-		
-		public FPWorker(SPCFileName fpname, Observer station, GlobalCMTID event,
-				List<List<Integer>> IndicesRecordBasicID, List<TimewindowData> orderedRecordTimewindows,  int windowCounter) {
-			if (mode.equals("SH")) {
-				this.fpname = fpname;
-				this.fpname_PSV = null;
-			}
-			else if (mode.equals("PSV")) {
-				this.fpname = null;
-				this.fpname_PSV = fpname;
-			}
-			this.station = station;
-			this.event = event;
-			this.IndicesRecordBasicID = IndicesRecordBasicID;
-			this.orderedRecordTimewindows = orderedRecordTimewindows;
-			this.windowCounter = windowCounter;
-		}
-		
-		public FPWorker(SPCFileName fpname, SPCFileName fpname_PSV, Observer station, GlobalCMTID event,
-				List<List<Integer>> IndicesRecordBasicID, List<TimewindowData> orderedRecordTimewindows,  int windowCounter) {
-			this.fpname = fpname;
-			this.fpname_PSV = fpname_PSV;
-			this.station = station;
-			this.event = event;
-			this.IndicesRecordBasicID = IndicesRecordBasicID;
-			this.orderedRecordTimewindows = orderedRecordTimewindows;
-			this.windowCounter = windowCounter;
-		}
-		
-		public FPWorker(HorizontalPosition voxelPosition, Observer station, GlobalCMTID event,
-				List<List<Integer>> IndicesRecordBasicID, List<TimewindowData> orderedRecordTimewindows,  int windowCounter) {
-			this.fpname = null;
-			this.fpname_PSV = null;
-			this.voxelPosition = voxelPosition;
-			this.station = station;
-			this.event = event;
-			this.IndicesRecordBasicID = IndicesRecordBasicID;
-			this.orderedRecordTimewindows = orderedRecordTimewindows;
-			this.windowCounter = windowCounter;
-		}
-		
-		@Override
-		public void run() {
-			long t1i = 0;
-			long t1f = 0;
-			try {
-			t1i = System.currentTimeMillis();
-			
-			SPCFileAccess fpSpc = null;
-			SPCFileAccess fpSpc_PSV = null;
-			HorizontalPosition obsPos = null;
-			double[] bodyR = null;
-			String obsName = "";
-			if (catalogueFP) {
-				obsPos = voxelPosition;
-			}
-			else {
-				if (mode.equals("SH")) {
-					fpSpc = fpname.read();
-					obsPos = fpSpc.getObserverPosition();
-					bodyR = fpSpc.getBodyR();
-					obsName = fpname.getStationCode();
-				}
-				else if (mode.equals("PSV")) {
-					fpSpc_PSV = fpname_PSV.read();
-					obsPos = fpSpc_PSV.getObserverPosition();
-					bodyR = fpSpc_PSV.getBodyR();
-					obsName = fpname_PSV.getStationCode();
-				}
-				else if (mode.equals("BOTH")) {
-					fpSpc = fpname.read();
-					fpSpc_PSV = fpname_PSV.read();
-					obsPos = fpSpc.getObserverPosition();
-					bodyR = fpSpc.getBodyR();
-					obsName = fpname.getStationCode();
-				}
-			}
-			
-			if (!originalHorizontalPositions.contains(obsPos)) {
-				System.out.println("Position not contained " + obsPos);
-				return;
-			}
-			
-			FullPosition bpSourceLoc = station.getPosition().toFullPosition(Earth.EARTH_RADIUS);
-			FullPosition fpSourceLoc = event.getEventData().getCmtLocation();
-			double distanceBP = bpSourceLoc.calculateEpicentralDistance(obsPos) * 180. / Math.PI;
-			double distanceFP = fpSourceLoc.calculateEpicentralDistance(obsPos) * 180. / Math.PI;
-//			double distance = bpSourceLoc.getGeographicalDistance(obsPos) * 180. / Math.PI;
-			double phiBP = Math.PI - bpSourceLoc.calculateAzimuth(obsPos);
-			double phiFP = Math.PI - fpSourceLoc.calculateAzimuth(obsPos);
-			if (Double.isNaN(phiBP))
-				throw new RuntimeException("PhiBP is NaN " + fpname + " " + station);
-			if (Double.isNaN(phiFP))
-				throw new RuntimeException("PhiFP is NaN " + fpname + " " + station);
 //			System.out.println("phi= " + phi);
-			
-			System.out.println(fpSourceLoc + " " + obsPos);
-		
+
+            System.out.println(fpSourceLoc + " " + obsPos);
+
 //			System.out.println("geographic, geodetic distance = " + geocentricDistance + " " + distance);
-			
-			
->>>>>>> d3377bc9
+
+
 //			if (fastCompute) {
 //				double a = Math.toRadians(distanceFP);
 //				double az = fpSourceLoc.getAzimuth(bpSourceLoc) - fpSourceLoc.getAzimuth(obsPos);
@@ -2723,7 +1900,7 @@
 
 //------------------------------------- testBP ------------------------------
             if (testBP) {
-                Path dirBP = outPath.resolve("bpwaves");
+                Path dirBP = workPath.resolve("bpwaves");
                 Files.createDirectories(dirBP);
                 for (int i = 0; i < bpSpc1.nbody(); i++) {
 
@@ -2736,7 +1913,7 @@
 
                     SPCBody body = SPCBody.interpolate(body1, body2, body3, dhBP);
 
-//					System.err.println("DEBUG BP test: " +  body.getSpcComponents()[20].getValueInFrequencyDomain()[10]);
+//					System.out.println("DEBUG BP test: " +  body.getSpcComponents()[20].getValueInFrequencyDomain()[10]);
 
 //					SPCBody body = bpSpc.getSpcBodyList().get(i);
 
@@ -2786,7 +1963,7 @@
 //
 //----------------------------- test FP
             if (testFP) {
-                Path dirFP = outPath.resolve("fpwaves");
+                Path dirFP = workPath.resolve("fpwaves");
                 Files.createDirectories(dirFP);
                 for (int i = 0; i < fpSpc1.nbody(); i++) {
 
@@ -2799,7 +1976,7 @@
 
                     SPCBody body = SPCBody.interpolate(body1, body2, body3, dhFP);
 
-//					System.err.println("DEBUG BP test: " +  body.getSpcComponents()[20].getValueInFrequencyDomain()[10]);
+//					System.out.println("DEBUG BP test: " +  body.getSpcComponents()[20].getValueInFrequencyDomain()[10]);
 
 //					SPCBody body = bpSpc.getSpcBodyList().get(i);
 
@@ -3040,7 +2217,7 @@
 
                 t1f = System.currentTimeMillis();
                 if ((++workProgressCounter) % progressStep == 0) {
-                    System.err.print(".");
+                    System.out.print(".");
                     workProgressCounter = 0;
                 }
             } // END bodyR loop
@@ -3256,19 +2433,4 @@
         }
     }
 
-    /* (non-Javadoc)
-     * @see io.github.kensuke1984.kibrary.Operation#getWorkPath()
-     */
-    @Override
-    public Path getWorkPath() {
-        return workPath;
-    }
-
-    /* (non-Javadoc)
-     * @see io.github.kensuke1984.kibrary.Operation#getProperties()
-     */
-    @Override
-    public Properties getProperties() {
-        return PROPERTY;
-    }
 }