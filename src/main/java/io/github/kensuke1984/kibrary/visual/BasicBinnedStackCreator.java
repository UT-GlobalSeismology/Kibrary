package io.github.kensuke1984.kibrary.visual;

import java.io.IOException;
import java.io.PrintWriter;
import java.nio.file.Files;
import java.nio.file.Path;
import java.nio.file.Paths;
import java.nio.file.StandardOpenOption;
import java.util.Arrays;
import java.util.Comparator;
import java.util.HashSet;
import java.util.List;
import java.util.Optional;
import java.util.Set;
import java.util.stream.Collectors;
import java.util.stream.DoubleStream;

import org.apache.commons.math3.linear.ArrayRealVector;

import edu.sc.seis.TauP.Arrival;
import edu.sc.seis.TauP.TauModelException;
import edu.sc.seis.TauP.TauP_Time;
import io.github.kensuke1984.kibrary.Operation;
import io.github.kensuke1984.kibrary.Property;
import io.github.kensuke1984.kibrary.external.gnuplot.GnuplotColorName;
import io.github.kensuke1984.kibrary.external.gnuplot.GnuplotFile;
import io.github.kensuke1984.kibrary.util.DatasetAid;
import io.github.kensuke1984.kibrary.util.GadgetAid;
import io.github.kensuke1984.kibrary.util.MathAid;
import io.github.kensuke1984.kibrary.util.data.Trace;
import io.github.kensuke1984.kibrary.util.globalcmt.GlobalCMTID;
import io.github.kensuke1984.kibrary.util.sac.SACComponent;
import io.github.kensuke1984.kibrary.util.sac.WaveformType;
import io.github.kensuke1984.kibrary.waveform.BasicID;
import io.github.kensuke1984.kibrary.waveform.BasicIDFile;
import io.github.kensuke1984.kibrary.waveform.BasicIDPairUp;

/**
 * Creates and plots binned stacks for each event included in a {@link BasicIDFile}.
 * Time-shift from corrections will be applied to observed waveform when being plotted.
 * Waveforms can be aligned on a specific phase or by a certain reduction slowness.
 * Travel time curves can be drawn on the graph.
 * <p>
 * A basic waveform folder is required as input.
 * Additional basic waveform folders can be given when plotting multiple synthetic seismograms.
 * <p>
 * The entries to plot will be determined by whether they are included in mainBasicPath.
 * When plotting additional synthetic waveforms, their amplitudes will be adjusted with parameters for the main synthetic waveforms.
 * <p>
 * Text files of stacked waveform data for each bin will be created in event folders under the output folder,
 * along with output pdf files and their corresponding plt files.
 *
 * @author otsuru
 * @since 2022/7/27 divided from visual.RecordSectionCreater
 */
public class BasicBinnedStackCreator extends Operation {

    /**
     * The interval of exporting travel times
     */
    private static final double TRAVEL_TIME_INTERVAL = 1;
    /**
     * The interval of deciding graph size; should be a multiple of TRAVEL_TIME_INTERVAL
     */
    private static final int GRAPH_SIZE_INTERVAL = 2;
    /**
     * How much space to provide at the rim of the graph in the y axis
     */
    private static final int Y_AXIS_RIM = 2;
    /**
     * How much space to provide at the rim of the graph in the time axis
     */
    private static final int TIME_RIM = 10;

    private final Property property;
    /**
     * Path of the work folder
     */
    private Path workPath;
    /**
     * A tag to include in output folder name. When this is empty, no tag is used.
     */
    private String folderTag;
    /**
     * components to be included in the dataset
     */
    private Set<SACComponent> components;

    /**
     * Path of a basic waveform folder
     */
    private Path mainBasicPath;
    /**
     * Path of reference waveform folder 1
     */
    private Path refBasicPath1;
    /**
     * Path of reference waveform folder 2
     */
    private Path refBasicPath2;

    /**
     * Events to work for. If this is empty, work for all events in workPath.
     */
    private Set<GlobalCMTID> tendEvents = new HashSet<>();
    private double binWidth;
    private BasicPlotAid.AmpStyle obsAmpStyle;
    private BasicPlotAid.AmpStyle synAmpStyle;
    private double ampScale;

    /**
     * Whether to plot the figure with azimuth as the Y-axis
     */
    private boolean byAzimuth;
    /**
     * Whether to set the azimuth range to [-180:180) instead of [0:360)
     */
    private boolean flipAzimuth;
<<<<<<< HEAD
=======
    /**
     * Names of phases to plot travel time curves
     */
    private String[] displayPhases;
    /**
     * Names of phases to use to align the record section. The fastest of these arrivals is used.
     */
    private String[] alignPhases;
    /**
     * apparent velocity to use when reducing time [s/deg]
     */
    private double reductionSlowness;
    /**
     * Name of structure to compute travel times
     */
    private String structureName;
>>>>>>> 9f555d3e

    private double lowerDistance;
    private double upperDistance;
    private double lowerAzimuth;
    private double upperAzimuth;

    private int mainSynStyle;
    private String mainSynName;
    private int refSynStyle1;
    private String refSynName1;
    private int refSynStyle2;
    private String refSynName2;

    private List<BasicID> refSynBasicIDs1;
    private List<BasicID> refSynBasicIDs2;
    private double samplingStep;

    /**
     * Inxtance of tool to use to compute travel times
     */
    private TauP_Time timeTool;

    /**
     * @param args  none to create a property file <br>
     *              [property file] to run
     * @throws IOException if any
     */
    public static void main(String[] args) throws IOException {
        if (args.length == 0) writeDefaultPropertiesFile();
        else Operation.mainFromSubclass(args);
    }

    public static void writeDefaultPropertiesFile() throws IOException {
        Class<?> thisClass = new Object(){}.getClass().getEnclosingClass();
        Path outPath = Property.generatePath(thisClass);
        try (PrintWriter pw = new PrintWriter(Files.newBufferedWriter(outPath, StandardOpenOption.CREATE_NEW))) {
            pw.println("manhattan " + thisClass.getSimpleName());
            pw.println("##Path of a working directory. (.)");
            pw.println("#workPath ");
            pw.println("##(String) A tag to include in output folder name. If no tag is needed, leave this unset.");
            pw.println("#folderTag ");
            pw.println("##SacComponents to be used, listed using spaces (Z R T)");
            pw.println("#components ");
            pw.println("##Path of a basic waveform folder (.)");
            pw.println("#mainBasicPath ");
            pw.println("##Path of reference basic waveform folder 1, when plotting their waveforms");
            pw.println("#refBasicPath1 ");
            pw.println("##Path of reference basic waveform folder 2, when plotting their waveforms");
            pw.println("#refBasicPath2 ");
            pw.println("##GlobalCMTIDs of events to work for, listed using spaces. To use all events, leave this unset.");
            pw.println("#tendEvents ");
            pw.println("##(double) The width of each bin [deg] (1.0)");
            pw.println("#binWidth ");
            pw.println("##Method for standarization of observed waveform amplitude, from {obsEach,synEach,obsMean,synMean} (synEach)");
            pw.println("#obsAmpStyle ");
            pw.println("##Method for standarization of synthetic waveform amplitude, from {obsEach,synEach,obsMean,synMean} (synEach)");
            pw.println("#synAmpStyle ");
            pw.println("##(double) Coefficient to multiply to all waveforms (1.0)");
            pw.println("#ampScale ");
            pw.println("##(boolean) Whether to plot the figure with azimuth as the Y-axis (false)");
            pw.println("#byAzimuth ");
            pw.println("##(boolean) Whether to set the azimuth range to [-180:180) instead of [0:360) (false)");
            pw.println("## This is effective when using south-to-north raypaths in byAzimuth mode.");
            pw.println("#flipAzimuth ");
<<<<<<< HEAD
=======
            pw.println("##Names of phases to plot travel time curves, listed using spaces. Only when byAzimuth is false.");
            pw.println("#displayPhases ");
            pw.println("##Names of phases to use for alignment, listed using spaces. When unset, the following reductionSlowness will be used.");
            pw.println("##  When multiple phases are set, the fastest arrival of them will be used for alignment.");
            pw.println("#alignPhases ");
            pw.println("##(double) The apparent slowness to use for time reduction [s/deg] (0)");
            pw.println("#reductionSlowness ");
            pw.println("##(String) Name of structure to compute travel times using TauP (prem)");
            pw.println("#structureName ");
>>>>>>> 9f555d3e
            pw.println("##(double) Lower limit of range of epicentral distance to be used [deg] [0:upperDistance) (0)");
            pw.println("#lowerDistance ");
            pw.println("##(double) Upper limit of range of epicentral distance to be used [deg] (lowerDistance:180] (180)");
            pw.println("#upperDistance ");
            pw.println("##(double) Lower limit of range of azimuth to be used [deg] [-360:upperAzimuth) (0)");
            pw.println("#lowerAzimuth ");
            pw.println("##(double) Upper limit of range of azimuth to be used [deg] (lowerAzimuth:360] (360)");
            pw.println("#upperAzimuth ");
            pw.println("##Plot style for main synthetic waveform, from {0:no plot, 1:red, 2:green, 3:blue} (1)");
            pw.println("#mainSynStyle 2");
            pw.println("##Name for main synthetic waveform (synthetic)");
            pw.println("#mainSynName recovered");
            pw.println("##Plot style for reference synthetic waveform 1, from {0:no plot, 1:red, 2:green, 3:blue} (0)");
            pw.println("#refSynStyle1 1");
            pw.println("##Name for reference synthetic waveform 1 (reference1)");
            pw.println("#refSynName1 initial");
            pw.println("##Plot style for reference synthetic waveform 2, from {0:no plot, 1:red, 2:green, 3:blue} (0)");
            pw.println("#refSynStyle2 ");
            pw.println("##Name for reference synthetic waveform 2 (reference2)");
            pw.println("#refSynName2 ");
        }
        System.err.println(outPath + " is created.");
    }

    public BasicBinnedStackCreator(Property property) throws IOException {
        this.property = (Property) property.clone();
    }

    @Override
    public void set() throws IOException {
        workPath = property.parsePath("workPath", ".", true, Paths.get(""));
        if (property.containsKey("folderTag")) folderTag = property.parseStringSingle("folderTag", null);
        components = Arrays.stream(property.parseStringArray("components", "Z R T"))
                .map(SACComponent::valueOf).collect(Collectors.toSet());

        mainBasicPath = property.parsePath("mainBasicPath", ".", true, workPath);
        if (property.containsKey("refBasicPath1"))
            refBasicPath1 = property.parsePath("refBasicPath1", ".", true, workPath);
        if (property.containsKey("refBasicPath2"))
            refBasicPath2 = property.parsePath("refBasicPath2", ".", true, workPath);

        if (property.containsKey("tendEvents")) {
            tendEvents = Arrays.stream(property.parseStringArray("tendEvents", null)).map(GlobalCMTID::new)
                    .collect(Collectors.toSet());
        }

        binWidth = property.parseDouble("binWidth", "1.0");
        obsAmpStyle = BasicPlotAid.AmpStyle.valueOf(property.parseString("obsAmpStyle", "synEach"));
        synAmpStyle = BasicPlotAid.AmpStyle.valueOf(property.parseString("synAmpStyle", "synEach"));
        ampScale = property.parseDouble("ampScale", "1.0");

        byAzimuth = property.parseBoolean("byAzimuth", "false");
        flipAzimuth = property.parseBoolean("flipAzimuth", "false");
<<<<<<< HEAD
=======

        if (property.containsKey("displayPhases") && byAzimuth == false)
            displayPhases = property.parseStringArray("displayPhases", null);
        if (property.containsKey("alignPhases"))
            alignPhases = property.parseStringArray("alignPhases", null);
        reductionSlowness = property.parseDouble("reductionSlowness", "0");
        structureName = property.parseString("structureName", "prem").toLowerCase();
>>>>>>> 9f555d3e

        lowerDistance = property.parseDouble("lowerDistance", "0");
        upperDistance = property.parseDouble("upperDistance", "180");
        if (lowerDistance < 0 || lowerDistance > upperDistance || 180 < upperDistance)
            throw new IllegalArgumentException("Distance range " + lowerDistance + " , " + upperDistance + " is invalid.");

        lowerAzimuth = property.parseDouble("lowerAzimuth", "0");
        upperAzimuth = property.parseDouble("upperAzimuth", "360");
        if (lowerAzimuth < -360 || lowerAzimuth > upperAzimuth || 360 < upperAzimuth)
            throw new IllegalArgumentException("Azimuth range " + lowerAzimuth + " , " + upperAzimuth + " is invalid.");

        mainSynStyle = property.parseInt("mainSynStyle", "1");
        mainSynName = property.parseString("mainSynName", "synthetic");
        refSynStyle1 = property.parseInt("refSynStyle1", "0");
        refSynName1 = property.parseString("refSynName1", "reference1");
        refSynStyle2 = property.parseInt("refSynStyle2", "0");
        refSynName2 = property.parseString("refSynName2", "reference2");
        if (refSynStyle1 != 0 && refBasicPath1 == null)
            throw new IllegalArgumentException("refBasicPath1 must be set when refSynStyle1 != 0");
        if (refSynStyle2 != 0 && refBasicPath2 == null)
            throw new IllegalArgumentException("refBasicPath2 must be set when refSynStyle2 != 0");
    }

   @Override
   public void run() throws IOException {

       // read main basic waveform folders
       List<BasicID> mainBasicIDs = BasicIDFile.read(mainBasicPath, true).stream()
               .filter(id -> components.contains(id.getSacComponent())).collect(Collectors.toList());
       if (!tendEvents.isEmpty()) {
           mainBasicIDs = mainBasicIDs.stream().filter(id -> tendEvents.contains(id.getGlobalCMTID())).collect(Collectors.toList());
       }

       // collect events included in mainBasicIDs
       Set<GlobalCMTID> events = mainBasicIDs.stream().map(id -> id.getGlobalCMTID()).distinct().collect(Collectors.toSet());
       if (!DatasetAid.checkNum(events.size(), "event", "events")) {
           return;
       }

       // check sampling rate
       double[] samplingHzs = mainBasicIDs.stream().mapToDouble(id -> id.getSamplingHz()).distinct().toArray();
       if (samplingHzs.length != 1) {
           Arrays.stream(samplingHzs).forEach(hz -> System.err.print(hz + " "));
           throw new IllegalStateException("Data with different sampling rates exist");
       }
       samplingStep = 1 / samplingHzs[0];

       // read reference basic waveform folders and collect only synthetic basicIDs
       if (refBasicPath1 != null) {
           refSynBasicIDs1 = BasicIDFile.read(refBasicPath1, true).stream()
                   .filter(id -> id.getWaveformType().equals(WaveformType.SYN)
                           && components.contains(id.getSacComponent()) && events.contains(id.getGlobalCMTID()))
                   .collect(Collectors.toList());
       }
       if (refBasicPath2 != null) {
           refSynBasicIDs2 = BasicIDFile.read(refBasicPath2, true).stream()
                   .filter(id -> id.getWaveformType().equals(WaveformType.SYN)
                           && components.contains(id.getSacComponent()) && events.contains(id.getGlobalCMTID()))
                   .collect(Collectors.toList());
       }

       Path outPath = DatasetAid.createOutputFolder(workPath, "binStack", folderTag, GadgetAid.getTemporaryString());
       property.write(outPath.resolve("_" + this.getClass().getSimpleName() + ".properties"));

       try {
           // set up taup_time tool
           if (alignPhases != null || displayPhases != null) {
               timeTool = new TauP_Time(structureName);
           }

           for (GlobalCMTID event : events) {

               // set event to taup_time tool
               // The same instance is reused for all observers because computation takes time when changing source depth (see TauP manual).
               if (alignPhases != null || displayPhases != null) {
                   timeTool.setSourceDepth(event.getEventData().getCmtPosition().getDepth());
               }

<<<<<<< HEAD
                   Plotter plotter = new Plotter(eventDir, useIds, fileNameRoot);
                   plotter.plot();
               }
           }
=======
               // create plots under outPath
               Path eventPath = outPath.resolve(event.toString());
               Files.createDirectories(eventPath);

               for (SACComponent component : components) {
                   List<BasicID> useIds = mainBasicIDs.stream()
                           .filter(id -> id.getSacComponent().equals(component) && id.getGlobalCMTID().equals(event))
                           .sorted(Comparator.comparing(BasicID::getObserver))
                           .collect(Collectors.toList());

                   String fileNameRoot = "binStack_" + component.toString();

                   Plotter plotter = new Plotter(eventPath, useIds, component, fileNameRoot);
                   plotter.plot();
               }
           }

       } catch (TauModelException e) {
           e.printStackTrace();
       }
>>>>>>> 9f555d3e
   }

    private class Plotter {
        private final Path eventPath;
        private final List<BasicID> ids;
        private final SACComponent component;
        private final String fileNameRoot;

        private GnuplotFile gnuplot;
        private double obsMeanMax;
        private double synMeanMax;
        private boolean firstPlot = true;

        /**
         * @param eventDir
         * @param ids (BasicID[]) BasicIDs to be plotted. All must be of the same event and component.
         * @param fileNameRoot
         */
        private Plotter(Path eventPath, List<BasicID> ids, SACComponent component, String fileNameRoot) {
            this.eventPath = eventPath;
            this.ids = ids;
            this.component = component;
            this.fileNameRoot = fileNameRoot;
        }

        private void plot() throws IOException, TauModelException {
            if (ids.size() == 0) {
                return;
            }

            // prepare IDs
            BasicIDPairUp pairer = new BasicIDPairUp(ids);
            List<BasicID> obsList = pairer.getObsList();
            List<BasicID> mainSynList = pairer.getSynList();

            // calculate the average of the maximum amplitudes of waveforms
            obsMeanMax = obsList.stream().collect(Collectors.averagingDouble(id -> new ArrayRealVector(id.getData()).getLInfNorm()));
            synMeanMax = mainSynList.stream().collect(Collectors.averagingDouble(id -> new ArrayRealVector(id.getData()).getLInfNorm()));

            // create array to insert stacked waveforms
            Trace[] obsStacks;
            Trace[] mainSynStacks;
            Trace[] refSynStacks1;
            Trace[] refSynStacks2;
            if (!byAzimuth) {
                obsStacks = new Trace[(int) Math.ceil(180 / binWidth)];
                mainSynStacks = new Trace[(int) Math.ceil(180 / binWidth)];
                refSynStacks1 = new Trace[(int) Math.ceil(180 / binWidth)];
                refSynStacks2 = new Trace[(int) Math.ceil(180 / binWidth)];
            } else {
                obsStacks = new Trace[(int) Math.ceil(360 / binWidth)];
                mainSynStacks = new Trace[(int) Math.ceil(360 / binWidth)];
                refSynStacks1 = new Trace[(int) Math.ceil(360 / binWidth)];
                refSynStacks2 = new Trace[(int) Math.ceil(360 / binWidth)];
            }

            // variables to find the minimum and maximum distance for this event
            double minTime = Double.MAX_VALUE;
            double maxTime = -Double.MAX_VALUE;
            double minDistance = Double.MAX_VALUE;
            double maxDistance = -Double.MAX_VALUE;

            // for each pair of observed and synthetic waveforms
            for (int i = 0; i < obsList.size(); i++) {
                BasicID obsID = obsList.get(i);
                BasicID mainSynID = mainSynList.get(i);

                double distance = obsID.getGlobalCMTID().getEventData().getCmtPosition()
                        .computeEpicentralDistanceDeg(obsID.getObserver().getPosition());
                double azimuth = obsID.getGlobalCMTID().getEventData().getCmtPosition()
                        .computeAzimuthDeg(obsID.getObserver().getPosition());

                // skip waveform if distance or azimuth is out of bounds
                if (distance < lowerDistance || upperDistance < distance
                        || MathAid.checkAngleRange(azimuth, lowerAzimuth, upperAzimuth) == false) {
                    continue;
                }

                // compute reduce time by distance or phase travel time
                double reduceTime = 0;
                if (alignPhases != null) {
                    timeTool.setPhaseNames(alignPhases);
                    timeTool.calculate(distance);
                    if (timeTool.getNumArrivals() < 1) {
                        System.err.println("Could not get arrival time of " + String.join(",", alignPhases) + " for " + obsID + " , skipping.");
                        return;
                    }
                    reduceTime = timeTool.getArrival(0).getTime();
                } else {
                    reduceTime = reductionSlowness * distance;
                }

                // update ranges
                double startTime = mainSynID.getStartTime() - reduceTime;
                double endTime = mainSynID.getStartTime() + mainSynID.getNpts() / mainSynID.getSamplingHz() - reduceTime;
                if (startTime < minTime) minTime = startTime;
                if (endTime > maxTime) maxTime = endTime;
                if (distance < minDistance) minDistance = distance;
                if (distance > maxDistance) maxDistance = distance;

                // decide which bin to add waveform to
                int k;
                if (!byAzimuth) {
                    k = (int) Math.floor(distance / binWidth);
                } else {
                    k = (int) Math.floor(azimuth / binWidth);
                }

<<<<<<< HEAD
                if (obsStacks[k] == null && synStacks[k] == null) {
                    obsStacks[k] = obsDataVector;
                    synStacks[k] = synDataVector;
                } else if (obsStacks[k] != null && synStacks[k] != null) {
                    obsStacks[k] = add(obsStacks[k], obsDataVector);
                    synStacks[k] = add(synStacks[k], synDataVector);
                } else {
                    throw new RuntimeException("The number of stacked observed waveforms and synthetics is different");
=======
                //~add waveform
                // observed
                // Time shift of static correction shall be applied to the observed waveform.
                Trace obsTrace = obsID.toTrace().withXAs(mainSynID.toTrace().getX());
                obsStacks[k] = addUponShift(obsStacks[k], obsTrace, reduceTime);
                // main synthetic
                mainSynStacks[k] = addUponShift(mainSynStacks[k], mainSynID.toTrace(), reduceTime);
                // reference synthetic 1
                if (refSynBasicIDs1 != null) {
                    List<BasicID> refSynIDCandidates1 = refSynBasicIDs1.stream()
                            .filter(id -> BasicID.isPair(id, obsID)).collect(Collectors.toList());
                    if (refSynIDCandidates1.size() != 1)
                        throw new IllegalStateException("0 or more than 1 refSynID1 matching obsID" + obsID.toString());
                    BasicID refSynID1 = refSynIDCandidates1.get(0);
                    refSynStacks1[k] = addUponShift(refSynStacks1[k], refSynID1.toTrace(), reduceTime);
                }
                // reference synthetic 2
                if (refSynBasicIDs2 != null) {
                    List<BasicID> refSynIDCandidates2 = refSynBasicIDs2.stream()
                            .filter(id -> BasicID.isPair(id, obsID)).collect(Collectors.toList());
                    if (refSynIDCandidates2.size() != 1)
                        throw new IllegalStateException("0 or more than 1 refSynID2 matching obsID" + obsID.toString());
                    BasicID refSynID2 = refSynIDCandidates2.get(0);
                    refSynStacks2[k] = addUponShift(refSynStacks2[k], refSynID2.toTrace(), reduceTime);
>>>>>>> 9f555d3e
                }
            }

            binStackPlotSetup();

            // plot for each bin
            for (int j = 0; j < obsStacks.length; j++) {
<<<<<<< HEAD
                 binStackPlotContent(obsStacks[j], synStacks[j], (j + 0.5) * binWidth);
=======
                if (obsStacks[j] != null && mainSynStacks[j] != null) {
                    binStackPlotContent(obsStacks[j], mainSynStacks[j], refSynStacks1[j], refSynStacks2[j], (j + 0.5) * binWidth);
                }
>>>>>>> 9f555d3e
            }

            // set ranges
            if (minDistance > maxDistance || minTime > maxTime) return;
            int startDistance = (int) Math.floor(minDistance / GRAPH_SIZE_INTERVAL) * GRAPH_SIZE_INTERVAL - Y_AXIS_RIM;
            int endDistance = (int) Math.ceil(maxDistance / GRAPH_SIZE_INTERVAL) * GRAPH_SIZE_INTERVAL + Y_AXIS_RIM;
            gnuplot.setCommonYrange(startDistance, endDistance);
            gnuplot.setCommonXrange(minTime - TIME_RIM, maxTime + TIME_RIM);

            // add travel time curves
            if (displayPhases != null) {
                plotTravelTimeCurve(startDistance, endDistance);
            }

            gnuplot.write();
            if (!gnuplot.execute()) System.err.println("gnuplot failed!!");
        }

        private void binStackPlotSetup() {

            gnuplot = new GnuplotFile(eventPath.resolve(fileNameRoot + ".plt"));

            gnuplot.setOutput("pdf", fileNameRoot + ".pdf", 21, 29.7, true);
            gnuplot.setMarginH(15, 10);
            gnuplot.setMarginV(15, 15);
            gnuplot.setFont("Arial", 20, 15, 15, 15, 10);
            gnuplot.setCommonKey(true, false, "top right");

            gnuplot.setCommonTitle(eventPath.getFileName().toString());
            if (alignPhases != null) {
                gnuplot.setCommonXlabel("Time aligned on " + String.join(",", alignPhases) + "-wave arrival (s)");
            } else {
                gnuplot.setCommonXlabel("Reduced time (T - " + reductionSlowness + " Δ) (s)");
            }
            if (!byAzimuth) {
                gnuplot.setCommonYlabel("Distance (deg)");
            } else {
                gnuplot.setCommonYlabel("Azimuth (deg)");
            }
        }

        private void binStackPlotContent(Trace obsStack, Trace mainSynStack, Trace refSynStack1, Trace refSynStack2, double y) throws IOException {
            String fileName = y + "." + component + ".txt";
            outputBinStackTxt(obsStack, mainSynStack, refSynStack1, refSynStack2, fileName);

            double obsMax = obsStack.getYVector().getLInfNorm();
            double synMax = mainSynStack.getYVector().getLInfNorm();
            double obsAmp = BasicPlotAid.selectAmp(obsAmpStyle, ampScale, obsMax, synMax, obsMeanMax, synMeanMax);
            double synAmp = BasicPlotAid.selectAmp(synAmpStyle, ampScale, obsMax, synMax, obsMeanMax, synMeanMax);

            if (byAzimuth == true && flipAzimuth == true && 180 <= y) {
                y -= 360;
            }

            String obsUsingString = String.format("1:($2/%.3e+%.2f)", obsAmp, y);
            gnuplot.addLine(fileName, obsUsingString, BasicPlotAid.SHIFTED_APPEARANCE,
                    (firstPlot ? "observed" : ""));
            if (mainSynStyle != 0) {
                String mainSynUsingString = String.format("1:($3/%.3e+%.2f)", synAmp, y);
                gnuplot.addLine(fileName, mainSynUsingString, BasicPlotAid.switchSyntheticAppearance(mainSynStyle),
                        (firstPlot ? mainSynName : ""));
            }
            if (refSynStyle1 != 0) {
                String refSynUsingString1 = String.format("1:($4/%.3e+%.2f)", synAmp, y);
                gnuplot.addLine(fileName, refSynUsingString1, BasicPlotAid.switchSyntheticAppearance(refSynStyle1),
                        (firstPlot ? refSynName1 : ""));
            }
            if (refSynStyle2 != 0) {
                String refSynUsingString2 = String.format("1:($5/%.3e+%.2f)", synAmp, y);
                gnuplot.addLine(fileName, refSynUsingString2, BasicPlotAid.switchSyntheticAppearance(refSynStyle2),
                        (firstPlot ? refSynName2 : ""));
            }
            firstPlot = false;
        }

        /**
         * Outputs a text file including stacked waveform.
         * <ul>
         * <li> column 1: time </li>
         * <li> column 2: obs </li>
         * <li> column 3: main syn </li>
         * <li> column 4: ref syn 1 </li>
         * <li> column 5: ref syn 2 </li>
         * </ul>
         *
         * @param obsStack
         * @param mainSynStack
         * @param refSynStack1
         * @param refSynStack2
         * @param fileName
         * @throws IOException
         */
        private void outputBinStackTxt(Trace obsStack, Trace mainSynStack,
                Trace refSynStack1, Trace refSynStack2, String fileName) throws IOException {
            Path outputPath = eventPath.resolve(fileName);

            try (PrintWriter pwTrace = new PrintWriter(Files.newBufferedWriter(outputPath,
                    StandardOpenOption.CREATE, StandardOpenOption.TRUNCATE_EXISTING))){
<<<<<<< HEAD
                for (int j = 0; j < obsStack.getDimension(); j++) {
                    double time = j / samplingHz;
                    pwTrace.println(time + " " + obsStack.getEntry(j) + " " + synStack.getEntry(j));
=======
                for (int j = 0; j < obsStack.getLength(); j++) {
                    double time = obsStack.getXAt(j);

                    if (mainSynStack.getXAt(j) != time
                            || (refSynStack1 != null && refSynStack1.getXAt(j) != time)
                            || (refSynStack2 != null && refSynStack2.getXAt(j) != time))
                        throw new IllegalStateException("x values do not match");

                    String line = time + " " + obsStack.getYAt(j) + " " + mainSynStack.getYAt(j)
                            + " " + (refSynStack1 != null ? refSynStack1.getYAt(j) : 0)
                            + " " + (refSynStack2 != null ? refSynStack2.getYAt(j) : 0);
                    pwTrace.println(line);
>>>>>>> 9f555d3e
                }
            }
        }

        /**
         * Shifts time of dataTrace by reductionTime, then adds the waveform onto sumTrace.
         * @param sumTrace ({@link Trace}) Summing-up waveform. X axis is reduced time.
         *                                 May be null when calling this method with the first data waveform.
         * @param dataTrace ({@link Trace}) Data waveform. X axis is time from event.
         * @param reductionTime (double) Time to reduce from the time of data waveform
         * @return ({@link Trace}) New Trace instance with added waveform values. X axis is reduced time.
         */
        private Trace addUponShift(Trace sumTrace, Trace dataTrace, double reductionTime) {
            // shift x values by approximately the reduction time so that x values become multiples of samplingStep
            double startTime = dataTrace.getXAt(0);
            double shiftedTime = startTime - reductionTime;
            double roundedTime = Math.round(shiftedTime / samplingStep) * samplingStep;
            Trace shiftedTrace = dataTrace.shiftX(roundedTime - startTime);

            if (sumTrace == null) {
                return shiftedTrace;

            } else {
                // gather all x values that are contained in at least one of the traces
                double[] newX = DoubleStream.concat(Arrays.stream(sumTrace.getX()), Arrays.stream(shiftedTrace.getX()))
                        .distinct().sorted().toArray();
                double[] newY = new double[newX.length];

                for (int i = 0; i < newX.length; i++) {
                    double x = newX[i];
                    double sum = 0;
                    if (sumTrace.getMinX() <= x && x <= sumTrace.getMaxX()) {
                        sum += sumTrace.getYAt(sumTrace.findNearestXIndex(x));
                    }
                    if (shiftedTrace.getMinX() <= x && x <= shiftedTrace.getMaxX()) {
                        sum += shiftedTrace.getYAt(shiftedTrace.findNearestXIndex(x));
                    }
                    newY[i] = sum;
                }
                return new Trace(newX, newY);
            }
        }

        private void plotTravelTimeCurve(double startDistance, double endDistance) throws IOException, TauModelException {
            int iNum = (int) Math.round((endDistance - startDistance) / TRAVEL_TIME_INTERVAL) + 1;

            // set names of all phases to display, and the phase to align if it is specified
            timeTool.setPhaseNames(displayPhases);
            if (alignPhases != null) {
                for (String phase : alignPhases) timeTool.appendPhaseName(phase);
            }

            // calculate travel times and store in arrays
            Double[][] travelTimes = new Double[displayPhases.length][iNum];
            Double[] alignTimes = new Double[iNum];
            for (int i = 0; i < iNum; i++) {
                double distance = startDistance + i * TRAVEL_TIME_INTERVAL;
                timeTool.calculate(distance);
                List<Arrival> arrivals = timeTool.getArrivals();
                for (int p = 0; p < displayPhases.length; p++) {
                    String phase = displayPhases[p];
                    Optional<Arrival> arrivalOpt = arrivals.stream().filter(arrival -> arrival.getPhase().getName().equals(phase)).findFirst();
                    if (arrivalOpt.isPresent()) {
                        travelTimes[p][i] = arrivalOpt.get().getTime();
                    }
                }
                if (alignPhases != null) {
                    List<String> alignPhaseList = Arrays.asList(alignPhases);
                    Optional<Arrival> arrivalOpt = arrivals.stream().filter(arrival -> alignPhaseList.contains(arrival.getPhase().getName())).findFirst();
                    if (arrivalOpt.isPresent()) {
                        alignTimes[i] = arrivalOpt.get().getTime();
                    }
                }
            }

            // output file and add curve
            for (int p = 0; p < displayPhases.length; p++) {
                String phase = displayPhases[p];
                String curveFileName = "curve_" + component + "_" + phase + ".txt";
                Path curvePath = eventPath.resolve(curveFileName);
                boolean wrotePhaseLabel = false;
                try (PrintWriter pw = new PrintWriter(Files.newBufferedWriter(curvePath))) {
                    for (int i = 0; i < iNum; i++) {
                        // write only at distances where travel time exists
                        if (travelTimes[p][i] != null) {
                            double distance = startDistance + i * TRAVEL_TIME_INTERVAL;
                            // reduce time by alignPhase or reductionSlowness
                            if (alignPhases != null) {
                                // write only at distances where travel time of alignPhase exists
                                if (alignTimes[i] != null) {
                                    pw.println(distance + " " + (travelTimes[p][i] - alignTimes[i]));
                                }
                                // add label at first appearance
                                if (wrotePhaseLabel == false) {
                                    gnuplot.addLabel(phase, "first", travelTimes[p][i] - alignTimes[i], distance, GnuplotColorName.turquoise);
                                    wrotePhaseLabel = true;
                                }
                            } else {
                                double reduceTime = reductionSlowness * distance;
                                pw.println(distance + " " + (travelTimes[p][i] - reduceTime));
                                // add label at first appearance
                                if (wrotePhaseLabel == false) {
                                    gnuplot.addLabel(phase, "first", travelTimes[p][i] - reduceTime, distance, GnuplotColorName.turquoise);
                                    wrotePhaseLabel = true;
                                }
                            }
                        }
                    }
                }
                gnuplot.addLine(curveFileName, 2, 1, BasicPlotAid.USE_PHASE_APPEARANCE, "");
            }
        }
    }

}<|MERGE_RESOLUTION|>--- conflicted
+++ resolved
@@ -116,8 +116,6 @@
      * Whether to set the azimuth range to [-180:180) instead of [0:360)
      */
     private boolean flipAzimuth;
-<<<<<<< HEAD
-=======
     /**
      * Names of phases to plot travel time curves
      */
@@ -134,7 +132,6 @@
      * Name of structure to compute travel times
      */
     private String structureName;
->>>>>>> 9f555d3e
 
     private double lowerDistance;
     private double upperDistance;
@@ -199,8 +196,6 @@
             pw.println("##(boolean) Whether to set the azimuth range to [-180:180) instead of [0:360) (false)");
             pw.println("## This is effective when using south-to-north raypaths in byAzimuth mode.");
             pw.println("#flipAzimuth ");
-<<<<<<< HEAD
-=======
             pw.println("##Names of phases to plot travel time curves, listed using spaces. Only when byAzimuth is false.");
             pw.println("#displayPhases ");
             pw.println("##Names of phases to use for alignment, listed using spaces. When unset, the following reductionSlowness will be used.");
@@ -210,7 +205,6 @@
             pw.println("#reductionSlowness ");
             pw.println("##(String) Name of structure to compute travel times using TauP (prem)");
             pw.println("#structureName ");
->>>>>>> 9f555d3e
             pw.println("##(double) Lower limit of range of epicentral distance to be used [deg] [0:upperDistance) (0)");
             pw.println("#lowerDistance ");
             pw.println("##(double) Upper limit of range of epicentral distance to be used [deg] (lowerDistance:180] (180)");
@@ -264,8 +258,6 @@
 
         byAzimuth = property.parseBoolean("byAzimuth", "false");
         flipAzimuth = property.parseBoolean("flipAzimuth", "false");
-<<<<<<< HEAD
-=======
 
         if (property.containsKey("displayPhases") && byAzimuth == false)
             displayPhases = property.parseStringArray("displayPhases", null);
@@ -273,7 +265,6 @@
             alignPhases = property.parseStringArray("alignPhases", null);
         reductionSlowness = property.parseDouble("reductionSlowness", "0");
         structureName = property.parseString("structureName", "prem").toLowerCase();
->>>>>>> 9f555d3e
 
         lowerDistance = property.parseDouble("lowerDistance", "0");
         upperDistance = property.parseDouble("upperDistance", "180");
@@ -352,12 +343,6 @@
                    timeTool.setSourceDepth(event.getEventData().getCmtPosition().getDepth());
                }
 
-<<<<<<< HEAD
-                   Plotter plotter = new Plotter(eventDir, useIds, fileNameRoot);
-                   plotter.plot();
-               }
-           }
-=======
                // create plots under outPath
                Path eventPath = outPath.resolve(event.toString());
                Files.createDirectories(eventPath);
@@ -378,7 +363,6 @@
        } catch (TauModelException e) {
            e.printStackTrace();
        }
->>>>>>> 9f555d3e
    }
 
     private class Plotter {
@@ -487,16 +471,6 @@
                     k = (int) Math.floor(azimuth / binWidth);
                 }
 
-<<<<<<< HEAD
-                if (obsStacks[k] == null && synStacks[k] == null) {
-                    obsStacks[k] = obsDataVector;
-                    synStacks[k] = synDataVector;
-                } else if (obsStacks[k] != null && synStacks[k] != null) {
-                    obsStacks[k] = add(obsStacks[k], obsDataVector);
-                    synStacks[k] = add(synStacks[k], synDataVector);
-                } else {
-                    throw new RuntimeException("The number of stacked observed waveforms and synthetics is different");
-=======
                 //~add waveform
                 // observed
                 // Time shift of static correction shall be applied to the observed waveform.
@@ -521,7 +495,6 @@
                         throw new IllegalStateException("0 or more than 1 refSynID2 matching obsID" + obsID.toString());
                     BasicID refSynID2 = refSynIDCandidates2.get(0);
                     refSynStacks2[k] = addUponShift(refSynStacks2[k], refSynID2.toTrace(), reduceTime);
->>>>>>> 9f555d3e
                 }
             }
 
@@ -529,13 +502,9 @@
 
             // plot for each bin
             for (int j = 0; j < obsStacks.length; j++) {
-<<<<<<< HEAD
-                 binStackPlotContent(obsStacks[j], synStacks[j], (j + 0.5) * binWidth);
-=======
                 if (obsStacks[j] != null && mainSynStacks[j] != null) {
                     binStackPlotContent(obsStacks[j], mainSynStacks[j], refSynStacks1[j], refSynStacks2[j], (j + 0.5) * binWidth);
                 }
->>>>>>> 9f555d3e
             }
 
             // set ranges
@@ -634,11 +603,6 @@
 
             try (PrintWriter pwTrace = new PrintWriter(Files.newBufferedWriter(outputPath,
                     StandardOpenOption.CREATE, StandardOpenOption.TRUNCATE_EXISTING))){
-<<<<<<< HEAD
-                for (int j = 0; j < obsStack.getDimension(); j++) {
-                    double time = j / samplingHz;
-                    pwTrace.println(time + " " + obsStack.getEntry(j) + " " + synStack.getEntry(j));
-=======
                 for (int j = 0; j < obsStack.getLength(); j++) {
                     double time = obsStack.getXAt(j);
 
@@ -651,8 +615,7 @@
                             + " " + (refSynStack1 != null ? refSynStack1.getYAt(j) : 0)
                             + " " + (refSynStack2 != null ? refSynStack2.getYAt(j) : 0);
                     pwTrace.println(line);
->>>>>>> 9f555d3e
-                }
+                    }
             }
         }
 
