package io.github.kensuke1984.kibrary.visual;

import java.io.IOException;
import java.io.PrintWriter;
import java.nio.file.Files;
import java.nio.file.Path;
import java.nio.file.Paths;
import java.nio.file.StandardOpenOption;
import java.util.Arrays;
import java.util.HashSet;
import java.util.Set;
import java.util.stream.Collectors;

import io.github.kensuke1984.anisotime.Phase;
import io.github.kensuke1984.kibrary.Operation;
import io.github.kensuke1984.kibrary.Property;
import io.github.kensuke1984.kibrary.elastic.VariableType;
import io.github.kensuke1984.kibrary.util.DatasetAid;
import io.github.kensuke1984.kibrary.util.GadgetAid;
import io.github.kensuke1984.kibrary.util.earth.FullPosition;
import io.github.kensuke1984.kibrary.util.globalcmt.GlobalCMTID;
import io.github.kensuke1984.kibrary.util.sac.SACComponent;
import io.github.kensuke1984.kibrary.util.spc.PartialType;
import io.github.kensuke1984.kibrary.waveform.PartialID;
import io.github.kensuke1984.kibrary.waveform.PartialIDFile;

public class SensitivityKernelMapper extends Operation {

    private final Property property;
    /**
     * Path of the work folder
     */
    private Path workPath;
    /**
     * A tag to include in output folder name. When this is empty, no tag is used.
     */
    private String folderTag;
    /**
     * components to make maps for
     */
    private Set<SACComponent> components;
    /**
     * partial types to make maps for
     */
    private Set<PartialType> partialTypes;
    /**
     * Events to work for. If this is empty, work for all events in workPath.
     */
    private Set<GlobalCMTID> tendEvents = new HashSet<>();
    /**
     * Events to work for. If this is empty, work for all events in workPath.
     */
    private Set<String> tendObservers = new HashSet<>();

    /**
     * path of partial ID file
     */
    private Path partialIDPath;
    /**
     * path of partial data
     */
    private Path partialPath;
    private double[] boundaries;
    /**
     * Indices of layers to display in the figure. Listed from the inside. Layers are numbered 0, 1, 2, ... from the inside.
     */
    private int[] displayLayers;
    private int nPanelsPerRow;
    private String mapRegion;
    private double amplification;
    private double scale;
    /**
     * Whether to display map as mosaic without smoothing
     */
    private boolean mosaic;


    /**
     * @param args  none to create a property file <br>
     *              [property file] to run
     * @throws IOException if any
     */
    public static void main(String[] args) throws IOException {
        if (args.length == 0) writeDefaultPropertiesFile();
        else Operation.mainFromSubclass(args);
    }

    public static void writeDefaultPropertiesFile() throws IOException {
        Class<?> thisClass = new Object(){}.getClass().getEnclosingClass();
        Path outPath = Property.generatePath(thisClass);
        try (PrintWriter pw = new PrintWriter(Files.newBufferedWriter(outPath, StandardOpenOption.CREATE_NEW))) {
            pw.println("manhattan " + thisClass.getSimpleName());
            pw.println("##Path of a working directory. (.)");
            pw.println("#workPath ");
            pw.println("##(String) A tag to include in output folder name. If no tag is needed, leave this unset.");
            pw.println("#folderTag ");
            pw.println("##SacComponents to be used, listed using spaces (Z R T)");
            pw.println("#components ");
            pw.println("##Path of a partial ID file, must be set");
            pw.println("#partialIDPath partialID.dat");
            pw.println("##Path of a partial waveform file, must be set");
            pw.println("#partialPath partial.dat");
<<<<<<< HEAD
            pw.println("##Map region, in the form lonMin/lonMax/latMin/latMax, range lon:[-180,180] lat:[-90,90] (-180/180/-90/90)");
            pw.println("#mapRegion ");
            pw.println("##(double) The factor to amplify the sensitivity values (1e29)");
            pw.println("#amplification ");
=======
            pw.println("##PartialTypes to be used, listed using spaces (MU)");
            pw.println("#partialTypes ");
            pw.println("##GlobalCMTIDs of events to work for, listed using spaces, must be set");
            pw.println("#tendEvents ");
            pw.println("##Observers to work for, in the form STA_NET, listed using spaces, must be set");
            pw.println("#tendObservers ");
            pw.println("##(double[]) The display values of each layer boundary, listed from the inside using spaces (0 50 100 150 200 250 300 350 400)");
            pw.println("#boundaries ");
            pw.println("##(int[]) Indices of layers to display, listed from the inside using spaces, when specific layers are to be displayed");
            pw.println("##  Layers are numbered 0, 1, 2, ... from the inside.");
            pw.println("#displayLayers ");
            pw.println("##(int) Number of panels to display in each row (4)");
            pw.println("#nPanelsPerRow ");
            pw.println("##To specify the map region, set it in the form lonMin/lonMax/latMin/latMax, range lon:[-180,180] lat:[-90,90]");
            pw.println("#mapRegion -180/180/-90/90");
>>>>>>> 0c6eaa02
            pw.println("##(double) Range of scale (3)");
            pw.println("#scale ");
            pw.println("##(boolean) Whether to display map as mosaic without smoothing (false)");
            pw.println("#mosaic ");
        }
        System.err.println(outPath + " is created.");
    }

    public SensitivityKernelMapper(Property property) throws IOException {
        this.property = (Property) property.clone();
    }

    @Override
    public void set() throws IOException {
        workPath = property.parsePath("workPath", ".", true, Paths.get(""));
        if (property.containsKey("folderTag")) folderTag = property.parseStringSingle("folderTag", null);
        components = Arrays.stream(property.parseStringArray("components", "Z R T"))
                .map(SACComponent::valueOf).collect(Collectors.toSet());

        partialIDPath = property.parsePath("partialIDPath", null, true, workPath);
        partialPath = property.parsePath("partialPath", null, true, workPath);
<<<<<<< HEAD

        mapRegion = property.parseString("mapRegion", "-180/180/-90/90");
        amplification = property.parseDouble("amplification", "1e29");
        scale = property.parseDouble("scale", "3");
=======
        partialTypes = Arrays.stream(property.parseStringArray("partialTypes", "MU"))
                .map(PartialType::valueOf).collect(Collectors.toSet());
        tendEvents = Arrays.stream(property.parseStringArray("tendEvents", null)).map(GlobalCMTID::new)
                .collect(Collectors.toSet());
        tendObservers = Arrays.stream(property.parseStringArray("tendObservers", null)).collect(Collectors.toSet());

        boundaries = property.parseDoubleArray("boundaries", "0 50 100 150 200 250 300 350 400");
        if (property.containsKey("displayLayers")) displayLayers = property.parseIntArray("displayLayers", null);
        nPanelsPerRow = property.parseInt("nPanelsPerRow", "4");
        if (property.containsKey("mapRegion")) mapRegion = property.parseString("mapRegion", null);
        scale = property.parseDouble("scale", "3");
        mosaic = property.parseBoolean("mosaic", "false");
>>>>>>> 0c6eaa02
    }

    @Override
    public void run() throws IOException {

        PartialID[] partials = PartialIDFile.read(partialIDPath, partialPath);
        Set<FullPosition> positions = Arrays.stream(partials).map(partial -> partial.getVoxelPosition()).collect(Collectors.toSet());
        double[] radii = positions.stream().mapToDouble(pos -> pos.getR()).distinct().sorted().toArray();

        // decide map region
        if (mapRegion == null) mapRegion = PerturbationMapShellscript.decideMapRegion(positions);
        double positionInterval = PerturbationMapShellscript.findPositionInterval(positions);

        Path outPath = DatasetAid.createOutputFolder(workPath, "kernel", folderTag, GadgetAid.getTemporaryString());

        for (PartialID partial : partials) {
            SACComponent component = partial.getSacComponent();
            PartialType partialType = partial.getPartialType();
            if (!components.contains(component)) continue;
            if (!partialTypes.contains(partialType)) continue;
            if (!tendEvents.contains(partial.getGlobalCMTID())) continue;
            if (!tendObservers.contains(partial.getObserver().toString())) continue;

            Path eventPath = outPath.resolve(partial.getGlobalCMTID().toString());
            Path observerPath = eventPath.resolve(partial.getObserver().toString());
            Files.createDirectories(observerPath);

            double[] data = partial.getData();
            double t0 = partial.getStartTime();

            String phaselist = "";

            for (Phase phase : partial.getPhases()) {
                phaselist = phaselist + phase;
            }

            double cumulativeSensitivity = 0.;
            for (int i = 0; i < data.length; i++) {
                cumulativeSensitivity += data[i] * data[i];
            }

            String fileNameRoot = "kernel_" + phaselist + "_" + component+ "_" + partialType + String.format("_t0%d", (int) t0);
            Path filePath = observerPath.resolve(fileNameRoot + ".lst");
            if (!Files.exists(filePath))
                Files.createFile(filePath);

            try (PrintWriter pw = new PrintWriter(Files.newBufferedWriter(filePath, StandardOpenOption.APPEND))) {
                pw.println(partial.getVoxelPosition() + " " + cumulativeSensitivity * amplification);
            }

            PerturbationMapShellscript script
                    = new PerturbationMapShellscript(VariableType.Vs, radii, boundaries, mapRegion, positionInterval, scale, fileNameRoot, nPanelsPerRow); //TODO parameter type not correct
            script.setMosaic(mosaic);
            if (displayLayers != null) script.setDisplayLayers(displayLayers);
            script.write(observerPath);
        }
    }
}<|MERGE_RESOLUTION|>--- conflicted
+++ resolved
@@ -100,12 +100,6 @@
             pw.println("#partialIDPath partialID.dat");
             pw.println("##Path of a partial waveform file, must be set");
             pw.println("#partialPath partial.dat");
-<<<<<<< HEAD
-            pw.println("##Map region, in the form lonMin/lonMax/latMin/latMax, range lon:[-180,180] lat:[-90,90] (-180/180/-90/90)");
-            pw.println("#mapRegion ");
-            pw.println("##(double) The factor to amplify the sensitivity values (1e29)");
-            pw.println("#amplification ");
-=======
             pw.println("##PartialTypes to be used, listed using spaces (MU)");
             pw.println("#partialTypes ");
             pw.println("##GlobalCMTIDs of events to work for, listed using spaces, must be set");
@@ -121,7 +115,8 @@
             pw.println("#nPanelsPerRow ");
             pw.println("##To specify the map region, set it in the form lonMin/lonMax/latMin/latMax, range lon:[-180,180] lat:[-90,90]");
             pw.println("#mapRegion -180/180/-90/90");
->>>>>>> 0c6eaa02
+            pw.println("##(double) The factor to amplify the sensitivity values (1e29)");
+            pw.println("#amplification ");
             pw.println("##(double) Range of scale (3)");
             pw.println("#scale ");
             pw.println("##(boolean) Whether to display map as mosaic without smoothing (false)");
@@ -143,12 +138,6 @@
 
         partialIDPath = property.parsePath("partialIDPath", null, true, workPath);
         partialPath = property.parsePath("partialPath", null, true, workPath);
-<<<<<<< HEAD
-
-        mapRegion = property.parseString("mapRegion", "-180/180/-90/90");
-        amplification = property.parseDouble("amplification", "1e29");
-        scale = property.parseDouble("scale", "3");
-=======
         partialTypes = Arrays.stream(property.parseStringArray("partialTypes", "MU"))
                 .map(PartialType::valueOf).collect(Collectors.toSet());
         tendEvents = Arrays.stream(property.parseStringArray("tendEvents", null)).map(GlobalCMTID::new)
@@ -159,9 +148,9 @@
         if (property.containsKey("displayLayers")) displayLayers = property.parseIntArray("displayLayers", null);
         nPanelsPerRow = property.parseInt("nPanelsPerRow", "4");
         if (property.containsKey("mapRegion")) mapRegion = property.parseString("mapRegion", null);
+        amplification = property.parseDouble("amplification", "1e29");
         scale = property.parseDouble("scale", "3");
         mosaic = property.parseBoolean("mosaic", "false");
->>>>>>> 0c6eaa02
     }
 
     @Override
