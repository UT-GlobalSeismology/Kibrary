package io.github.kensuke1984.kibrary.visual.map;

import java.io.IOException;
import java.io.PrintWriter;
import java.nio.file.Files;
import java.nio.file.Path;
import java.nio.file.Paths;
import java.nio.file.StandardOpenOption;
import java.util.Arrays;
import java.util.List;
import java.util.Map;
import java.util.Set;
import java.util.stream.Collectors;

import io.github.kensuke1984.kibrary.Operation;
import io.github.kensuke1984.kibrary.Property;
import io.github.kensuke1984.kibrary.elastic.VariableType;
import io.github.kensuke1984.kibrary.fusion.FusionDesign;
import io.github.kensuke1984.kibrary.fusion.FusionInformationFile;
import io.github.kensuke1984.kibrary.inversion.solve.InverseMethodEnum;
import io.github.kensuke1984.kibrary.math.Interpolation;
import io.github.kensuke1984.kibrary.perturbation.PerturbationListFile;
import io.github.kensuke1984.kibrary.perturbation.PerturbationModel;
import io.github.kensuke1984.kibrary.util.DatasetAid;
import io.github.kensuke1984.kibrary.util.GadgetAid;
import io.github.kensuke1984.kibrary.util.earth.FullPosition;
import io.github.kensuke1984.kibrary.util.earth.HorizontalPosition;
import io.github.kensuke1984.kibrary.util.earth.PolynomialStructure;
import io.github.kensuke1984.kibrary.util.earth.PolynomialStructureFile;
import io.github.kensuke1984.kibrary.voxel.KnownParameter;
import io.github.kensuke1984.kibrary.voxel.KnownParameterFile;
import io.github.kensuke1984.kibrary.voxel.UnknownParameterFile;

/**
 * Creates shellscripts to map a set of inversion results.
 *
 * @see Interpolation#inEachMapLayer(Map, double, double, boolean, double, boolean, boolean)
 * @author otsuru
 * @since 2022/4/9
 * @version 2022/7/17 moved and renamed from model.VelocityModelMapper to visual.ModelSetMapper
 */
public class ModelSetMapper extends Operation {

    private final Property property;
    /**
     * Path of the work folder
     */
    private Path workPath;
    /**
     * A tag to include in output folder name. When this is empty, no tag is used.
     */
    private String folderTag;

    /**
     * The root folder containing results of inversion
     */
    private Path resultPath;
    /**
     * file of 1D structure used in inversion
     */
    private Path initialStructurePath;
    /**
     * name of 1D structure used in inversion
     */
    private String initialStructureName;
    /**
     * file of 1D structure to map perturbations against
     */
    private Path referenceStructurePath;
    /**
     * name of 1D structure to map perturbations against
     */
    private String referenceStructureName;
    /**
     * Path of a {@link FusionInformationFile}
     */
    private Path fusionPath;
    private Set<VariableType> variableTypes;
    /**
     * Solvers for equation
     */
    private Set<InverseMethodEnum> inverseMethods;
    private int maxNum;
    private double[] boundaries;
    /**
     * Indices of layers to display in the figure. Listed from the inside. Layers are numbered 0, 1, 2, ... from the inside.
     */
    private int[] displayLayers;
    private int nPanelsPerRow;
    private String mapRegion;
    private double marginLatitudeRaw;
    private boolean setMarginLatitudeByKm;
    private double marginLongitudeRaw;
    private boolean setMarginLongitudeByKm;
    private double scale;
    /**
     * Whether to display map as mosaic without smoothing
     */
    private boolean mosaic;

    /**
     * @param args  none to create a property file <br>
     *              [property file] to run
     * @throws IOException if any
     */
    public static void main(String[] args) throws IOException {
        if (args.length == 0) writeDefaultPropertiesFile();
        else Operation.mainFromSubclass(args);
    }

    public static void writeDefaultPropertiesFile() throws IOException {
        Class<?> thisClass = new Object(){}.getClass().getEnclosingClass();
        Path outPath = Property.generatePath(thisClass);
        try (PrintWriter pw = new PrintWriter(Files.newBufferedWriter(outPath, StandardOpenOption.CREATE_NEW))) {
            pw.println("manhattan " + thisClass.getSimpleName());
            pw.println("##Path of a work folder (.)");
            pw.println("#workPath ");
            pw.println("##(String) A tag to include in output folder name. If no tag is needed, leave this blank.");
            pw.println("#folderTag ");
            pw.println("##Path of a root folder containing results of inversion (.)");
            pw.println("#resultPath ");
            pw.println("##Path of an initial structure file used in inversion. If this is unset, the following initialStructureName will be referenced.");
            pw.println("#initialStructurePath ");
            pw.println("##Name of an initial structure model used in inversion (PREM)");
            pw.println("#initialStructureName ");
            pw.println("##Path of a structure file to map perturbations against. If this is unset, the following referenceStructureName will be referenced.");
            pw.println("#referenceStructurePath ");
            pw.println("##Name of a structure model to map perturbations against (PREM)");
            pw.println("#referenceStructureName ");
            pw.println("##Path of a fusion information file, if adaptive grid inversion is conducted");
            pw.println("#fusionPath fusion.inf");
            pw.println("##Variable types to map, listed using spaces (Vs)");
            pw.println("#variableTypes ");
            pw.println("##Names of inverse methods, listed using spaces, from {CG,SVD,LSM,NNLS,BCGS,FCG,FCGD,NCG,CCG} (CG)");
            pw.println("#inverseMethods ");
            pw.println("##(int) Maximum number of basis vectors to map (10)");
            pw.println("#maxNum ");
            pw.println("##(double[]) The display values of each layer boundary, listed from the inside using spaces (0 50 100 150 200 250 300 350 400)");
            pw.println("#boundaries ");
            pw.println("##(int[]) Indices of layers to display, listed from the inside using spaces, when specific layers are to be displayed");
            pw.println("##  Layers are numbered 0, 1, 2, ... from the inside.");
            pw.println("#displayLayers ");
            pw.println("##(int) Number of panels to display in each row (4)");
            pw.println("#nPanelsPerRow ");
            pw.println("##To specify the map region, set it in the form lonMin/lonMax/latMin/latMax, range lon:[-180,360] lat:[-90,90]");
            pw.println("#mapRegion -180/180/-90/90");
            pw.println("##########The following should be set to half of dLatitude and dLongitude used to design voxels (or smaller).");
            pw.println("##(double) Latitude margin at both ends [km]. If this is unset, the following marginLatitudeDeg will be used.");
            pw.println("#marginLatitudeKm ");
            pw.println("##(double) Latitude margin at both ends [deg] (2.5)");
            pw.println("#marginLatitudeDeg ");
            pw.println("##(double) Longitude margin at both ends [km]. If this is unset, the following marginLongitudeDeg will be used.");
            pw.println("#marginLongitudeKm ");
            pw.println("##(double) Longitude margin at both ends [deg] (2.5)");
            pw.println("#marginLongitudeDeg ");
            pw.println("##########Parameters for perturbation values");
            pw.println("##(double) Range of percent scale (3)");
            pw.println("#scale ");
            pw.println("##(boolean) Whether to display map as mosaic without smoothing (false)");
            pw.println("#mosaic ");
        }
        System.err.println(outPath + " is created.");
    }

    public ModelSetMapper(Property property) throws IOException {
        this.property = (Property) property.clone();
    }

    @Override
    public void set() throws IOException {
        workPath = property.parsePath("workPath", ".", true, Paths.get(""));
        if (property.containsKey("folderTag")) folderTag = property.parseStringSingle("folderTag", null);

        resultPath = property.parsePath("resultPath", ".", true, workPath);
        if (property.containsKey("initialStructurePath")) {
            initialStructurePath = property.parsePath("initialStructurePath", null, true, workPath);
        } else {
            initialStructureName = property.parseString("initialStructureName", "PREM");
        }
        if (property.containsKey("referenceStructurePath")) {
            referenceStructurePath = property.parsePath("referenceStructurePath", null, true, workPath);
        } else {
            referenceStructureName = property.parseString("referenceStructureName", "PREM");
        }
        if (property.containsKey("fusionPath"))
            fusionPath = property.parsePath("fusionPath", null, true, workPath);

        variableTypes = Arrays.stream(property.parseStringArray("variableTypes", "Vs")).map(VariableType::valueOf)
                .collect(Collectors.toSet());
        inverseMethods = Arrays.stream(property.parseStringArray("inverseMethods", "CG")).map(InverseMethodEnum::of)
                .collect(Collectors.toSet());
        maxNum = property.parseInt("maxNum", "10");

        boundaries = property.parseDoubleArray("boundaries", "0 50 100 150 200 250 300 350 400");
        if (property.containsKey("displayLayers")) displayLayers = property.parseIntArray("displayLayers", null);
        nPanelsPerRow = property.parseInt("nPanelsPerRow", "4");
        if (property.containsKey("mapRegion")) mapRegion = property.parseString("mapRegion", null);

        if (property.containsKey("marginLatitudeKm")) {
            marginLatitudeRaw = property.parseDouble("marginLatitudeKm", null);
            setMarginLatitudeByKm = true;
        } else {
            marginLatitudeRaw = property.parseDouble("marginLatitudeDeg", "2.5");
            setMarginLatitudeByKm = false;
        }
        if (marginLatitudeRaw <= 0) throw new IllegalArgumentException("marginLatitude must be positive");
        if (property.containsKey("marginLongitudeKm")) {
            marginLongitudeRaw = property.parseDouble("marginLongitudeKm", null);
            setMarginLongitudeByKm = true;
        } else {
            marginLongitudeRaw = property.parseDouble("marginLongitudeDeg", "2.5");
            setMarginLongitudeByKm = false;
        }
        if (marginLongitudeRaw <= 0) throw new IllegalArgumentException("marginLongitude must be positive");

        scale = property.parseDouble("scale", "3");
        mosaic = property.parseBoolean("mosaic", "false");
    }

    @Override
    public void run() throws IOException {

        // read initial structure
        System.err.print("Initial structure: ");
        PolynomialStructure initialStructure = null;
        if (initialStructurePath != null) {
            initialStructure = PolynomialStructureFile.read(initialStructurePath);
        } else {
            initialStructure = PolynomialStructure.of(initialStructureName);
        }
        // read reference structure
        System.err.print("Reference structure: ");
        PolynomialStructure referenceStructure = null;
        if (referenceStructurePath != null) {
            referenceStructure = PolynomialStructureFile.read(referenceStructurePath);
        } else {
            referenceStructure = PolynomialStructure.of(referenceStructureName);
        }

        // read parameters
        Path unknownsPath = resultPath.resolve("unknowns.lst");
        Set<FullPosition> positions = UnknownParameterFile.read(unknownsPath).stream()
                .map(unknown -> unknown.getPosition()).collect(Collectors.toSet());
        double[] radii = positions.stream().mapToDouble(pos -> pos.getR()).distinct().sorted().toArray();

        // read fusion file
        FusionDesign fusionDesign = null;
        if (fusionPath != null) {
            fusionDesign = FusionInformationFile.read(fusionPath);
        }

        // decide map region
        if (mapRegion == null) mapRegion = PerturbationMapShellscript.decideMapRegion(positions);
        boolean crossDateLine = HorizontalPosition.crossesDateLine(positions);
        double gridInterval = PerturbationMapShellscript.decideGridSampling(positions);

        // create output folder
        Path outPath = DatasetAid.createOutputFolder(workPath, "modelMaps", folderTag, GadgetAid.getTemporaryString());
        property.write(outPath.resolve("_" + this.getClass().getSimpleName() + ".properties"));

        // write list files
        for (InverseMethodEnum method : inverseMethods) {
            Path methodPath = resultPath.resolve(method.simpleName());
            if (!Files.exists(methodPath)) {
                System.err.println("Results for " + method.simpleName() + " do not exist, skipping.");
                continue;
            }

            for (int k = 1; k <= maxNum; k++){
                Path answerPath = methodPath.resolve(method.simpleName() + k + ".lst");
                List<KnownParameter> knowns = KnownParameterFile.read(answerPath);

                if (fusionPath != null) knowns = fusionDesign.reverseFusion(knowns);

                PerturbationModel model = new PerturbationModel(knowns, initialStructure);
                if (!referenceStructure.equals(initialStructure)) {
                    model = model.withReferenceStructureAs(referenceStructure);
                }

                Path outBasisPath = outPath.resolve(method.simpleName() + k);
                Files.createDirectories(outBasisPath);

                for (VariableType variable : variableTypes) {
                    String variableName = variable.toString().toLowerCase();
                    // output discrete perturbation file
                    Map<FullPosition, Double> discreteMap = model.getPercentForType(variable);
                    Path outputDiscretePath = outBasisPath.resolve(variableName + "Percent.lst");
                    PerturbationListFile.write(discreteMap, outputDiscretePath);
                    // output interpolated perturbation file, in range [0:360) when crossDateLine==true so that mapping will succeed
                    Map<FullPosition, Double> interpolatedMap = Interpolation.inEachMapLayer(discreteMap, gridInterval,
<<<<<<< HEAD
                            marginLatitudeRaw, setMarginLatitudeByKm, marginLongitudeRaw, setMarginLongitudeByKm, mosaic);
                    Path outputInterpolatedPath = outPath.resolve(variableName + "PercentXYZ.lst");
=======
                            marginLatitude, setLatitudeByKm, marginLongitude, setLongitudeByKm, mosaic);
                    Path outputInterpolatedPath = outBasisPath.resolve(variableName + "PercentXYZ.lst");
>>>>>>> e2f501b6
                    PerturbationListFile.write(interpolatedMap, crossDateLine, outputInterpolatedPath);
                }
            }
        }

        // write shellscripts for mapping
        for (VariableType variable : variableTypes) {
            String variableName = variable.toString().toLowerCase();
            writeParentShellscript(variableName, outPath.resolve(variableName + "PercentAllMap.sh"));
            PerturbationMapShellscript script = new PerturbationMapShellscript(variable, radii, boundaries, mapRegion,
                    gridInterval, scale, variableName + "Percent", nPanelsPerRow);
            if (displayLayers != null) script.setDisplayLayers(displayLayers);
            script.write(outPath);
            System.err.println("After this finishes, please enter " + outPath + "/ and run " + variableName + "PercentAllMap.sh");
        }
    }

    private void writeParentShellscript(String paramName, Path outputPath) throws IOException {
        try (PrintWriter pw = new PrintWriter(Files.newBufferedWriter(outputPath))) {
            pw.println("#!/bin/sh");
            for (InverseMethodEnum method : inverseMethods) {
                pw.println("");
                pw.println("for i in `seq 1 " + maxNum + "`");
                pw.println("do");
                pw.println("    cd " + method.simpleName() + "$i");
                pw.println("    ln -s ../" + paramName + "PercentGrid.sh .");
                pw.println("    ln -s ../" + paramName + "PercentMap.sh .");
                pw.println("    ln -s ../cp_master.cpt .");
                pw.println("    sh " + paramName + "PercentGrid.sh");
                pw.println("    wait");
                pw.println("    sh " + paramName + "PercentMap.sh");
                pw.println("    wait");
                pw.println("    rm -rf *.grd gmt.* cp.cpt");
                pw.println("    unlink " + paramName + "PercentGrid.sh");
                pw.println("    unlink " + paramName + "PercentMap.sh");
                pw.println("    unlink cp_master.cpt");
                pw.println("    cd ..");
                pw.println("done");
            }
        }
    }

}<|MERGE_RESOLUTION|>--- conflicted
+++ resolved
@@ -288,13 +288,8 @@
                     PerturbationListFile.write(discreteMap, outputDiscretePath);
                     // output interpolated perturbation file, in range [0:360) when crossDateLine==true so that mapping will succeed
                     Map<FullPosition, Double> interpolatedMap = Interpolation.inEachMapLayer(discreteMap, gridInterval,
-<<<<<<< HEAD
                             marginLatitudeRaw, setMarginLatitudeByKm, marginLongitudeRaw, setMarginLongitudeByKm, mosaic);
-                    Path outputInterpolatedPath = outPath.resolve(variableName + "PercentXYZ.lst");
-=======
-                            marginLatitude, setLatitudeByKm, marginLongitude, setLongitudeByKm, mosaic);
                     Path outputInterpolatedPath = outBasisPath.resolve(variableName + "PercentXYZ.lst");
->>>>>>> e2f501b6
                     PerturbationListFile.write(interpolatedMap, crossDateLine, outputInterpolatedPath);
                 }
             }
